#!/usr/bin/python

# Portions (c) 2019 Aleph Objects, Inc., 2019
# Portions (c) 2019 Marcio Teixeira 2019
#
# This program is free software: you can redistribute it and/or modify
# it under the terms of the GNU General Public License as published by
# the Free Software Foundation, either version 3 of the License, or
# (at your option) any later version.
#
# This program is distributed in the hope that it will be useful,
# but WITHOUT ANY WARRANTY; without even the implied warranty of
# MERCHANTABILITY or FITNESS FOR A PARTICULAR PURPOSE.  See the
# GNU General Public License for more details.
#
# To view a copy of the GNU General Public License, go to the following
# location: <http://www.gnu.org/licenses/>.

from __future__ import print_function
import argparse, re, sys, os

PRINTER_CHOICES = [
    "Gladiola_Mini",
    "Gladiola_MiniLCD",
    "Hibiscus_Mini2",
    "Juniper_TAZ5",
    "Juniper_TAZ5Archim",
    "Juniper_TAZ5BLTouch",
    "Juniper_TAZ5ArchimBLTouch",
    "Oliveoil_TAZ6",
    "Oliveoil_TAZ6Archim",
    "Oliveoil_TAZ6BLTouch",
    "Oliveoil_TAZ6ArchimBLTouch",
    "Quiver_TAZPro",
    "Experimental_BLTouch",
    "Redgum_TAZWorkhorse",
    "Redgum_TAZWorkhorseArchim",
    "Redgum_TAZWorkhorseBLTouch",
    "Redgum_TAZWorkhorseArchimBLTouch",
    "Redgum_TAZWorkhorseArchimTouchUSBBLTouch",
    "Hibiscus_Mini2TouchSD",
    "Hibiscus_Mini2TouchUSB",
    "KangarooPaw_Bio",
    "Gladiola_MiniTouchUSB",
    "Gladiola_MiniEinsyLCD",
    "Gladiola_MiniEinsyTouchUSB",
    "Hibiscus_TouchDemo"
]

TOOLHEAD_CHOICES = [
    "Gladiola_SingleExtruder",
    "Albatross_Flexystruder",
    "Finch_Aerostruder",
    "CecropiaSilk_SingleExtruderAeroV2",
    "Goldenrod_HardenedExtruder",
    "AchemonSphinx_SmallLayer",
    "BandedTiger_HardenedSteel",
    "DingyCutworm_HardenedSteelPlus",
    "Tilapia_SingleExtruder",
    "Kanyu_Flexystruder",
    "Opah_Moarstruder",
    "Javelin_DualExtruderV2",
    "Longfin_FlexyDually",
    "Yellowfin_DualExtruderV3",
    "Angelfish_Aerostruder",
    "Quiver_DualExtruder",
    "KangarooPaw_SingleExtruder",
    "E3D_Hermera"
]

usage = (
'''This script modifies Marlin's "Configuration.h" and "Configuration_adv.h" for
LulzBot printers.'''
+ "   \n\n    Printer  Choices:\n      " + "\n      ".join(PRINTER_CHOICES)
+ "   \n\n    Toolhead Choices:\n      " + "\n      ".join(TOOLHEAD_CHOICES)
)

############################ START OF CONFIGURATION ###########################

# Table of Contents:
# ------------------
#
#   1. PRINTER MODEL CHARACTERISTICS
#   2. GENERAL CONFIGURATION
#   3. EXPERIMENTAL FEATURES
#   4. CUSTOMIZED VERSION STRING AND URL
#   5. MOTHERBOARD AND PIN CONFIGURATION
#   6. ENDSTOP CONFIGURATION
#   7. HOMING & AXIS DIRECTIONS
#   8. STEPPER INACTIVITY TIMEOUT
#   9. COMMON TOOLHEADS PARAMETERS
#  10. MINI TOOLHEADS
#  11. TAZ 4/5/6 TOOLHEADS
#  12. UNIVERSAL TOOLHEADS
#  13. TAZ PRO TOOLHEADS
#  14. OTHER TOOLHEADS
#  15. TEMPERATURE SETTINGS
#  16. HEATING ELEMENTS
#  17. COOLING FAN CONFIGURATION
#  18. AXIS TRAVEL LIMITS
#  19. AUTOLEVELING / BED PROBE
#  20. X AXIS LEVELING
#  21. BIO-PRINTER STARTUP COMMANDS
#  22. AUTO-CALIBRATION (BACKLASH AND NOZZLE OFFSET)
#  23. FILAMENT CONFIGURATION (LIN_ADVANCE/RUNOUT)
#  24. MOTOR DRIVER TYPE
#  25. TRINAMIC DRIVER CONFIGURATION
#  26. TRINAMIC SENSORLESS HOMING
#  27. ADVANCED PAUSE / FILAMENT CHANGE
#  28. WIPER PAD
#  29. CLEAN NOZZLE
#  30. PROBE REWIPE
#  30. BACKLASH COMPENSATION
#  31. MOTOR CURRENTS
#  32. ACCELERATION, FEEDRATES AND XYZ MOTOR STEPS
#  33. LCD OPTIONS

def C_STRING(str):
    return '"' + str.strip().replace('\n','\\n') + '"'

def make_config(PRINTER, TOOLHEAD):
    MARLIN = {}

    def ENABLED(str):
        return str in MARLIN and MARLIN[str]

################################## DEFAULTS ###################################

    IS_TAZ                                               = False
    IS_MINI                                              = False
    TAZ_BED                                              = False
    MINI_BED                                             = False

    USE_EINSY_RETRO                                      = False
    USE_ARCHIM2                                          = False
    USE_AUTOLEVELING                                     = False
    USE_Z_BELT                                           = False
    USE_Z_SCREW                                          = False
    USE_NORMALLY_CLOSED_ENDSTOPS                         = False
    USE_NORMALLY_OPEN_ENDSTOPS                           = False
    USE_HOME_BUTTON                                      = False
    USE_REPRAP_LCD_DISPLAY                               = ("LCD"      in PRINTER or
                                                            "Mini2"    in PRINTER or
                                                            "TAZ"      in PRINTER) 
    USE_TOUCH_UI                                         = ("TouchSD"  in PRINTER or
                                                            "TouchUSB" in PRINTER)
    USE_CALIBRATION_CUBE                                 = False
    USE_DUAL_Z_ENDSTOPS                                  = False
    USE_TWO_PIECE_BED                                    = False
    USE_EXPERIMENTAL_FEATURES                            = False
    USE_LESS_MEMORY                                      = False
    USE_MIN_ENDSTOPS                                     = False
    USE_MAX_ENDSTOPS                                     = False
    USE_LEGACY_XY_STEPS                                  = False
    USE_PRE_GLADIOLA_G29_WORKAROUND                      = False
    USE_STATUS_LED                                       = False

    CALIBRATE_ON_WASHER                                  = False
    BED_WASHERS_PIN                                      = False

    MOTOR_CURRENT_XY                                     = 0

    ADAPTER_X_OFFSET                                     = 0
    ADAPTER_Y_OFFSET                                     = 0

    TOOLHEAD_X_MAX_ADJ                                   = 0
    TOOLHEAD_X_MIN_ADJ                                   = 0
    TOOLHEAD_Y_MAX_ADJ                                   = 0
    TOOLHEAD_Y_MIN_ADJ                                   = 0
    TOOLHEAD_Z_MAX_ADJ                                   = 0
    TOOLHEAD_Z_MIN_ADJ                                   = 0
    TOOLHEAD_LEFT_PROBE_ADJ                              = 0
    TOOLHEAD_RIGHT_PROBE_ADJ                             = 0
    TOOLHEAD_FRONT_PROBE_ADJ                             = 0
    TOOLHEAD_BACK_PROBE_ADJ                              = 0
    TOOLHEAD_WIPE_Y2_ADJ                                 = 0

    T1_OFFSET_X                                          = 0
    T1_OFFSET_Y                                          = 0
    T1_OFFSET_Z                                          = 0

    MARLIN["EXTRUDERS"]                                  = 1
    MARLIN["SDSUPPORT"]                                  = False
    MARLIN["BLTOUCH"]                                    = "BLTouch" in PRINTER

######################## PRINTER MODEL CHARACTERISTICS ########################

    if "Gladiola_Mini" in PRINTER:
        IS_MINI                                          = True
        MINI_BED                                         = True
        USE_Z_SCREW                                      = True
        USE_AUTOLEVELING                                 = True
        USE_LEGACY_XY_STEPS                              = True
        USE_NORMALLY_OPEN_ENDSTOPS                       = True
        USE_MIN_ENDSTOPS                                 = True
        USE_MAX_ENDSTOPS                                 = True
        CALIBRATE_ON_WASHER                              = "Back Right"
        USE_EXPERIMENTAL_FEATURES                        = True
        MARLIN["CUSTOM_MACHINE_NAME"]                    = C_STRING("Mini")
        MARLIN["BACKLASH_COMPENSATION"]                  = True
        MARLIN["ENDSTOPS_ALWAYS_ON_DEFAULT"]             = True
        MARLIN["BAUDRATE"]                               = 250000
        MARLIN["MACHINE_UUID"]                           = C_STRING("351487b6-ca9a-4c1a-8765-d668b1da6585")

    if "Juniper_TAZ5" in PRINTER:
        IS_TAZ                                           = True
        TAZ_BED                                          = True
        USE_Z_SCREW                                      = True
        USE_LEGACY_XY_STEPS                              = True
        USE_NORMALLY_OPEN_ENDSTOPS                       = True
        USE_MIN_ENDSTOPS                                 = True
        USE_EXPERIMENTAL_FEATURES                        = True
        MARLIN["CUSTOM_MACHINE_NAME"]                    = C_STRING("TAZ 5")
        MARLIN["BACKLASH_COMPENSATION"]                  = True
        MARLIN["BAUDRATE"]                               = 250000
        MARLIN["MACHINE_UUID"]                           = C_STRING("c3255c96-4097-4884-8ed0-ded2ff9bae61")

    if "Oliveoil_TAZ6" in PRINTER:
        IS_TAZ                                           = True
        TAZ_BED                                          = True
        USE_Z_SCREW                                      = True
        USE_AUTOLEVELING                                 = True
        USE_LEGACY_XY_STEPS                              = True
        USE_NORMALLY_CLOSED_ENDSTOPS                     = True
        USE_MIN_ENDSTOPS                                 = True
        USE_MAX_ENDSTOPS                                 = True
        USE_EXPERIMENTAL_FEATURES                        = True
        USE_HOME_BUTTON                                  = False if MARLIN["BLTOUCH"] else True
        BED_WASHERS_PIN                                  = 'SERVO0_PIN'
        MARLIN["CUSTOM_MACHINE_NAME"]                    = C_STRING("TAZ 6")
        MARLIN["BACKLASH_COMPENSATION"]                  = True
        MARLIN["ENDSTOPS_ALWAYS_ON_DEFAULT"]             = True
        MARLIN["BAUDRATE"]                               = 250000
        MARLIN["MACHINE_UUID"]                           = C_STRING("845f003c-aebd-4e53-a6b9-7d0984fde609")
        
    if "Hibiscus_Mini2" in PRINTER:
        IS_MINI                                          = True
        MINI_BED                                         = True
        USE_TWO_PIECE_BED                                = True
        USE_Z_BELT                                       = True
        USE_AUTOLEVELING                                 = True
        USE_NORMALLY_CLOSED_ENDSTOPS                     = True
        USE_EINSY_RETRO                                  = True
        USE_EXPERIMENTAL_FEATURES                        = True
        CALIBRATE_ON_WASHER                              = "Back Right"
        MARLIN["CUSTOM_MACHINE_NAME"]                    = C_STRING("Mini 2")
        MARLIN["BACKLASH_COMPENSATION"]                  = True
        MARLIN["SENSORLESS_HOMING"]                      = True
        MARLIN["STEALTHCHOP_XY"]                         = False
        MARLIN["STEALTHCHOP_Z"]                          = True
        MARLIN["STEALTHCHOP_E"]                          = True
        MARLIN["HYBRID_THRESHOLD"]                       = True
        MARLIN["BAUDRATE"]                               = 250000
        MARLIN["PRINTCOUNTER"]                           = True
        MARLIN["MACHINE_UUID"]                           = C_STRING("e5502411-d46d-421d-ba3a-a20126d7930f")
        MARLIN["LIGHTWEIGHT_UI"]                         = True

    if "Quiver_TAZPro" in PRINTER:
        IS_TAZ                                           = True
        TAZ_BED                                          = True
        USE_TWO_PIECE_BED                                = True
        USE_Z_BELT                                       = True
        USE_AUTOLEVELING                                 = True
        USE_CALIBRATION_CUBE                             = True
        USE_NORMALLY_CLOSED_ENDSTOPS                     = True
        USE_DUAL_Z_ENDSTOPS                              = True
        USE_TOUCH_UI                                     = True
        USE_REPRAP_LCD_DISPLAY                           = False
        USE_ARCHIM2                                      = True
        USE_EXPERIMENTAL_FEATURES                        = True
        MARLIN["CUSTOM_MACHINE_NAME"]                    = C_STRING("TAZ Pro")
        MARLIN["BACKLASH_COMPENSATION"]                  = True
        MARLIN["SENSORLESS_HOMING"]                      = True
        MARLIN["STEALTHCHOP_XY"]                         = False
        MARLIN["STEALTHCHOP_Z"]                          = True
        MARLIN["STEALTHCHOP_E"]                          = True
        MARLIN["HYBRID_THRESHOLD"]                       = True
        MARLIN["BAUDRATE"]                               = 250000
        MARLIN["PRINTCOUNTER"]                           = True
        MARLIN["MACHINE_UUID"]                           = C_STRING("a952577d-8722-483a-999d-acdc9e772b7b")
        MARLIN["USB_FLASH_DRIVE_SUPPORT"]                = True
        MARLIN["SDSUPPORT"]                              = True
        MARLIN["FILAMENT_RUNOUT_SENSOR"]                 = True
        MARLIN["FILAMENT_MOTION_SENSOR"]                 = True
        MARLIN["USE_UHS3_USB"]                           = False
        MARLIN["ARCHIM2_SPI_FLASH_EEPROM_BACKUP_SIZE"]   = 1000
        # Touch LCD configuration
        MARLIN["TOUCH_UI_PORTRAIT"]                      = True
        MARLIN["TOUCH_UI_800x480"]                       = True
        MARLIN["LCD_ALEPHOBJECTS_CLCD_UI"]               = True
        MARLIN["AO_EXP2_PINMAP"]                         = True

    # Unsupported or unreleased experimental configurations. Use at your own risk.

    if "Redgum_TAZWorkhorse" in PRINTER:
        IS_TAZ                                           = True
        TAZ_BED                                          = True
        USE_TWO_PIECE_BED                                = True
        USE_Z_BELT                                       = True
        USE_AUTOLEVELING                                 = True
        USE_CALIBRATION_CUBE                             = True
        USE_NORMALLY_CLOSED_ENDSTOPS                     = True
        USE_MIN_ENDSTOPS                                 = True
        USE_DUAL_Z_ENDSTOPS                              = True
        USE_EXPERIMENTAL_FEATURES                        = True
        MARLIN["CUSTOM_MACHINE_NAME"]                    = C_STRING("TAZ Workhorse")
        MARLIN["LIGHTWEIGHT_UI"]                         = True
        MARLIN["BACKLASH_COMPENSATION"]                  = True
        MARLIN["BAUDRATE"]                               = 250000
        MARLIN["PRINTCOUNTER"]                           = True
        MARLIN["MACHINE_UUID"]                           = C_STRING("5ee798fb-4062-4d35-8224-5e846ffb45a5")
        MARLIN["SDSUPPORT"]                              = True

    if "Juniper_TAZ5Archim" in PRINTER:
        IS_TAZ                                           = True
        TAZ_BED                                          = True
        USE_Z_SCREW                                      = True
        USE_LEGACY_XY_STEPS                              = True
        USE_NORMALLY_OPEN_ENDSTOPS                       = True
        USE_MIN_ENDSTOPS                                 = True
        USE_ARCHIM2                                      = True
        USE_EXPERIMENTAL_FEATURES                        = True
        MARLIN["CUSTOM_MACHINE_NAME"]                    = C_STRING("TAZ 5")
        MARLIN["STEALTHCHOP_XY"]                         = False
        MARLIN["STEALTHCHOP_Z"]                          = True
        MARLIN["STEALTHCHOP_E"]                          = True
        MARLIN["BACKLASH_COMPENSATION"]                  = True
        MARLIN["BAUDRATE"]                               = 250000
        MARLIN["MACHINE_UUID"]                           = C_STRING("c3255c96-4097-4884-8ed0-ded2ff9bae61")
        MARLIN["FILAMENT_RUNOUT_SENSOR"]                 = True
<<<<<<< HEAD
        MARLIN["FILAMENT_MOTION_SENSOR"]                 = False
=======
        MARLIN["FILAMENT_RUNOUT_ENABLE_DEFAULT"]         = False
>>>>>>> 567116b4

    if "Redgum_TAZWorkhorseArchim" in PRINTER:
        IS_TAZ                                           = True
        TAZ_BED                                          = True
        USE_TWO_PIECE_BED                                = True
        USE_Z_BELT                                       = True
        USE_AUTOLEVELING                                 = True
        USE_CALIBRATION_CUBE                             = True
        USE_NORMALLY_CLOSED_ENDSTOPS                     = True
        USE_MIN_ENDSTOPS                                 = True
        USE_DUAL_Z_ENDSTOPS                              = True
        USE_ARCHIM2                                      = True
        USE_EXPERIMENTAL_FEATURES                        = True
        MARLIN["CUSTOM_MACHINE_NAME"]                    = C_STRING("TAZ Workhorse")
        # The LIGHTWEIGHT_UI is not currently compatible with 32-bit boards.
        MARLIN["LIGHTWEIGHT_UI"]                         = False
        MARLIN["BACKLASH_COMPENSATION"]                  = True
        MARLIN["BAUDRATE"]                               = 250000
        MARLIN["PRINTCOUNTER"]                           = True
        MARLIN["MACHINE_UUID"]                           = C_STRING("fd546ced-5941-44e4-8d17-5d494bfc2ca3")
        MARLIN["SDSUPPORT"]                              = True
        MARLIN["FILAMENT_RUNOUT_SENSOR"]                 = True
<<<<<<< HEAD
        MARLIN["FILAMENT_MOTION_SENSOR"]                 = False
=======
        MARLIN["FILAMENT_RUNOUT_ENABLE_DEFAULT"]         = False
>>>>>>> 567116b4

    if "Redgum_TAZWorkhorseArchimTouchUSB" in PRINTER:
        IS_TAZ                                           = True
        TAZ_BED                                          = True
        USE_TWO_PIECE_BED                                = True
        USE_Z_BELT                                       = True
        USE_AUTOLEVELING                                 = True
        #USE_CALIBRATION_CUBE                            = True
        USE_NORMALLY_CLOSED_ENDSTOPS                     = True
        USE_MIN_ENDSTOPS                                 = True
        USE_DUAL_Z_ENDSTOPS                              = True
        USE_ARCHIM2                                      = True
        USE_TOUCH_UI                                     = True
        USE_REPRAP_LCD_DISPLAY                           = False
        USE_EXPERIMENTAL_FEATURES                        = True
        MARLIN["CUSTOM_MACHINE_NAME"]                    = C_STRING("TAZ Workhorse")
        MARLIN["BACKLASH_COMPENSATION"]                  = True
        MARLIN["BAUDRATE"]                               = 250000
        MARLIN["PRINTCOUNTER"]                           = True
        MARLIN["MACHINE_UUID"]                           = C_STRING("fd546ced-5941-44e4-8d17-5d494bfc2ca3")
        MARLIN["USB_FLASH_DRIVE_SUPPORT"]                = True
        MARLIN["SDSUPPORT"]                              = True
        MARLIN["FILAMENT_RUNOUT_SENSOR"]                 = True
<<<<<<< HEAD
        MARLIN["FILAMENT_MOTION_SENSOR"]                 = False
=======
        MARLIN["FILAMENT_RUNOUT_ENABLE_DEFAULT"]         = False
>>>>>>> 567116b4
        MARLIN["USE_UHS3_USB"]                           = False
        MARLIN["ARCHIM2_SPI_FLASH_EEPROM_BACKUP_SIZE"]   = 1000
        # Touch LCD configuration
        MARLIN["TOUCH_UI_PORTRAIT"]                      = True
        MARLIN["TOUCH_UI_800x480"]                       = True
        MARLIN["LCD_ALEPHOBJECTS_CLCD_UI"]               = True
        MARLIN["AO_EXP2_PINMAP"]                         = True

    if "Hibiscus_Mini2TouchSD" in PRINTER:
        # Use a 480x272 display and SD adapter
        IS_MINI                                          = True
        MINI_BED                                         = True
        USE_TWO_PIECE_BED                                = True
        USE_Z_BELT                                       = True
        USE_AUTOLEVELING                                 = True
        USE_NORMALLY_CLOSED_ENDSTOPS                     = True
        USE_TOUCH_UI                                     = True
        USE_REPRAP_LCD_DISPLAY                           = False
        USE_EINSY_RETRO                                  = True
        USE_EXPERIMENTAL_FEATURES                        = True
        USE_LESS_MEMORY                                  = True
        MARLIN["CUSTOM_MACHINE_NAME"]                    = C_STRING("Mini 2")
        MARLIN["BACKLASH_COMPENSATION"]                  = True
        MARLIN["SENSORLESS_HOMING"]                      = True
        MARLIN["STEALTHCHOP_XY"]                         = False
        MARLIN["STEALTHCHOP_Z"]                          = True
        MARLIN["STEALTHCHOP_E"]                          = True
        MARLIN["HYBRID_THRESHOLD"]                       = True
        MARLIN["BAUDRATE"]                               = 250000
        MARLIN["PRINTCOUNTER"]                           = True
        MARLIN["MACHINE_UUID"]                           = C_STRING("e5502411-d46d-421d-ba3a-a20126d7930f")
        MARLIN["TOUCH_UI_PORTRAIT"]                      = True
        MARLIN["TOUCH_UI_480x272"]                       = True
        MARLIN["LCD_ALEPHOBJECTS_CLCD_UI"]               = True
        MARLIN["AO_EXP1_PINMAP"]                         = True
        MARLIN["SDSUPPORT"]                              = True

    if "Hibiscus_Mini2TouchUSB" in PRINTER:
        # Use a 480x272 display and USB flashdrive
        IS_MINI                                          = True
        MINI_BED                                         = True
        USE_TWO_PIECE_BED                                = True
        USE_Z_BELT                                       = True
        USE_AUTOLEVELING                                 = True
        USE_NORMALLY_CLOSED_ENDSTOPS                     = True
        USE_TOUCH_UI                                     = True
        USE_REPRAP_LCD_DISPLAY                           = False
        USE_EINSY_RETRO                                  = True
        USE_EXPERIMENTAL_FEATURES                        = True
        USE_LESS_MEMORY                                  = True
        MARLIN["CUSTOM_MACHINE_NAME"]                    = C_STRING("Mini 2")
        MARLIN["BACKLASH_COMPENSATION"]                  = True
        MARLIN["SENSORLESS_HOMING"]                      = True
        MARLIN["STEALTHCHOP_XY"]                         = False
        MARLIN["STEALTHCHOP_Z"]                          = True
        MARLIN["STEALTHCHOP_E"]                          = True
        MARLIN["HYBRID_THRESHOLD"]                       = True
        MARLIN["BAUDRATE"]                               = 250000
        MARLIN["PRINTCOUNTER"]                           = True
        MARLIN["MACHINE_UUID"]                           = C_STRING("e5502411-d46d-421d-ba3a-a20126d7930f")
        MARLIN["TOUCH_UI_PORTRAIT"]                      = True
        MARLIN["TOUCH_UI_480x272"]                       = True
        MARLIN["LCD_ALEPHOBJECTS_CLCD_UI"]               = True
        MARLIN["AO_EXP1_PINMAP"]                         = True
        MARLIN["SDSUPPORT"]                              = True
        MARLIN["USB_FLASH_DRIVE_SUPPORT"]                = True
        MARLIN["USE_UHS3_USB"]                           = True

    if "KangarooPaw_Bio" in PRINTER:
        # Kangaroo Paw uses a 480x272 display and SD card
        IS_MINI                                          = True
        MINI_BED                                         = True
        USE_Z_BELT                                       = True
        USE_AUTOLEVELING                                 = False
        USE_NORMALLY_CLOSED_ENDSTOPS                     = True
        USE_TOUCH_UI                                     = True
        USE_REPRAP_LCD_DISPLAY                           = False
        USE_EINSY_RETRO                                  = True
        USE_EXPERIMENTAL_FEATURES                        = True
        MARLIN["CUSTOM_MACHINE_NAME"]                    = C_STRING("Bio")
        MARLIN["NO_TOOLHEAD_HEATER_GCODE"]               = True
        MARLIN["E_MAX_POS"]                              = 60
        MARLIN["LULZBOT_USE_BIOPRINTER_UI"]              = True
        MARLIN["SENSORLESS_HOMING"]                      = True
        MARLIN["BACKLASH_COMPENSATION"]                  = True
        MARLIN["STEALTHCHOP_XY"]                         = False
        MARLIN["STEALTHCHOP_Z"]                          = True
        MARLIN["STEALTHCHOP_E"]                          = True
        MARLIN["HYBRID_THRESHOLD"]                       = True
        MARLIN["BAUDRATE"]                               = 250000
        MARLIN["PRINTCOUNTER"]                           = True
        MARLIN["MACHINE_UUID"]                           = C_STRING("9a1d8eee-7118-40a7-942d-9541f35667dd")
        MARLIN["TOUCH_UI_PORTRAIT"]                      = True
        MARLIN["TOUCH_UI_480x272"]                       = True
        MARLIN["LCD_ALEPHOBJECTS_CLCD_UI"]               = True
        MARLIN["AO_EXP1_PINMAP"]                         = True
        MARLIN["SDSUPPORT"]                              = True

    if "Gladiola_MiniTouchUSB" in PRINTER:
        # Unsupported Mini with 480x272 Touch LCD and USB
        IS_MINI                                          = True
        MINI_BED                                         = True
        USE_Z_SCREW                                      = True
        USE_AUTOLEVELING                                 = True
        USE_LEGACY_XY_STEPS                              = True
        USE_NORMALLY_OPEN_ENDSTOPS                       = True
        USE_MIN_ENDSTOPS                                 = True
        USE_MAX_ENDSTOPS                                 = True
        USE_TOUCH_UI                                     = True
        USE_REPRAP_LCD_DISPLAY                           = False
        USE_LESS_MEMORY                                  = True
        CALIBRATE_ON_WASHER                              = "Back Right"
        MARLIN["CUSTOM_MACHINE_NAME"]                    = C_STRING("Mini")
        MARLIN["BACKLASH_COMPENSATION"]                  = True
        MARLIN["ENDSTOPS_ALWAYS_ON_DEFAULT"]             = True
        MARLIN["BAUDRATE"]                               = 250000
        MARLIN["MACHINE_UUID"]                           = C_STRING("083f68f1-028e-494c-98e1-f2e0dfaee9a5")
        # Enable the touchscreen and USB on EXP2
        MARLIN["TOUCH_UI_PORTRAIT"]                      = True
        MARLIN["TOUCH_UI_480x272"]                       = True
        MARLIN["LCD_ALEPHOBJECTS_CLCD_UI"]               = True
        MARLIN["AO_EXP2_PINMAP"]                         = True
        MARLIN["SDSUPPORT"]                              = True
        MARLIN["USB_FLASH_DRIVE_SUPPORT"]                = True
        MARLIN["USE_UHS3_USB"]                           = True

    if "Gladiola_MiniEinsyLCD" in PRINTER:
        # Unsupported Mini with Einsy Retro.
        IS_MINI                                          = True
        MINI_BED                                         = True
        USE_Z_SCREW                                      = True
        USE_AUTOLEVELING                                 = True
        USE_NORMALLY_OPEN_ENDSTOPS                       = True
        USE_MIN_ENDSTOPS                                 = True
        USE_MAX_ENDSTOPS                                 = False
        USE_EINSY_RETRO                                  = True
        USE_EXPERIMENTAL_FEATURES                        = True
        CALIBRATE_ON_WASHER                              = "Back Right"
        MARLIN["CUSTOM_MACHINE_NAME"]                    = C_STRING("Mini")
        MARLIN["BACKLASH_COMPENSATION"]                  = True
        MARLIN["STEALTHCHOP_XY"]                         = False
        MARLIN["STEALTHCHOP_Z"]                          = True
        MARLIN["STEALTHCHOP_E"]                          = True
        MARLIN["HYBRID_THRESHOLD"]                       = True
        MARLIN["BAUDRATE"]                               = 250000
        MARLIN["PRINTCOUNTER"]                           = True
        MARLIN["MACHINE_UUID"]                           = C_STRING("b68ff322-3328-4543-bd93-bb8d8eb0c891")
        MARLIN["LIGHTWEIGHT_UI"]                         = True

    if "Gladiola_MiniEinsyTouchUSB" in PRINTER:
        # Unsupported Mini with Einsy Retro and 480x272 Touch LCD and USB
        IS_MINI                                          = True
        MINI_BED                                         = True
        USE_Z_SCREW                                      = True
        USE_AUTOLEVELING                                 = True
        USE_NORMALLY_OPEN_ENDSTOPS                       = True
        USE_MIN_ENDSTOPS                                 = True
        USE_MAX_ENDSTOPS                                 = False
        USE_TOUCH_UI                                     = True
        USE_REPRAP_LCD_DISPLAY                           = False
        USE_EINSY_RETRO                                  = True
        USE_LESS_MEMORY                                  = True
        CALIBRATE_ON_WASHER                              = "Back Right"
        MARLIN["CUSTOM_MACHINE_NAME"]                    = C_STRING("Mini")
        MARLIN["BACKLASH_COMPENSATION"]                  = True
        MARLIN["STEALTHCHOP_XY"]                         = False
        MARLIN["STEALTHCHOP_Z"]                          = True
        MARLIN["STEALTHCHOP_E"]                          = True
        MARLIN["HYBRID_THRESHOLD"]                       = True
        MARLIN["BAUDRATE"]                               = 250000
        MARLIN["PRINTCOUNTER"]                           = True
        MARLIN["MACHINE_UUID"]                           = C_STRING("23421dc0-df9f-430b-8f91-0e3bcb55b4e4")
        # On EinsyRetro 1.1a, the touch LCD cannot use hardware
        # SPI because there is a level shifter on MISO controlled
        # by SD_SS. Use software SPI on EXP1 instead.
        MARLIN["TOUCH_UI_PORTRAIT"]                      = True
        MARLIN["TOUCH_UI_480x272"]                       = True
        MARLIN["AO_EXP1_PINMAP"]                         = True
        MARLIN["LCD_ALEPHOBJECTS_CLCD_UI"]               = True
        # SD or USB will only work on EXP2, but a 5V
        # pigtail to an endstop connector is needed
        # since EXP2 does not have 5V on pin 10
        MARLIN["SDSUPPORT"]                              = True
        MARLIN["USB_FLASH_DRIVE_SUPPORT"]                = True
        MARLIN["USE_UHS3_USB"]                           = True

    if "Oliveoil_TAZ6Archim" in PRINTER:
        # Unsupported TAZ 6 with Archim 2.
        IS_TAZ                                           = True
        TAZ_BED                                          = True
        USE_Z_SCREW                                      = True
        USE_AUTOLEVELING                                 = True
        USE_NORMALLY_CLOSED_ENDSTOPS                     = True
        USE_MIN_ENDSTOPS                                 = True
        USE_MAX_ENDSTOPS                                 = True
        USE_HOME_BUTTON                                  = False if MARLIN["BLTOUCH"] else True
        USE_ARCHIM2                                      = True
        USE_EXPERIMENTAL_FEATURES                        = True
        # Specify pin for bed washers. If commented out,
        # bed washers will use Z_MIN pin (i.e. bed washers
        # and homing button wired together)
        BED_WASHERS_PIN                                  = 'SERVO0_PIN'
        MARLIN["FILAMENT_RUNOUT_SENSOR"]                 = True
<<<<<<< HEAD
        MARLIN["FILAMENT_MOTION_SENSOR"]                 = False
=======
        MARLIN["FILAMENT_RUNOUT_ENABLE_DEFAULT"]         = False
>>>>>>> 567116b4
        MARLIN["CUSTOM_MACHINE_NAME"]                    = C_STRING("TAZ 6")
        MARLIN["BACKLASH_COMPENSATION"]                  = True
        MARLIN["ENDSTOPS_ALWAYS_ON_DEFAULT"]             = True
        MARLIN["STEALTHCHOP_XY"]                         = False
        MARLIN["STEALTHCHOP_Z"]                          = True
        MARLIN["STEALTHCHOP_E"]                          = True
        MARLIN["HYBRID_THRESHOLD"]                       = True
        MARLIN["BAUDRATE"]                               = 250000
        MARLIN["PRINTCOUNTER"]                           = True
        MARLIN["MACHINE_UUID"]                           = C_STRING("a07987e3-7ca7-48e1-b7a4-cc2c45ff2742")
        MARLIN["SDSUPPORT"]                              = True

    if "Experimental_BLTouch" in PRINTER:
        IS_TAZ                                           = True
        TAZ_BED                                          = True
        USE_TWO_PIECE_BED                                = True
        USE_Z_BELT                                       = True
        USE_AUTOLEVELING                                 = True
        USE_CALIBRATION_CUBE                             = True
        USE_NORMALLY_CLOSED_ENDSTOPS                     = True
        USE_DUAL_Z_ENDSTOPS                              = True
        USE_TOUCH_UI                                     = True
        USE_REPRAP_LCD_DISPLAY                           = False
        USE_ARCHIM2                                      = True
        USE_EXPERIMENTAL_FEATURES                        = True
        MARLIN["CUSTOM_MACHINE_NAME"]                    = C_STRING("TAZ Pro")
        MARLIN["BACKLASH_COMPENSATION"]                  = True
        MARLIN["SENSORLESS_HOMING"]                      = True
        MARLIN["STEALTHCHOP_XY"]                         = False
        MARLIN["STEALTHCHOP_Z"]                          = True
        MARLIN["STEALTHCHOP_E"]                          = True
        MARLIN["HYBRID_THRESHOLD"]                       = True
        MARLIN["BAUDRATE"]                               = 250000
        MARLIN["PRINTCOUNTER"]                           = True
        MARLIN["MACHINE_UUID"]                           = C_STRING("a952577d-8722-483a-999d-acdc9e772b7b")
        MARLIN["USB_FLASH_DRIVE_SUPPORT"]                = True
        MARLIN["SDSUPPORT"]                              = True
        MARLIN["FILAMENT_RUNOUT_SENSOR"]                 = True
        MARLIN["FILAMENT_MOTION_SENSOR"]                 = False
        MARLIN["USE_UHS3_USB"]                           = False
        MARLIN["ARCHIM2_SPI_FLASH_EEPROM_BACKUP_SIZE"]   = 1000
        # Touch LCD configuration
        MARLIN["TOUCH_UI_PORTRAIT"]                      = True
        MARLIN["TOUCH_UI_800x480"]                       = True
        MARLIN["LCD_ALEPHOBJECTS_CLCD_UI"]               = True
        MARLIN["AO_EXP2_PINMAP"]                         = True
        
    if "Hibiscus_TouchDemo" in PRINTER:
        # Test stand with Einsy Retro and FT800 Touch LCD
        IS_MINI                                          = True
        MINI_BED                                         = True
        USE_Z_SCREW                                      = True
        USE_AUTOLEVELING                                 = True
        USE_NORMALLY_OPEN_ENDSTOPS                       = True
        USE_MIN_ENDSTOPS                                 = True
        USE_MAX_ENDSTOPS                                 = True
        USE_TOUCH_UI                                     = True
        USE_REPRAP_LCD_DISPLAY                           = False
        USE_EINSY_RETRO                                  = True
        USE_EXPERIMENTAL_FEATURES                        = True
        CALIBRATE_ON_WASHER                              = "Back Right"
        MARLIN["CUSTOM_MACHINE_NAME"]                    = C_STRING("Mini")
        MARLIN["BACKLASH_COMPENSATION"]                  = True
        MARLIN["BAUDRATE"]                               = 250000
        MARLIN["PRINTCOUNTER"]                           = True
        MARLIN["MACHINE_UUID"]                           = C_STRING("23421dc0-df9f-430b-8f91-0e3bcb55b4e4")
        # Since we are using EinsyRetro 1.1a, use EXP1 for touch panel
        MARLIN["LCD_ALEPHOBJECTS_CLCD_UI"]               = False
        MARLIN["LCD_HAOYU_FT800CB"]                      = True
        MARLIN["AO_EXP1_DEPRECATED_PINMAP"]              = True
        MARLIN["TOUCH_UI_480x272"]                       = True
        # SD or USB will only work on EXP2, but a 5
        # pigtail to an endstop connector is needed
        # since EXP2 does not have 5V on pin 1
        MARLIN["SDSUPPORT"]                              = True
        MARLIN["USB_FLASH_DRIVE_SUPPORT"]                = False

############################ GENERAL CONFIGURATION ############################

    MARLIN["STRING_CONFIG_H_AUTHOR"]                     = C_STRING("(Drunken Octopus Marlin)")
    MARLIN["SOURCE_CODE_URL"]                            = C_STRING("https://github.com/marciot/drunken-octopus-marlin")
    MARLIN["EEPROM_SETTINGS"]                            = True
    MARLIN["EEPROM_AUTO_INIT"]                           = True
    MARLIN["EMERGENCY_PARSER"]                           = True
    MARLIN["PAUSE_PARK_NOZZLE_TIMEOUT"]                  = 300
    MARLIN["ADVANCED_OK"]                                = True
    MARLIN["TX_BUFFER_SIZE"]                             = 32
    MARLIN["BUFSIZE"]                                    = 2 if USE_LESS_MEMORY else 5
    MARLIN["PRINTJOB_TIMER_AUTOSTART"]                   = False
    MARLIN["HOST_ACTION_COMMANDS"]                       = True

    # Marlin 1.1.4 changed G92 to adjust software endstops, making
    # it less useful for adjusting the position after hitting an
    # endstop. It is useful for custom printers and is required for
    # Yellowfin. NO_WORKSPACE_OFFSETS restores the old behavior
    MARLIN["NO_WORKSPACE_OFFSETS"]                       = True

############################ EXPERIMENTAL FEATURES ############################

    if USE_EXPERIMENTAL_FEATURES and not USE_LESS_MEMORY:
        MARLIN["GCODE_MACROS"]                           = True
        MARLIN["S_CURVE_ACCELERATION"]                   = True

    if USE_STATUS_LED:
        MARLIN["NEOPIXEL_RGBW_LED"]                      = True
        MARLIN["NEOPIXEL_PIN"]                           = 32    # X_MAX_PIN
        MARLIN["NEOPIXEL_PIXELS"]                        = 8
        MARLIN["USE_XMAX_PLUG"]                          = False

###################### MOTHERBOARD AND PIN CONFIGURATION ######################

    if USE_ARCHIM2:
        MARLIN["MOTHERBOARD"]                            = 'BOARD_ARCHIM2'
        MARLIN["CONTROLLER_FAN_PIN"]                     = 'FAN1_PIN'
        MARLIN["SERIAL_PORT"]                            = -1
        MARLIN["SPI_SPEED"]                              = 'SPI_SIXTEENTH_SPEED'

        # Force Archim to use same USB ID as Mini-Rambo and Rambo when flashed
        # NOTE: While in "erase" (bootloader) mode, the ID will be 03eb:6124
        MARLIN["USB_DEVICE_VENDOR_ID"]                   = '0x27b1'
        MARLIN["USB_DEVICE_PRODUCT_ID"]                  = '0x0001'

        # The host MMC bridge is impractically slow and should not be used
        if ENABLED("SDSUPPORT") or ENABLED("USB_FLASH_DRIVE_SUPPORT"):
            MARLIN["DISABLE_DUE_SD_MMC"]                 = True

    elif USE_EINSY_RETRO:
        MARLIN["MOTHERBOARD"]                            = 'BOARD_EINSY_RETRO'
        MARLIN["CONTROLLER_FAN_PIN"]                     = 'FAN1_PIN' # Digital pin 6
        MARLIN["SERIAL_PORT"]                            = 0
        if USE_TOUCH_UI:
            MARLIN["SPI_SPEED"]                          = 'SPI_SIXTEENTH_SPEED'
        else:
            MARLIN["SPI_SPEED"]                          = 'SPI_FULL_SPEED'

    elif IS_MINI:
        MARLIN["MOTHERBOARD"]                            = 'BOARD_MINIRAMBO'
        MARLIN["CONTROLLER_FAN_PIN"]                     = 'FAN1_PIN' # Digital pin 6
        MARLIN["SERIAL_PORT"]                            = 0
        MARLIN["SPI_SPEED"]                              = 'SPI_FULL_SPEED'

    elif IS_TAZ:
        MARLIN["MOTHERBOARD"]                            = 'BOARD_RAMBO'
        MARLIN["CONTROLLER_FAN_PIN"]                     = 'FAN2_PIN' # Digital pin 2
        MARLIN["SERIAL_PORT"]                            = 0
        MARLIN["SPI_SPEED"]                              = 'SPI_FULL_SPEED'

    if ENABLED("USB_FLASH_DRIVE_SUPPORT"):
        MARLIN["USB_INTR_PIN"]                           = 'SD_DETECT_PIN'

############################ ENDSTOP CONFIGURATION ############################

    # Whether endstops are inverting
    NORMALLY_CLOSED_ENDSTOP                              = 0
    NORMALLY_OPEN_ENDSTOP                                = 1
    NO_ENDSTOP                                           = 1

    if BED_WASHERS_PIN and not MARLIN["BLTOUCH"]:
        MARLIN["Z_MIN_PROBE_PIN"]                        = BED_WASHERS_PIN
        MARLIN["Z_MIN_PROBE_USES_Z_MIN_ENDSTOP_PIN"]     = False

    else:
        # The Mini and TAZ Pro lack a home button and probe using the Z_MIN pin.
        MARLIN["Z_MIN_PROBE_USES_Z_MIN_ENDSTOP_PIN"]     = True

    MARLIN["USE_XMIN_PLUG"]                              = USE_MIN_ENDSTOPS
    MARLIN["USE_YMIN_PLUG"]                              = USE_MIN_ENDSTOPS
    MARLIN["USE_ZMIN_PLUG"]                              = USE_MIN_ENDSTOPS or MARLIN["Z_MIN_PROBE_USES_Z_MIN_ENDSTOP_PIN"]

    MARLIN["USE_XMAX_PLUG"]                              = USE_MAX_ENDSTOPS
    MARLIN["USE_YMAX_PLUG"]                              = USE_MAX_ENDSTOPS or IS_MINI
    MARLIN["USE_ZMAX_PLUG"]                              = USE_MAX_ENDSTOPS or IS_MINI or (IS_TAZ and not USE_HOME_BUTTON and not MARLIN["BLTOUCH"])

    if PRINTER in ["KangarooPaw_Bio"]:
        MARLIN["USE_XMAX_PLUG"]                          = True
        MARLIN["E_MIN_PIN"]                              = 'X_MAX_PIN'
        MARLIN["E_MIN_PIN_INVERTING"]                    = NORMALLY_CLOSED_ENDSTOP
        MARLIN["MIN_SOFTWARE_ENDSTOPS"]                  = False
        MARLIN["MAX_SOFTWARE_ENDSTOPS"]                  = False

    if ENABLED("SDSUPPORT"):
        MARLIN["SD_ABORT_ON_ENDSTOP_HIT"]                = True

    # Endstop settings are determined by printer model, except for the
    # X_MAX which varies by toolhead.

    if USE_NORMALLY_CLOSED_ENDSTOPS:
        # TAZ 6+ and Hibiscus Mini onwards use normally closed endstops.
        # This is safer, as a loose connector or broken wire will halt
        # the axis
        MARLIN["X_MIN_ENDSTOP_INVERTING"]                = NORMALLY_CLOSED_ENDSTOP
        MARLIN["Y_MIN_ENDSTOP_INVERTING"]                = NORMALLY_CLOSED_ENDSTOP

        # LULZBOT_X_MAX_ENDSTOP_INVERTING varies by toolhead
        MARLIN["Y_MAX_ENDSTOP_INVERTING"]                = NORMALLY_CLOSED_ENDSTOP
        MARLIN["Z_MAX_ENDSTOP_INVERTING"]                = NORMALLY_CLOSED_ENDSTOP

    elif USE_NORMALLY_OPEN_ENDSTOPS:
        MARLIN["X_MIN_ENDSTOP_INVERTING"]                = NORMALLY_OPEN_ENDSTOP
        MARLIN["Y_MIN_ENDSTOP_INVERTING"]                = NORMALLY_OPEN_ENDSTOP

        # LULZBOT_X_MAX_ENDSTOP_INVERTING varies by toolhead
        MARLIN["Y_MAX_ENDSTOP_INVERTING"]                = NORMALLY_OPEN_ENDSTOP
        MARLIN["Z_MAX_ENDSTOP_INVERTING"]                = NORMALLY_OPEN_ENDSTOP

    # Electrical probing pins are always open until contact is made
    MARLIN["Z_MIN_ENDSTOP_INVERTING"]                    = NORMALLY_OPEN_ENDSTOP
    MARLIN["Z_MIN_PROBE_ENDSTOP_INVERTING"]              = NORMALLY_OPEN_ENDSTOP

########################## HOMING & AXIS DIRECTIONS ###########################

    if 'Redgum_TAZWorkhorse' in PRINTER:
        MARLIN["INVERT_X_DIR"]                           = 'true'
    else:
        MARLIN["INVERT_X_DIR"]                           = 'false'

    MARLIN["INVERT_Y_DIR"]                               = 'true'
    MARLIN["INVERT_Z_DIR"]                               = 'false'
    MARLIN["INVERT_E0_DIR"]                              = 'true'
    MARLIN["INVERT_E1_DIR"]                              = 'true'

    if IS_MINI:
        MARLIN["X_HOME_DIR"]                             = -1 # Home left
        MARLIN["Y_HOME_DIR"]                             =  1 # Home bed forward
        MARLIN["QUICK_HOME"]                             =  True

    elif "Juniper_TAZ5" in PRINTER:
        MARLIN["X_HOME_DIR"]                             = -1 # Home left
        MARLIN["Y_HOME_DIR"]                             = -1 # Home bed rear
        MARLIN["QUICK_HOME"]                             =  True

    elif "Redgum_TAZWorkhorse" in PRINTER:
        MARLIN["X_HOME_DIR"]                             = -1 # Home left
        MARLIN["Y_HOME_DIR"]                             = -1 # Home bed backwards
        MARLIN["QUICK_HOME"]                             =  True

    elif IS_TAZ:
        MARLIN["X_HOME_DIR"]                             = -1 # Home left
        MARLIN["Y_HOME_DIR"]                             =  1 # Home bed forward
        MARLIN["QUICK_HOME"]                             =  True
        
    if USE_HOME_BUTTON or MARLIN["BLTOUCH"] or "Juniper_TAZ5" in PRINTER:
        MARLIN["Z_HOME_DIR"]                             = -1 # Home towards bed
    else:
        MARLIN["Z_HOME_DIR"]                             = 1 # Home to top

    if MINI_BED and USE_Z_BELT:
        MARLIN["HOMING_FEEDRATE_XY"]                     = 50*60 # mm/m
        MARLIN["HOMING_FEEDRATE_Z"]                      = 40*60 # mm/m

    elif MINI_BED and USE_Z_SCREW:
        MARLIN["HOMING_FEEDRATE_XY"]                     = 30*60 # mm/m
        MARLIN["HOMING_FEEDRATE_Z"]                      = 8*60  # mm/m

    elif TAZ_BED and USE_Z_BELT:
        MARLIN["HOMING_FEEDRATE_XY"]                     = 50*60 # mm/m
        MARLIN["HOMING_FEEDRATE_Z"]                      = 30*60 # mm/m

    elif TAZ_BED and USE_Z_SCREW:
        MARLIN["HOMING_FEEDRATE_XY"]                     = 50*60 # mm/m
        MARLIN["HOMING_FEEDRATE_Z"]                      = 3*60  # mm/m

    # Only the TAZ 6 has a Z-homing button
    if MARLIN["BLTOUCH"]:
        MARLIN["Z_SAFE_HOMING"]                          = True
    elif USE_HOME_BUTTON:
        MARLIN["Z_SAFE_HOMING"]                          = True
        MARLIN["Z_SAFE_HOMING_X_POINT"]                  = -19
        MARLIN["Z_SAFE_HOMING_Y_POINT"]                  = 258
        MARLIN["Z_HOMING_HEIGHT"]                        = 5
    elif "Juniper_TAZ5" in PRINTER:
        # TAZ 5 safe homing position so fan duct does not hit.
        MARLIN["Z_SAFE_HOMING"]                          = True
        MARLIN["Z_SAFE_HOMING_X_POINT"]                  = 10
        MARLIN["Z_SAFE_HOMING_Y_POINT"]                  = 10
        MARLIN["Z_HOMING_HEIGHT"]                        = 5
    else:
        # On the Mini, raise nozzle to clear wiper pad before homing
        MARLIN["Z_HOMING_HEIGHT"]                        = 4

    if USE_HOME_BUTTON or ENABLED("SENSORLESS_HOMING") or ENABLED("ENDSTOPS_ALWAYS_ON_DEFAULT"):
        if USE_HOME_BUTTON:
            # On a TAZ, we need to raise the print head after homing to clear the button
            MARLIN["HOMING_BACKOFF_MM"]                  = [0, 0, 16]
        else:
            # Leaving the toolhead resting on the endstops with sensorless homing
            # will likely cause chatter if the machine is immediately re-homed, so
            # don't leave the head sitting on the endstops after homing.
            MARLIN["HOMING_BACKOFF_MM"]                  = [5, 5, 2]

    # Enable NO_MOTION_BEFORE_HOMING on newer printers that have no MAX endstops,
    # but leave TAZ5 as is so we don't introduce a change for those users.
    if not USE_MAX_ENDSTOPS and not "Juniper_TAZ5" in PRINTER and not "KangarooPaw_Bio" in PRINTER:
        MARLIN["NO_MOTION_BEFORE_HOMING"]                = True

    # If the printer uses dual Z endstops for X axis leveling,
    # supress the homing endstop validation as it often leads
    # to false errors
    if not USE_DUAL_Z_ENDSTOPS:
        MARLIN["VALIDATE_HOMING_ENDSTOPS"]               = True

########################## STEPPER INACTIVITY TIMEOUT #########################

    MARLIN["DEFAULT_STEPPER_DEACTIVE_TIME"]              = 600

    if not USE_MAX_ENDSTOPS:
        MARLIN["HOME_AFTER_DEACTIVATE"]                  = True

    if MARLIN["SDSUPPORT"]:
        if USE_Z_BELT:
            MARLIN["SD_FINISHED_STEPPERRELEASE"]         = 'false'
            MARLIN["SD_FINISHED_RELEASECOMMAND"]         = C_STRING("M84 X Y E")
        else:
            MARLIN["SD_FINISHED_STEPPERRELEASE"]         = 'true'
            MARLIN["SD_FINISHED_RELEASECOMMAND"]         = C_STRING("M84 X Y Z E")

    MARLIN["DISABLE_INACTIVE_Z"]                         = 'false' if USE_Z_BELT else 'true'

    if USE_Z_BELT:
        MARLIN["STARTUP_COMMANDS"]                       = C_STRING("M17 Z")
    if USE_Z_BELT and IS_TAZ:
        MARLIN["STARTUP_COMMANDS"]                       = C_STRING("G28 Z")

######################### COMMON TOOLHEADS PARAMETERS #########################

    MANUAL_FEEDRATE_E                                    = 1.0 # mm/sec
    MARLIN["DEFAULT_EJERK"]                              = 10.0
    MARLIN["NUM_SERVOS"]                                 = 1 if MARLIN["BLTOUCH"] else 0

################################ MINI TOOLHEADS ###############################

    if TOOLHEAD in ["Gladiola_SingleExtruder","Albatross_Flexystruder","Finch_Aerostruder"]:
        if USE_EINSY_RETRO or USE_ARCHIM2 or PRINTER in ["Finch_Aerostruder"]:
            MOTOR_CURRENT_E                              = 960 # mA
        else:
            MOTOR_CURRENT_E                              = 1250 # mA

    if TOOLHEAD in ["Gladiola_SingleExtruder"]:
        TOOLHEAD_TYPE                                    = "SingleExtruder"
        TOOLHEAD_BLOCK                                   = "AO_Hexagon"
        E_STEPS                                          = 833
        MARLIN["TOOLHEAD_NAME"]                          = C_STRING("Single Extruder")
        #         16 chars max                                       ^^^^^^^^^^^^^^^
        MARLIN["X_MAX_ENDSTOP_INVERTING"]                = NORMALLY_OPEN_ENDSTOP

    if TOOLHEAD in ["Albatross_Flexystruder"]:
        TOOLHEAD_TYPE                                    = "Flexystruder"
        TOOLHEAD_BLOCK                                   = "AO_Hexagon"
        E_STEPS                                          = 833
        MARLIN["TOOLHEAD_NAME"]                          = C_STRING("Flexystruder")
        #         16 chars max                                       ^^^^^^^^^^^^^^^
        MARLIN["X_MAX_ENDSTOP_INVERTING"]                = NORMALLY_OPEN_ENDSTOP

    if TOOLHEAD in ["Finch_Aerostruder"]:
        TOOLHEAD_TYPE                                    = "Aerostruder"
        TOOLHEAD_BLOCK                                   = "E3D_Titan_Aero_V6"
        E_STEPS                                          = 420
        MARLIN["TOOLHEAD_NAME"]                          = C_STRING("Aerostruder")
        #         16 chars max                                       ^^^^^^^^^^^^^^^
        MARLIN["X_MAX_ENDSTOP_INVERTING"]                = NORMALLY_OPEN_ENDSTOP

############################# TAZ 4/5/6 TOOLHEADS #############################

    if TOOLHEAD in ["Tilapia_SingleExtruder"]:
        TOOLHEAD_TYPE                                    = "SingleExtruder"
        TOOLHEAD_BLOCK                                   = "AO_Hexagon"
        MOTOR_CURRENT_E                                  = 750 # mA
        E_STEPS                                          = 830
        MARLIN["TOOLHEAD_NAME"]                          = C_STRING("Single Extruder")
        #         16 chars max                                       ^^^^^^^^^^^^^^^
        MARLIN["X_MAX_ENDSTOP_INVERTING"]                = NORMALLY_CLOSED_ENDSTOP

    if TOOLHEAD in ["Angelfish_Aerostruder"]:
        TOOLHEAD_TYPE                                    = "Aerostruder"
        TOOLHEAD_BLOCK                                   = "E3D_Titan_Aero_V6"
        MOTOR_CURRENT_E                                  = 875 # mA
        E_STEPS                                          = 420
        MARLIN["TOOLHEAD_NAME"]                          = C_STRING("Aerostruder")
        #         16 chars max                                       ^^^^^^^^^^^^^^^
        MARLIN["X_MAX_ENDSTOP_INVERTING"]                = NORMALLY_CLOSED_ENDSTOP

    if TOOLHEAD in ["Kanyu_Flexystruder"]:
        TOOLHEAD_TYPE                                    = "Flexystruder"
        TOOLHEAD_BLOCK                                   = "AO_Hexagon"
        MOTOR_CURRENT_E                                  = 410 # mA
        E_STEPS                                          = 830
        TOOLHEAD_X_MAX_ADJ                               = -12
        TOOLHEAD_X_MIN_ADJ                               = -7
        TOOLHEAD_Y_MAX_ADJ                               = -1
        MARLIN["TOOLHEAD_NAME"]                          = C_STRING("Flexystruder")
        #         16 chars max                                      ^^^^^^^^^^^^^^^
        MARLIN["EXTRUDERS"]                              = 1
        MARLIN["X_MAX_ENDSTOP_INVERTING"]                = NORMALLY_OPEN_ENDSTOP

    if TOOLHEAD in ["Opah_Moarstruder"]:
        TOOLHEAD_TYPE                                    = "MOARstruder"
        TOOLHEAD_BLOCK                                   = "Moarstruder"
        MOTOR_CURRENT_E                                  = 750 # mA
        TOOLHEAD_X_MAX_ADJ                               = -10
        E_STEPS                                          = 830
        MARLIN["TOOLHEAD_NAME"]                          = C_STRING("MOARstruder")
        #         16 chars max                                       ^^^^^^^^^^^^^^^
        MARLIN["DEFAULT_ACCELERATION"]                   = 250
        MARLIN["DEFAULT_TRAVEL_ACCELERATION"]            = 250
        MARLIN["EXTRUDERS"]                              = 1
        MARLIN["X_MAX_ENDSTOP_INVERTING"]                = NORMALLY_OPEN_ENDSTOP

    if TOOLHEAD in ["Javelin_DualExtruderV2", "Longfin_FlexyDually"]:
        MOTOR_CURRENT_E0                                 = 875 # mA
        MOTOR_CURRENT_E1                                 = 875 # mA
        TOOLHEAD_X_MAX_ADJ                               = -12
        TOOLHEAD_X_MIN_ADJ                               = -2
        MARLIN["EXTRUDERS"]                              = 2
        MARLIN["TOOLCHANGE_ZRAISE"]                      = 2
        MARLIN["TEMP_SENSOR_1"]                          = 5
        MARLIN["DISTINCT_E_FACTORS"]                     = True
        MARLIN["EXTRUDER_FAN_ON_PIN_6"]                  = True # For backwards compatibility with TAZ 4

    if TOOLHEAD in ["Javelin_DualExtruderV2"]:
        TOOLHEAD_TYPE                                    = "DualExtruder v2"
        TOOLHEAD_BLOCK                                   = "AO_Hexagon"
        E_STEPS                                          = 830
        TOOLHEAD_WIPE_Y2_ADJ                             = 48
        MARLIN["TOOLHEAD_NAME"]                          = C_STRING("Dual Extruder 2")
        #         16 chars max                                       ^^^^^^^^^^^^^^^
        MARLIN["X_MAX_ENDSTOP_INVERTING"]                = NORMALLY_OPEN_ENDSTOP

    if TOOLHEAD in ["Longfin_FlexyDually"]:
        TOOLHEAD_TYPE                                    = "FlexyDually v2"
        TOOLHEAD_BLOCK                                   = "AO_Hexagon"
        E_STEPS                                          = 830
        TOOLHEAD_WIPE_Y2_ADJ                             = 48
        MARLIN["TOOLHEAD_NAME"]                          = C_STRING("FlexyDually v2")
        #         16 chars max                                       ^^^^^^^^^^^^^^^
        MARLIN["X_MAX_ENDSTOP_INVERTING"]                = NORMALLY_OPEN_ENDSTOP

    if TOOLHEAD in ["Yellowfin_DualExtruderV3"]:
        TOOLHEAD_TYPE                                    = "DualExtruder v3"
        TOOLHEAD_BLOCK                                   = "E3D_SOMEstruder_x2"
        MOTOR_CURRENT_E0                                 = 875 # mA
        MOTOR_CURRENT_E1                                 = 875 # mA
        E_STEPS                                          = 760
        TOOLHEAD_X_MIN_ADJ                               = -6
        TOOLHEAD_X_MAX_ADJ                               = -21
        TOOLHEAD_Y_MIN_ADJ                               = -7
        TOOLHEAD_Y_MAX_ADJ                               = -7
        T1_OFFSET_X                                      = 13
        # Adjust so left nozzle probes on the left washers;
        # right nozzles on the right nozzle.
        TOOLHEAD_RIGHT_PROBE_ADJ                         = -T1_OFFSET_X
        # The nozzles on Yellowfin are too close together
        # to run the calibration routine on the cube
        USE_CALIBRATION_CUBE                             = False
        CALIBRATE_ON_WASHER                              = False
        MARLIN["TOOLHEAD_NAME"]                          = C_STRING("Dual Extruder 3")
        #         16 chars max                                       ^^^^^^^^^^^^^^^
        MARLIN["EXTRUDERS"]                              = 2
        MARLIN["TEMP_SENSOR_1"]                          = 5
        MARLIN["DISTINCT_E_FACTORS"]                     = True
        MARLIN["TOOLCHANGE_ZRAISE"]                      = 2
        MARLIN["INVERT_E1_DIR"]                          = 'false'
        if USE_HOME_BUTTON:
            # Legacy configuration for TAZ 6 with homing button riser
            MARLIN["MANUAL_Z_HOME_POS"]                  = 5.5
            MARLIN["Z_SAFE_HOMING_X_POINT"]              = -26
            MARLIN["Z_SAFE_HOMING_Y_POINT"]              = 258
            MARLIN["Z_HOMING_HEIGHT"]                    = 10
            MARLIN["Z_CLEARANCE_DEPLOY_PROBE"]           = 10
            MARLIN["Z_CLEARANCE_BETWEEN_PROBES"]         = 10
            MARLIN["X_MAX_ENDSTOP_INVERTING"]            = NORMALLY_CLOSED_ENDSTOP
            MARLIN["SWAP_E0_AND_E1"]                     = True
            MARLIN["EXTRUDER_FAN_ON_PIN_6"]              = True # For backwards compatibility with TAZ 4

############################# UNIVERSAL TOOLHEADS #############################

    if TOOLHEAD in ["CecropiaSilk_SingleExtruderAeroV2",
                    "AchemonSphinx_SmallLayer",
                    "BandedTiger_HardenedSteel",
                    "DingyCutworm_HardenedSteelPlus",
                    "Goldenrod_HardenedExtruder"]:
        MOTOR_CURRENT_E                                  = 960 # mA

    if TOOLHEAD in ["CecropiaSilk_SingleExtruderAeroV2"]:
        TOOLHEAD_TYPE                                    = "SingleExtruderAeroV2"
        TOOLHEAD_BLOCK                                   = "E3D_Titan_Aero_V6"
        E_STEPS                                          = 420
        MARLIN["TOOLHEAD_NAME"]                          = C_STRING("SE 0.5mm AeroV2")
        #         16 chars max                                       ^^^^^^^^^^^^^^^
        MARLIN["X_MAX_ENDSTOP_INVERTING"]                = NORMALLY_CLOSED_ENDSTOP

    if TOOLHEAD in ["Goldenrod_HardenedExtruder"]:
        TOOLHEAD_TYPE                                    = "HardenedExtruder"
        TOOLHEAD_BLOCK                                   = "E3D_Titan_Aero_V6"
        E_STEPS                                          = 420
        MARLIN["TOOLHEAD_NAME"]                          = C_STRING("HE 0.5mm")
        #         16 chars max                                       ^^^^^^^^^^^^^^^
        MARLIN["X_MAX_ENDSTOP_INVERTING"]                = NORMALLY_CLOSED_ENDSTOP

    if TOOLHEAD in ["AchemonSphinx_SmallLayer"]:
        TOOLHEAD_TYPE                                    = "SmallLayer"
        TOOLHEAD_BLOCK                                   = "E3D_Titan_Aero_V6"
        E_STEPS                                          = 420
        MANUAL_FEEDRATE_E                                = 0.7 # mm/sec
        MARLIN["TOOLHEAD_NAME"]                          = C_STRING("SL 0.25mm Micro")
        #         16 chars max                                       ^^^^^^^^^^^^^^^
        MARLIN["X_MAX_ENDSTOP_INVERTING"]                = NORMALLY_CLOSED_ENDSTOP
        if not MARLIN["BLTOUCH"]:
          MARLIN["NOZZLE_TO_PROBE_OFFSET"]               = [0, 0, -1.24]

    if TOOLHEAD in ["BandedTiger_HardenedSteel"]:
        TOOLHEAD_TYPE                                    = "HardenedSteel"
        TOOLHEAD_BLOCK                                   = "E3D_Titan_Aero_Volcano"
        E_STEPS                                          = 420
        MARLIN["TOOLHEAD_NAME"]                          = C_STRING("HS 0.8mm")
        #         16 chars max                                       ^^^^^^^^^^^^^^^
        MARLIN["X_MAX_ENDSTOP_INVERTING"]                = NORMALLY_CLOSED_ENDSTOP

    if TOOLHEAD in ["DingyCutworm_HardenedSteelPlus"]:
        TOOLHEAD_TYPE                                    = "HardenedSteelPlus"
        TOOLHEAD_BLOCK                                   = "E3D_Titan_Aero_Volcano"
        E_STEPS                                          = 420
        MARLIN["TOOLHEAD_NAME"]                          = C_STRING("HS+ 1.2mm")
        #         16 chars max                                       ^^^^^^^^^^^^^^^
        MARLIN["X_MAX_ENDSTOP_INVERTING"]                = NORMALLY_CLOSED_ENDSTOP

    TOOLHEAD_IS_UNIVERSAL = TOOLHEAD in [
        "CecropiaSilk_SingleExtruderAeroV2",
        "Goldenrod_HardenedExtruder",
        "AchemonSphinx_SmallLayer",
        "BandedTiger_HardenedSteel",
        "DingyCutworm_HardenedSteelPlus",
        "Quiver_DualExtruder",
        "KangarooPaw_SingleExtruder",
        "E3D_Hermera"
    ]

    if TOOLHEAD_IS_UNIVERSAL and USE_Z_SCREW:
        MARLIN["X_MAX_ENDSTOP_INVERTING"]                = NO_ENDSTOP
        MARLIN["NO_MOTION_BEFORE_HOMING"]                = True
        ADAPTER_X_OFFSET                                 = 0
        ADAPTER_Y_OFFSET                                 = -2.0 if IS_TAZ else -7.2

    if not TOOLHEAD_IS_UNIVERSAL and (
        "Redgum_TAZWorkhorse" in PRINTER or
        "Quiver_TAZPro" in PRINTER or
        "Hibiscus_Mini2" in PRINTER
    ):
        MARLIN["X_MAX_ENDSTOP_INVERTING"]                = NO_ENDSTOP
        MARLIN["NO_MOTION_BEFORE_HOMING"]                = True
        ADAPTER_X_OFFSET                                 = 29
        ADAPTER_Y_OFFSET                                 = -8

############################## TAZ PRO TOOLHEADS ##############################

    if TOOLHEAD in ["Quiver_DualExtruder"]:
        TOOLHEAD_TYPE                                    = "DualExtruder"
        TOOLHEAD_BLOCK                                   = "E3D_Titan_Aero_V6"
        MOTOR_CURRENT_E0                                 = 960 # mA
        MOTOR_CURRENT_E1                                 = 960 # mA
        E_STEPS                                          = 420
        TOOLHEAD_X_MAX_ADJ                               = -21
        TOOLHEAD_X_MIN_ADJ                               = -21
        TOOLHEAD_Y_MAX_ADJ                               = -21
        TOOLHEAD_Y_MIN_ADJ                               = -21
        TOOLHEAD_Z_MAX_ADJ                               = -7
        TOOLHEAD_Z_MIN_ADJ                               = -7
        T1_OFFSET_X                                      = 44.576
        T1_OFFSET_Y                                      = 0.095
        T1_OFFSET_Z                                      = 0.005
        MARLIN["TOOLHEAD_NAME"]                          = C_STRING("Quivering Aeros")
        #         16 chars max                                       ^^^^^^^^^^^^^^^
        MARLIN["EXTRUDERS"]                              = 2
        MARLIN["TOOLCHANGE_ZRAISE"]                      = 0
        MARLIN["NUM_SERVOS"]                             = 2
        MARLIN["SERVO_DELAY"]                            = [1000, 1000]
        MARLIN["SWITCHING_NOZZLE"]                       = True
        MARLIN["SWITCHING_NOZZLE_E1_SERVO_NR"]           = 1
        MARLIN["SWITCHING_NOZZLE_SERVO_ANGLES"]          = [55, 120]
        MARLIN["X_MAX_ENDSTOP_INVERTING"]                = NO_ENDSTOP
        MARLIN["TEMP_SENSOR_1"]                          = 5

############################### OTHER TOOLHEADS ###############################

    if TOOLHEAD in ["KangarooPaw_SingleExtruder"]:
        TOOLHEAD_TYPE                                    = "SingleExtruder"
        TOOLHEAD_BLOCK                                   = "None"
        E_STEPS                                          = 9448.8
        MOTOR_CURRENT_E                                  = 350 # mA
        MANUAL_FEEDRATE_E                                = 1.7 # mm/sec
        MARLIN["TOOLHEAD_NAME"]                          = C_STRING("Goostruder")
        #         16 chars max                                       ^^^^^^^^^^^^^^^
        MARLIN["EXTRUDERS"]                              = 1
        MARLIN["Z_CLEARANCE_DEPLOY_PROBE"]               = 30
        MARLIN["Z_CLEARANCE_BETWEEN_PROBES"]             = 30
        MARLIN["X_MAX_ENDSTOP_INVERTING"]                = NORMALLY_CLOSED_ENDSTOP
        
    if TOOLHEAD in ["E3D_Hermera"]:
        TOOLHEAD_TYPE                                    = "Hermera"
        TOOLHEAD_BLOCK                                   = "E3D_Hermera_V6"
        E_STEPS                                          = 400
        MOTOR_CURRENT_E                                  = 960 # mA
        MARLIN["TOOLHEAD_NAME"]                          = C_STRING("E3D Hermera")
        #         16 chars max                                       ^^^^^^^^^^^^^^^
        MARLIN["X_MAX_ENDSTOP_INVERTING"]                = NORMALLY_CLOSED_ENDSTOP

############################# TEMPERATURE SETTINGS ############################

    if ENABLED("LULZBOT_DISABLE_TOOLHEAD_HEATER"):
        MARLIN["EXTRUDE_MINTEMP"]                        =  0
        MARLIN["FAN_PIN"]                                = -1
    else:
        MARLIN["PREVENT_COLD_EXTRUSION"]                 = True
        MARLIN["EXTRUDE_MINTEMP"]                        = 120

    MARLIN["TEMP_SENSOR_0"]                              = 5
    MARLIN["TEMP_SENSOR_BED"]                            = 7

    MARLIN["TEMP_RESIDENCY_TIME"]                        = 1
    MARLIN["TEMP_HYSTERESIS"]                            = 10
    MARLIN["TEMP_WINDOW"]                                = 10

    MARLIN["TEMP_BED_RESIDENCY_TIME"]                    = 1
    MARLIN["TEMP_BED_HYSTERESIS"]                        = 5
    MARLIN["TEMP_BED_WINDOW"]                            = 5

    MARLIN["HEATER_0_MAXTEMP"]                           = 305
    if MARLIN["EXTRUDERS"] > 1:
        MARLIN["HEATER_1_MAXTEMP"]                       = 305

    MARLIN["THERMAL_PROTECTION_PERIOD"]                  = 15  # Seconds
    MARLIN["THERMAL_PROTECTION_HYSTERESIS"]              = 30  # Degrees Celsius

    MARLIN["THERMAL_PROTECTION_BED_PERIOD"]              = 15  # Seconds
    MARLIN["THERMAL_PROTECTION_BED_HYSTERESIS"]          = 10  # Degrees Celsius

    MARLIN["PREHEAT_1_TEMP_HOTEND"]                      = 200 # PLA

    if IS_MINI:
        # Heater current: 24V/5.5 Ohms = 4.4A
        MARLIN["MAX_BED_POWER"]                          = 255 # limits duty cycle to bed; 255=full current
        MARLIN["WATCH_TEMP_PERIOD"]                      = 20  # Seconds
        MARLIN["WATCH_TEMP_INCREASE"]                    = 2   # Degrees Celsius
    elif IS_TAZ:
        # Heater current: 24V/1.6 Ohms = 15A
        # Set Max Bed Power to 80% for a safety margin on the 15A fuse.
        MARLIN["MAX_BED_POWER"]                          = 206 # limits duty cycle to bed; 255=full current
        MARLIN["WATCH_TEMP_PERIOD"]                      = 40  # Seconds
        MARLIN["WATCH_TEMP_INCREASE"]                    = 10  # Degrees Celsius

############################### HEATING ELEMENTS ##############################

    MARLIN["PIDTEMP"]                                    = True
    MARLIN["PIDTEMPBED"]                                 = True

    # Hotend variants

    if TOOLHEAD_BLOCK == "Moarstruder":
        # LulzBot MOARstruder (40w)
        MARLIN["DEFAULT_Kp"]                             =  55.64
        MARLIN["DEFAULT_Ki"]                             =   6.79
        MARLIN["DEFAULT_Kd"]                             = 113.94

    elif TOOLHEAD_BLOCK == "E3D_SOMEstruder_x2":
        # Side-by-side LulzBot E3D SOMEstruder on Yellowfin Dual
        MARLIN["DEFAULT_Kp"]                             =  47.45
        MARLIN["DEFAULT_Ki"]                             =  4.83
        MARLIN["DEFAULT_Kd"]                             = 116.63

    elif TOOLHEAD_BLOCK == "AO_Hexagon":
        # LulzBot AO-Hexagon (30w)
        MARLIN["DEFAULT_Kp"]                             =  28.79
        MARLIN["DEFAULT_Ki"]                             =   1.91
        MARLIN["DEFAULT_Kd"]                             = 108.51

    elif TOOLHEAD_BLOCK == "E3D_Titan_Aero_V6":
        # E3D Titan Aero with LulzBot V6 block
        MARLIN["DEFAULT_Kp"]                             = 21.00
        MARLIN["DEFAULT_Ki"]                             =  1.78
        MARLIN["DEFAULT_Kd"]                             = 61.93
        
    elif TOOLHEAD_BLOCK == "E3D_Hermera_V6":
        # E3D Hermera with LulzBot V6 block
        MARLIN["DEFAULT_Kp"]                             = 25.2
        MARLIN["DEFAULT_Ki"]                             =  1.9
        MARLIN["DEFAULT_Kd"]                             = 84.17

    elif TOOLHEAD_BLOCK == "E3D_Titan_Aero_Volcano":
        # E3D Titan Aero with Volcano block
        MARLIN["DEFAULT_Kp"]                             = 37.55
        MARLIN["DEFAULT_Ki"]                             = 5.39
        MARLIN["DEFAULT_Kd"]                             = 65.36

    # Heated bed variants

    #24V 360W silicone heater from NPH on 3mm borosilicate (TAZ 2.2+)
    if TAZ_BED and not USE_TWO_PIECE_BED:
      MARLIN["DEFAULT_bedKp"]                            = 162
      MARLIN["DEFAULT_bedKi"]                            = 17
      MARLIN["DEFAULT_bedKd"]                            = 378

    # Modular two piece bed (Mini 2/TAZ Pro)
    elif TAZ_BED and USE_TWO_PIECE_BED:
      MARLIN["DEFAULT_bedKp"]                            = 286.02
      MARLIN["DEFAULT_bedKi"]                            = 54.55
      MARLIN["DEFAULT_bedKd"]                            = 374.90

    # 24V 360W silicone heater from NPH on 3mm borosilicate (TAZ 2.2+)
    elif MINI_BED and not USE_TWO_PIECE_BED:
      MARLIN["DEFAULT_bedKp"]                            = 294
      MARLIN["DEFAULT_bedKi"]                            = 65
      MARLIN["DEFAULT_bedKd"]                            = 382

    # Modular two piece bed (Mini 2+)
    elif MINI_BED and USE_TWO_PIECE_BED:
      MARLIN["DEFAULT_bedKp"]                            = 384.33
      MARLIN["DEFAULT_bedKi"]                            = 72.17
      MARLIN["DEFAULT_bedKd"]                            = 511.64

########################## COOLING FAN CONFIGURATION ##########################

    # For the Pelonis C4010L24BPLB1b-7 fan, we need a relative low
    # PWM frequency of about 122Hz in order for the fan to turn.

    if USE_ARCHIM2:
        # On the Archim, it is necessary to use soft PWM to get the
        # frequency down in the kilohertz
        MARLIN["FAN_SOFT_PWM"]                           = True
    else:
        # By default, FAST_PWM_FAN_FREQUENCY sets PWM to ~31kHz,
        # but we want to lower this to 122 Hz.
        MARLIN["FAST_PWM_FAN"]                           = True
        MARLIN["FAST_PWM_FAN_FREQUENCY"]                 = 122

    MARLIN["FAN_KICKSTART_TIME"]                         = 100
    MARLIN["FAN_MIN_PWM"]                                = 70
    MARLIN["SOFT_PWM_SCALE"]                             = 4
    
    MARLIN["ADAPTIVE_FAN_SLOWING"]                       = True
    MARLIN["NO_FAN_SLOWING_IN_PID_TUNING"]               = True

    MARLIN["USE_CONTROLLER_FAN"]                         = True
    if USE_EINSY_RETRO:
        # The TMC drivers need a bit more cooling
        MARLIN["CONTROLLERFAN_SPEED"]                    = 255
        MARLIN["CONTROLLERFAN_SPEED_Z_ONLY"]             = 120
    elif IS_MINI:
        # The Mini fan runs rather loud at full speed
        MARLIN["CONTROLLERFAN_SPEED"]                    = 120
    elif IS_TAZ:
        MARLIN["CONTROLLERFAN_SPEED"]                    = 255

############################### AXIS TRAVEL LIMITS ###############################

    # Define min and max travel limits based on the printer model using a standard
    # toolhead, then define adjustments from the standard for alternative toolheads.
    # This allows us to accomodate toolheads that might be wider or taller than the
    # standard.

    if IS_MINI and USE_Z_SCREW:
        STANDARD_X_MAX_POS                               = 165
        STANDARD_X_MIN_POS                               = 0
        STANDARD_Y_MAX_POS                               = 195
        STANDARD_Y_MIN_POS                               = -8

        STANDARD_X_BED_SIZE                              = 155
        STANDARD_Y_BED_SIZE                              = 155

    elif IS_MINI and USE_Z_BELT:
        STANDARD_X_MAX_POS                               = 173
        STANDARD_X_MIN_POS                               = -3
        STANDARD_Y_MAX_POS                               = 192
        STANDARD_Y_MIN_POS                               = -5

        STANDARD_X_BED_SIZE                              = 157
        STANDARD_Y_BED_SIZE                              = 157

    elif "Juniper_TAZ5" in PRINTER:
        STANDARD_X_MAX_POS                               = 298
        STANDARD_X_MIN_POS                               = 0
        STANDARD_Y_MAX_POS                               = 276
        STANDARD_Y_MIN_POS                               = 0

        STANDARD_X_BED_SIZE                              = 288
        STANDARD_Y_BED_SIZE                              = 275

    elif "Redgum_TAZWorkhorse" in PRINTER:
        STANDARD_X_MAX_POS                               = 295
        STANDARD_X_MIN_POS                               = -50
        STANDARD_Y_MAX_POS                               = 308
        STANDARD_Y_MIN_POS                               = -17

        STANDARD_X_BED_SIZE                              = 280
        STANDARD_Y_BED_SIZE                              = 280

    elif "Experimental_BLTouch" in PRINTER:
        STANDARD_X_MAX_POS                               = 320
        STANDARD_X_MIN_POS                               = -6
        STANDARD_Y_MAX_POS                               = 313
        STANDARD_Y_MIN_POS                               = -27

        STANDARD_X_BED_SIZE                              = 280
        STANDARD_Y_BED_SIZE                              = 280

    elif IS_TAZ and USE_Z_BELT:
        STANDARD_X_MAX_POS                               = 320
        STANDARD_X_MIN_POS                               = -6
        STANDARD_Y_MAX_POS                               = 313
        STANDARD_Y_MIN_POS                               = -15

        STANDARD_X_BED_SIZE                              = 280
        STANDARD_Y_BED_SIZE                              = 280

    elif IS_TAZ and USE_Z_SCREW:
        STANDARD_X_MAX_POS                               = 300
        STANDARD_X_MIN_POS                               = -20
        STANDARD_Y_MAX_POS                               = 303
        STANDARD_Y_MIN_POS                               = -20

        STANDARD_X_BED_SIZE                              = 280
        STANDARD_Y_BED_SIZE                              = 280

    if IS_MINI and USE_Z_SCREW:
        STANDARD_Z_MIN_POS                               = -5
        STANDARD_Z_MAX_POS                               = 159

    elif IS_MINI and USE_Z_BELT:
        STANDARD_Z_MIN_POS                               = 0
        STANDARD_Z_MAX_POS                               = 183

    elif "Juniper_TAZ5" in PRINTER:
        STANDARD_Z_MIN_POS                               = 0
        STANDARD_Z_MAX_POS                               = 250

    elif IS_TAZ and USE_Z_SCREW:
        STANDARD_Z_MIN_POS                               = 0
        STANDARD_Z_MAX_POS                               = 270

    elif IS_TAZ and USE_Z_BELT:
        STANDARD_Z_MIN_POS                               = -2
        STANDARD_Z_MAX_POS                               = 299
        
    if MARLIN["BLTOUCH"]:
        # If using BLTouch, then set the Z_MIN_POS to zero
        STANDARD_Z_MAX_POS -= STANDARD_Z_MIN_POS
        STANDARD_Z_MIN_POS -= STANDARD_Z_MIN_POS

    MARLIN["X_MAX_POS"] = STANDARD_X_MAX_POS + TOOLHEAD_X_MAX_ADJ + ADAPTER_X_OFFSET
    MARLIN["X_MIN_POS"] = STANDARD_X_MIN_POS + TOOLHEAD_X_MIN_ADJ + ADAPTER_X_OFFSET
    MARLIN["Y_MAX_POS"] = STANDARD_Y_MAX_POS + TOOLHEAD_Y_MAX_ADJ + ADAPTER_Y_OFFSET
    MARLIN["Y_MIN_POS"] = STANDARD_Y_MIN_POS + TOOLHEAD_Y_MIN_ADJ + ADAPTER_Y_OFFSET
    MARLIN["Z_MAX_POS"] = STANDARD_Z_MAX_POS + TOOLHEAD_Z_MAX_ADJ
    MARLIN["Z_MIN_POS"] = STANDARD_Z_MIN_POS + TOOLHEAD_Z_MIN_ADJ

    MARLIN["X_BED_SIZE"] = min(MARLIN["X_MAX_POS"], STANDARD_X_BED_SIZE)
    MARLIN["Y_BED_SIZE"] = min(MARLIN["Y_MAX_POS"], STANDARD_Y_BED_SIZE)

########################### AUTOLEVELING / BED PROBE ##########################

    if USE_AUTOLEVELING or MARLIN["BLTOUCH"]:

        MARLIN["RESTORE_LEVELING_AFTER_G28"]             = True

        if MARLIN["BLTOUCH"]:
            # BLTouch Auto-Leveling
            MARLIN["Z_HOMING_HEIGHT"]                    = 10
            MARLIN["Z_PROBE_SPEED_SLOW"]                 = 5*60
            MARLIN["Z_CLEARANCE_DEPLOY_PROBE"]           = 15
            MARLIN["Z_CLEARANCE_BETWEEN_PROBES"]         = 5
            MARLIN["Z_SERVO_ANGLES"]                     = [10,90]
            if USE_REPRAP_LCD_DISPLAY or USE_TOUCH_UI:
                MARLIN["AUTO_BED_LEVELING_UBL"]          = True
            else:
                MARLIN["AUTO_BED_LEVELING_BILINEAR"]     = True
            MARLIN["GRID_MAX_POINTS_X"]                  = 5
            MARLIN["GRID_MAX_POINTS_Y"]                  = 5
            MARLIN["MIN_PROBE_EDGE"]                     = 0
            #MARLIN["MESH_INSET"]                        = 0
            #MARLIN["ENDSTOP_INTERRUPTS_FEATURE"]        = True if USE_ARCHIM2 or USE_EINSY_RETRO or IS_MINI else False
            MARLIN["PROBING_FANS_OFF"]                   = True
            MARLIN["PROBING_STEPPERS_OFF"]               = True
            GOTO_1ST_PROBE_POINT                         = ""

        else:
            # LulzBot Conductive Probing
            
            # Auto-leveling was introduced on the Mini and TAZ 6.
            # Define probe parameters related to bed leveling,
            # e.g. the washers on the bed. These are confusingly
            # named Z_MIN_PROBE in Marlin. The Z-Home switch
            # is called Z_MIN_ENDSTOP
    
            if MINI_BED:
                STANDARD_LEFT_PROBE_BED_POSITION             = -3
                STANDARD_RIGHT_PROBE_BED_POSITION            = 163
                STANDARD_BACK_PROBE_BED_POSITION             = 168
                STANDARD_FRONT_PROBE_BED_POSITION            = -4

                if USE_Z_SCREW:
                    # The Gladiola has the probe points spaced further apart than
                    # earlier models. Since Gladiola FW has to work on earlier
                    # printers, we need to add a workaround because G29 hits the
                    # endstops and shifts the coordinate system around.
                    USE_PRE_GLADIOLA_G29_WORKAROUND          = True

            elif TAZ_BED and MARLIN["BLTOUCH"]:
                STANDARD_LEFT_PROBE_BED_POSITION             = 20
                STANDARD_RIGHT_PROBE_BED_POSITION            = 260
                STANDARD_BACK_PROBE_BED_POSITION             = 260
                STANDARD_FRONT_PROBE_BED_POSITION            = 20
                
            elif TAZ_BED:
                STANDARD_LEFT_PROBE_BED_POSITION             = -10
                STANDARD_RIGHT_PROBE_BED_POSITION            = 288
                STANDARD_BACK_PROBE_BED_POSITION             = 291
                STANDARD_FRONT_PROBE_BED_POSITION            = -9
            
            MARLIN["AUTO_BED_LEVELING_LINEAR"]             = True
            MARLIN["NOZZLE_AS_PROBE"]                      = True
          
            MARLIN["MULTIPLE_PROBING"]                   = 2
            MARLIN["Z_PROBE_SPEED_SLOW"]                 = 1*60
            MARLIN["Z_PROBE_SPEED_FAST"]                 = 20*60 if USE_Z_BELT else 8*60
            MARLIN["Z_PROBE_OFFSET_RANGE_MIN"]           = -2
            MARLIN["Z_PROBE_OFFSET_RANGE_MAX"]           = 5
            MARLIN["Z_CLEARANCE_DEPLOY_PROBE"]           = 5
            MARLIN["MIN_PROBE_EDGE"]                     = False
            MARLIN["XY_PROBE_SPEED"]                     = 6000
            MARLIN["Z_CLEARANCE_BETWEEN_PROBES"]         = 5

            # Avoid electrical interference when probing (this is a problem on some Minis)
            MARLIN["PROBING_FANS_OFF"]                   = True
            MARLIN["PROBING_STEPPERS_OFF"]               = True

            LEFT_PROBE_BED_POSITION  = max(STANDARD_LEFT_PROBE_BED_POSITION  + TOOLHEAD_LEFT_PROBE_ADJ,  MARLIN["X_MIN_POS"])
            RIGHT_PROBE_BED_POSITION = min(STANDARD_RIGHT_PROBE_BED_POSITION + TOOLHEAD_RIGHT_PROBE_ADJ, MARLIN["X_MAX_POS"])
            BACK_PROBE_BED_POSITION  = min(STANDARD_BACK_PROBE_BED_POSITION  + TOOLHEAD_BACK_PROBE_ADJ,  MARLIN["Y_MAX_POS"])
            FRONT_PROBE_BED_POSITION = max(STANDARD_FRONT_PROBE_BED_POSITION + TOOLHEAD_FRONT_PROBE_ADJ, MARLIN["Y_MIN_POS"])
             
            # Make sure Marlin allows probe points outside of the bed area

            MARLIN["MIN_PROBE_EDGE_LEFT"]                = LEFT_PROBE_BED_POSITION
            MARLIN["MIN_PROBE_EDGE_RIGHT"]               = STANDARD_X_BED_SIZE - RIGHT_PROBE_BED_POSITION
            MARLIN["MIN_PROBE_EDGE_BACK"]                = STANDARD_Y_BED_SIZE - BACK_PROBE_BED_POSITION
            MARLIN["MIN_PROBE_EDGE_FRONT"]               = FRONT_PROBE_BED_POSITION

            # Traditionally LulzBot printers have employed a four-point
            # leveling using a 2x2 grid.
            MARLIN["GRID_MAX_POINTS_X"]              = 2
            MARLIN["GRID_MAX_POINTS_Y"]              = 2
            if IS_MINI:
                # We can't control the order of probe points exactly, but
                # this makes the probe start closer to the wiper pad.
                MARLIN["PROBE_Y_FIRST"]                  = True
                GOTO_1ST_PROBE_POINT = "G0 X{} Y{}".format(LEFT_PROBE_BED_POSITION, BACK_PROBE_BED_POSITION)
            else:
                # Restore the old probe sequence on the TAZ that starts
                # probing on the washer underneath the wiper pad.
                MARLIN["END_G29_ON_BACK_LEFT_CORNER"] = True
                GOTO_1ST_PROBE_POINT = "G0 X{} Y{}".format(LEFT_PROBE_BED_POSITION, FRONT_PROBE_BED_POSITION)
            
############################# X AXIS LEVELING #############################

    if PRINTER == "KangarooPaw_Bio":
        XLEVEL_POS                                       = "G0 X170 Y75 F9999\n"
    else:
        XLEVEL_POS                                       = "G0 X150 F9999\n"

    if USE_Z_BELT and IS_MINI:
        AXIS_LEVELING_COMMANDS = (
            "M117 Leveling X Axis\n"                     # Set LCD status
            "G28\n"                                      # Home Axis
            + XLEVEL_POS +                               # Move toolhead to the right
            "G0 Z5 F6000\n"                              # Move to bottom of printer
            "G91\n"                                      # Set relative motion mode
            "M211 S0\n"                                  # Turn off soft endstops
            "M400\n"                                     # Finish moves
            "M906 Z600\n"                                # Lower current to 600mA
            "G0 Z-15 F500\n"                             # Skip steppers against lower Z mounts
            "G0 Z5 F500\n"                               # Move Z-Axis up a bit
            "M400\n"                                     # Finish moves
            "G90\n"                                      # Return to absolute mode
            "M906 Z960\n"                                # Restore default current
            "M211 S1\n"                                  # Turn soft endstops back on
            "G28 Z0\n"                                   # Home Axis
            "M117 Leveling done.\n"                      # Set LCD status
        )

    elif USE_Z_BELT and IS_TAZ and not MARLIN["BLTOUCH"]:
        AXIS_LEVELING_COMMANDS = (
            "M117 Leveling X Axis\n"                     # Set LCD status
            + XLEVEL_POS +                               # Center axis
            "G28 Z0\n"                                   # Home Axis
            "M117 Leveling done.\n"                      # Set LCD status
        )
    else:
        AXIS_LEVELING_COMMANDS = ""

    if USE_Z_BELT:
        MARLIN["AXIS_LEVELING_COMMANDS"]                 = C_STRING(AXIS_LEVELING_COMMANDS)

    elif USE_Z_SCREW:
        # The older Minis seem succeptible to noise in the probe lines.
        # This restores the sampling of endstops as it existed in previous
        # version of Marlin.
        MARLIN["ENDSTOP_NOISE_THRESHOLD"]                =  2

######################### BIO-PRINTER STARTUP COMMANDS ########################

    if PRINTER in ['KangarooPaw_Bio']:
        MARLIN["AXIS_LEVELING_COMMANDS"]                 = C_STRING(AXIS_LEVELING_COMMANDS)

        MARLIN["PARK_AND_RELEASE_COMMANDS"]              = C_STRING(
            "G0 X115 Z50 F6000\n"                        # Goto loading position
            "M400\n"                                     # Wait for moves to finish
            "M18 X Y"                                    # Unlock motors
        )
        
################ AUTO-CALIBRATION (BACKLASH AND NOZZLE OFFSET) ################

    if (USE_CALIBRATION_CUBE or CALIBRATE_ON_WASHER) and not MARLIN["BLTOUCH"]:
        MARLIN["CALIBRATION_GCODE"]                      = True
        MARLIN["CALIBRATION_REPORTING"]                  = True

        if MARLIN["EXTRUDERS"] > 1:
            RESTORE_NOZZLE_OFFSET = "M218 T1 X{} Y{} Z{}\n".format(T1_OFFSET_X, T1_OFFSET_Y, T1_OFFSET_Z)
        else:
            RESTORE_NOZZLE_OFFSET = ""

        CALIBRATION_COMMANDS = (
            "M117 Starting Auto-Calibration\n"           # Status message
            "T0\n"                                       # Switch to first nozzle
            + RESTORE_NOZZLE_OFFSET +                    # Restore default nozzle offset
            "G28\n"                                      # Auto-Home
            + AXIS_LEVELING_COMMANDS +                   # Level X-Axis
            "G12\n"                                      # Wipe the nozzles
            "M117 Calibrating...\n"                      # Status message
            "G425\n"                                     # Calibrate nozzles
            "M500\n"                                     # Save settings
            "M117 Calibration data saved"                # Status message
        )

        MARLIN["CALIBRATION_COMMANDS"]                   = C_STRING(CALIBRATION_COMMANDS)

        if IS_MINI:
            if CALIBRATE_ON_WASHER == "Front Left":
                MARLIN["CALIBRATION_OBJECT_DIMENSIONS"]  = [22.0,   22.0,  1.5] # mm
                MARLIN["CALIBRATION_OBJECT_CENTER"]      = [-8.9,   -7.6,  0  ] # mm
                MARLIN["CALIBRATION_MEASURE_LEFT"]       = False
                MARLIN["CALIBRATION_MEASURE_RIGHT"]      = True
                MARLIN["CALIBRATION_MEASURE_FRONT"]      = False
                MARLIN["CALIBRATION_MEASURE_BACK"]       = True

            elif CALIBRATE_ON_WASHER == "Front Right":
                MARLIN["CALIBRATION_OBJECT_DIMENSIONS"]  = [ 22.0,   22.0, 1.5] # mm
                MARLIN["CALIBRATION_OBJECT_CENTER"]      = [169.5,   -7.6, 0  ] # mm
                MARLIN["CALIBRATION_MEASURE_LEFT"]       = True
                MARLIN["CALIBRATION_MEASURE_RIGHT"]      = False
                MARLIN["CALIBRATION_MEASURE_FRONT"]      = False
                MARLIN["CALIBRATION_MEASURE_BACK"]       = True

            elif CALIBRATE_ON_WASHER == "Back Left":
                MARLIN["CALIBRATION_OBJECT_DIMENSIONS"]  = [ 22.0,   22.0, 1.5] # mm
                MARLIN["CALIBRATION_OBJECT_CENTER"]      = [ -8.9,  171.3, 0  ] # mm
                MARLIN["CALIBRATION_MEASURE_LEFT"]       = False
                MARLIN["CALIBRATION_MEASURE_RIGHT"]      = True
                MARLIN["CALIBRATION_MEASURE_FRONT"]      = True
                MARLIN["CALIBRATION_MEASURE_BACK"]       = False

            elif CALIBRATE_ON_WASHER == "Back Right":
                MARLIN["CALIBRATION_OBJECT_DIMENSIONS"]  = [ 22.0,   22.0, 1.5] # mm
                MARLIN["CALIBRATION_OBJECT_CENTER"]      = [169.5,  171.3, 0  ] # mm
                MARLIN["CALIBRATION_MEASURE_LEFT"]       = True
                MARLIN["CALIBRATION_MEASURE_RIGHT"]      = False
                MARLIN["CALIBRATION_MEASURE_FRONT"]      = True
                MARLIN["CALIBRATION_MEASURE_BACK"]       = False

        elif IS_TAZ and USE_Z_BELT and USE_CALIBRATION_CUBE:
            MARLIN["CALIBRATION_OBJECT_DIMENSIONS"]      = [ 10.0,  10.0,  10.0] # mm
            MARLIN["CALIBRATION_OBJECT_CENTER"]          = [ 261.0, -22.0, -2.0] # mm

            MARLIN["CALIBRATION_MEASURE_RIGHT"]          = True
            # Only the TAZ Pro can reach the front of the calibration cube
            MARLIN["CALIBRATION_MEASURE_FRONT"]          = TOOLHEAD in ["Quiver_DualExtruder"]
            MARLIN["CALIBRATION_MEASURE_LEFT"]           = True
            MARLIN["CALIBRATION_MEASURE_BACK"]           = True

    MARLIN["HOTEND_OFFSET_X"]                            = [0.0, T1_OFFSET_X]
    MARLIN["HOTEND_OFFSET_Y"]                            = [0.0, T1_OFFSET_Y]
    MARLIN["HOTEND_OFFSET_Z"]                            = [0.0, T1_OFFSET_Z]

############################ FILAMENT CONFIGURATION ###########################

    MARLIN["NO_VOLUMETRICS"]                             = True

    # Enable linear advance, but leave K at zero so
    # it is not used unless the user requests it.
    if not USE_LESS_MEMORY:
        MARLIN["LIN_ADVANCE"]                            = True
        MARLIN["LIN_ADVANCE_K"]                          = 0.0

    if ENABLED("FILAMENT_RUNOUT_SENSOR"):
        MARLIN["NUM_RUNOUT_SENSORS"]                     = MARLIN["EXTRUDERS"]
        MARLIN["FILAMENT_RUNOUT_SCRIPT"]                 = C_STRING("M25\n")
        MARLIN["FILAMENT_RUNOUT_DISTANCE_MM"]            = 14
        MARLIN["ACTION_ON_FILAMENT_RUNOUT"]              = C_STRING("pause: filament_runout")
        MARLIN["CURA_LE_RUNOUT_HANDLING_WORKAROUND"]     = True

############################## MOTOR DRIVER TYPE ##############################

    if USE_EINSY_RETRO or USE_ARCHIM2:
        DRIVER_TYPE                                      = 'TMC2130'
    else:
        DRIVER_TYPE                                      = 'A4988'

    MARLIN["MINIMUM_STEPPER_PULSE"]                      = 1

    MARLIN["X_DRIVER_TYPE"]                              =  DRIVER_TYPE
    MARLIN["Y_DRIVER_TYPE"]                              =  DRIVER_TYPE
    MARLIN["Z_DRIVER_TYPE"]                              =  DRIVER_TYPE
    MARLIN["E0_DRIVER_TYPE"]                             =  DRIVER_TYPE
    if MARLIN["EXTRUDERS"] > 1:
        MARLIN["E1_DRIVER_TYPE"]                         =  DRIVER_TYPE

######################## TRINAMIC DRIVER CONFIGURATION ########################

    if USE_EINSY_RETRO or USE_ARCHIM2:
        MARLIN["TMC_DEBUG"]                              = True
        MARLIN["MONITOR_DRIVER_STATUS"]                  = True

        RSENSE                                           = 0.12

        MARLIN["X_RSENSE"]                               = RSENSE
        MARLIN["Y_RSENSE"]                               = RSENSE
        MARLIN["Z_RSENSE"]                               = RSENSE
        MARLIN["E0_RSENSE"]                              = RSENSE
        if MARLIN["EXTRUDERS"] > 1:
            MARLIN["E1_RSENSE"]                          = RSENSE

        MARLIN["HOLD_MULTIPLIER"]                        = 0.5

        if USE_ARCHIM2:
            MARLIN["TMC_USE_SW_SPI"]                     = True
            SHAFT_DIR                                    = 0
        elif USE_EINSY_RETRO:
            SHAFT_DIR                                    = 1 # Match direction to the Mini-Rambo

        MARLIN["Y_HYBRID_THRESHOLD"]                     = 72
        MARLIN["X_HYBRID_THRESHOLD"]                     = 72

        MARLIN["CHOPPER_TIMING"]                         = [ 3, -2, 6 ]
        
        def TMC_INIT(st):
            return (
                "st.shaft({});".format(SHAFT_DIR) +
                # Enable coolstep
                "st.semin(1);"
                "st.semax(3);"
            ).replace("st.", st + ".")

        # Low-noise stepper settings for Mini 2

        def TMC_LOW_NOISE(st):
            if IS_MINI:
                return (
                    "st.toff(1);"  # TOFF   = [1..15]
                    "st.hstrt(0);" # HSTART = [0..7]
                    "st.hend(0);"  # HEND   = [0..15]
                    "st.tbl(1);"   # TBL    = [0..3]
                ).replace("st.", st + ".")
            else:
                return ""

        # X axis driver temperature tuning notes over a 10 minute print:
        #  - TOFF caused the greatest effect on driver temperature (~40C) and needs
        #    to be at 1 to keep the drivers from overheating (was tested at 1-3)
        #  - TBL can be either 0, 1 or 2, but 3 will cause overheating and 1 appears
        #    to run the coolest.
        #  - Setting HSTRT higher than 5 cause the drivers to warm up.
        #  - Setting HSTRT lower than 3 causes the motor to stall.
        #  - Setting HEND higher than 1 causes drivers to overheat.

        def TMC_LOW_HEAT(st):
            if IS_MINI:
                return (
                    "st.toff(1);"  # TOFF   = [1..15]
                    "st.hstrt(4);" # HSTART = [0..7]
                    "st.hend(0);"  # HEND   = [0..15]
                    "st.tbl(1);"   # TBL    = [0..3]
                ).replace("st.", st + ".")
            else:
                return ""

        MARLIN["TMC_ADV"] = ('{' +
                TMC_LOW_HEAT ("stepperX") +
                TMC_LOW_HEAT ("stepperY") +
                TMC_LOW_NOISE("stepperZ") +
                TMC_LOW_NOISE("stepperE0") +
                TMC_INIT("stepperX") +
                TMC_INIT("stepperY") +
                TMC_INIT("stepperZ") +
                TMC_INIT("stepperE0") +
                (TMC_INIT("stepperE1") if MARLIN["EXTRUDERS"] > 1 else "") +
            '}')

########################## TRINAMIC SENSORLESS HOMING ##########################

    if ENABLED("SENSORLESS_HOMING"):
        if IS_TAZ:
            MARLIN["X_STALL_SENSITIVITY"]                = 6
            MARLIN["Y_STALL_SENSITIVITY"]                = 5

        elif IS_MINI:
            MARLIN["X_STALL_SENSITIVITY"]                = 4
            MARLIN["Y_STALL_SENSITIVITY"]                = 4

        MARLIN["USE_XMIN_PLUG"]                          = True # Uses Stallguard
        MARLIN["USE_YMAX_PLUG"]                          = True # Uses Stallguard
        MARLIN["USE_ZMIN_PLUG"]                          = True
        MARLIN["USE_ZMAX_PLUG"]                          = True

        MARLIN["X_MIN_ENDSTOP_INVERTING"]                = NORMALLY_OPEN_ENDSTOP
        MARLIN["Y_MAX_ENDSTOP_INVERTING"]                = NORMALLY_OPEN_ENDSTOP

        # Quickhome does not work with sensorless homing
        MARLIN["QUICK_HOME"]                             = False

        MARLIN["X_HOME_BUMP_MM"]                         = 0
        MARLIN["Y_HOME_BUMP_MM"]                         = 0
        MARLIN["Z_HOME_BUMP_MM"]                         = 2
    else:
        MARLIN["X_HOME_BUMP_MM"]                         = 5
        MARLIN["Y_HOME_BUMP_MM"]                         = 5
        MARLIN["Z_HOME_BUMP_MM"]                         = 2

###################### ADVANCED PAUSE / FILAMENT CHANGE #######################

    if USE_REPRAP_LCD_DISPLAY or USE_TOUCH_UI:
        MARLIN["FILAMENT_CHANGE_FAST_LOAD_FEEDRATE"]     = MANUAL_FEEDRATE_E
        MARLIN["FILAMENT_CHANGE_FAST_LOAD_LENGTH"]       = 40
        #MARLIN["ADVANCED_PAUSE_PURGE_LENGTH"]            = 0 # Manual purge
        MARLIN["ADVANCED_PAUSE_PURGE_FEEDRATE"]          = MANUAL_FEEDRATE_E
        MARLIN["PAUSE_PARK_RETRACT_FEEDRATE"]            = 10 # mm/s
        MARLIN["FILAMENT_CHANGE_UNLOAD_LENGTH"]          = 80
        MARLIN["FILAMENT_CHANGE_UNLOAD_FEEDRATE"]        = 5 # mm/s
        MARLIN["HOME_BEFORE_FILAMENT_CHANGE"]            = True
        MARLIN["PARK_HEAD_ON_PAUSE"]                     = True

        # In order to prevent jams on the Aero toolheads,
        # do a purge prior to unload
        MARLIN["FILAMENT_UNLOAD_PURGE_RETRACT"]          = 0
        MARLIN["FILAMENT_UNLOAD_PURGE_DELAY"]            = 0
        MARLIN["FILAMENT_UNLOAD_PURGE_LENGTH"]           = 6

    if PRINTER in ["KangarooPaw_Bio"]:
        MARLIN["ADVANCED_PAUSE_FEATURE"]                 = False
        MARLIN["NOZZLE_PARK_FEATURE"]                    = False

    else:
        MARLIN["NOZZLE_PARK_FEATURE"]                    = True
        MARLIN["ADVANCED_PAUSE_FEATURE"]                 = True
        if IS_MINI:
            MARLIN["NOZZLE_PARK_POINT"]                  = [  10, MARLIN["Y_MAX_POS"] - 10, 20 ]
        else:
            # Match the purge location of the v3 dual so a single tray can be used.
            MARLIN["NOZZLE_PARK_POINT"]                  = [ 100, MARLIN["Y_MAX_POS"] -  1, 20 ]

    if MARLIN["SDSUPPORT"]:
        if PRINTER in ["KangarooPaw_Bio"]:
            EVENT_GCODE_SD_STOP = "G28 Z\nM117 Print aborted."

        elif IS_MINI:
            EVENT_GCODE_SD_STOP = "G28 Z\nG0 X80 Y190 F3000\nM117 Print aborted."

        elif "Juniper_TAZ5" in PRINTER:
            EVENT_GCODE_SD_STOP = "G0 X170 Y290 F3000\nM117 Print aborted."

        elif IS_TAZ:
            EVENT_GCODE_SD_STOP = "G91\nG0 Z15 F600\nG90\nG0 X170 Y290 F3000\nM117 Print aborted."

        MARLIN["EVENT_GCODE_SD_STOP"]                    = C_STRING(EVENT_GCODE_SD_STOP)

################################## WIPER PAD ##################################

    # Nozzle wiping points (varies by toolhead, as the nozzle position varies)
    if USE_AUTOLEVELING:
        if MINI_BED:
            # Mini has a horizontal wiping pad on the back of the bed
            LEFT_WIPE_X1                                 =  45
            LEFT_WIPE_X2                                 = 115
            LEFT_WIPE_Y1                                 = 174
            LEFT_WIPE_Y2                                 = 174
            if USE_Z_BELT:
                LEFT_WIPE_Z                              =   1
            else:
                # Wipe very deep because Minis older than
                # Gladiolas are a few milimeters taller
                LEFT_WIPE_Z                              = -0.5

        elif TAZ_BED and TOOLHEAD in ["Yellowfin_DualExtruderV3"]:
            # When using a Yellowfin toolhead, a wider wiping pad will be installed
            LEFT_WIPE_X1                                 = -26
            LEFT_WIPE_X2                                 = -26
            LEFT_WIPE_Y1                                 =  95
            LEFT_WIPE_Y2                                 =  25
            LEFT_WIPE_Z                                  =  1

        elif TAZ_BED:
            # TAZ has a vertical wiping pad on the left side of the bed
            LEFT_WIPE_X1                                 = -17
            LEFT_WIPE_X2                                 = -17
            LEFT_WIPE_Y1                                 =  95
            if TOOLHEAD in ["Javelin_DualExtruderV2", "Longfin_FlexyDually"]:
                # These dual toolheads have nozzles front and back, so the wiping location is shortened in Y
                LEFT_WIPE_Y2                             =  73
            else:
                LEFT_WIPE_Y2                             =  25
            LEFT_WIPE_Z                                  =   1

            if PRINTER in ["Quiver_TAZPro"]:
                # The Quiver has an wipe pad on the right side of the bed.
                RIGHT_WIPE_X1                            = 297
                RIGHT_WIPE_X2                            = 297
                RIGHT_WIPE_Y1                            =  95
                RIGHT_WIPE_Y2                            =  25
                RIGHT_WIPE_Z                             =   1

            LEFT_WIPE_Y2 -= TOOLHEAD_WIPE_Y2_ADJ # Adjustments for legacy dual

        def WIPE_GCODE(x1,y1,x2,y2,z,temp_command):
            return (
                "G1 X{} Y{} Z10 F4000\n".format(x2,y2)   # Move to pad while heating
                + temp_command +
                "G1 Z1\n"                                # Push nozzle into wiper
                "M114\n"                                 # This seems to be required for the last command to run. Bug in Marlin?
                "G1 X{} Y{}\n".format(x2,y2) +           # Slow wipe
                "G1 X{} Y{}\n".format(x1,y1) +           # Slow wipe
                "G1 X{} Y{}\n".format(x2,y2) +           # Slow wipe
                "G1 X{} Y{}\n".format(x1,y1) +           # Slow wipe
                "G1 X{} Y{}\n".format(x2,y2) +           # Slow wipe
                "G1 X{} Y{}\n".format(x1,y1) +           # Slow wipe
                "G1 X{} Y{}\n".format(x2,y2) +           # Slow wipe
                "G1 X{} Y{}\n".format(x1,y1) +           # Slow wipe
                "G1 X{} Y{}\n".format(x2,y2) +           # Slow wipe
                "G1 X{} Y{}\n".format(x1,y1) +           # Slow wipe
                "G1 X{} Y{}\n".format(x2,y2) +           # Slow wipe
                "G1 X{} Y{}\n".format(x1,y1) +           # Slow wipe
                "G1 Z15\n" +                             # Raise nozzle
                "M400\n"                                 # Wait for motion to finish
            )

        def LEFT_WIPE_GCODE(temp_command):
            return WIPE_GCODE(LEFT_WIPE_X1, LEFT_WIPE_Y1, LEFT_WIPE_X2, LEFT_WIPE_Y2, LEFT_WIPE_Z, temp_command)

        def RIGHT_WIPE_GCODE(temp_command):
            return WIPE_GCODE(RIGHT_WIPE_X1, RIGHT_WIPE_Y1, RIGHT_WIPE_X2, RIGHT_WIPE_Y2, RIGHT_WIPE_Z, temp_command)

        if PRINTER in "Quiver_TAZPro" and MARLIN["EXTRUDERS"] == 1:
            MARLIN["NOZZLE_CLEAN_START_POINT"]           = [RIGHT_WIPE_X1, RIGHT_WIPE_Y1, RIGHT_WIPE_Z]
            MARLIN["NOZZLE_CLEAN_END_POINT"]             = [RIGHT_WIPE_X2, RIGHT_WIPE_Y2, RIGHT_WIPE_Z]
        else:
            MARLIN["NOZZLE_CLEAN_START_POINT"]           = [LEFT_WIPE_X1, LEFT_WIPE_Y1, LEFT_WIPE_Z]
            MARLIN["NOZZLE_CLEAN_END_POINT"]             = [LEFT_WIPE_X2, LEFT_WIPE_Y2, LEFT_WIPE_Z]

################################# CLEAN NOZZLE ################################

    if USE_AUTOLEVELING:
        MARLIN["NOZZLE_CLEAN_FEATURE"]                   = True
        
        if MARLIN["EXTRUDERS"] == 1:
            WIPE_HEAT_TEMP                               = "M104 S170\n" # Preheat to wipe temp
            WIPE_WAIT_TEMP                               = "M109 R170\n" # Wait for wipe temp
            WIPE_DONE_TEMP                               = "M109 R160\n" # Drop to probe temp
        else:
            WIPE_HEAT_TEMP                               = "M104 S170 T0\nM104 S170 T1\n" # Preheat to wipe temp
            WIPE_WAIT_TEMP                               = "M109 R170 T0\nM109 R170 T1\n" # Wait for wipe temp
            WIPE_DONE_TEMP                               = "M109 R160 T0\nM109 R160 T1\n" # Wait for probe temp

        if PRINTER == "Quiver_TAZPro" and MARLIN["EXTRUDERS"] == 1:
            # When using a single toolhead on Quiver, wipe on the right pad.
            REWIPE_E0                                    = RIGHT_WIPE_GCODE(WIPE_WAIT_TEMP)
        else:
            REWIPE_E0                                    = "T0\n" + LEFT_WIPE_GCODE(WIPE_WAIT_TEMP)

        if PRINTER == "Quiver_TAZPro" and TOOLHEAD == "Quiver_DualExtruder":
            REWIPE_E1 = (
                "G0 X150 F5000\n"                        # Move over to switch extruders
                "T1\n" +                                 # Switch to second extruder
                  RIGHT_WIPE_GCODE(WIPE_WAIT_TEMP) +     # Wipe on the rightmost pad
                "M106 S255 \n"                           # Turn on fan to blow away fuzzies
                "G0 X150 F5000\n"                        # Move over to switch extruders
                "T0\n"                                   # Switch to first extruder
            )
        else:
            REWIPE_E1 = ""

        WIPE_SEQUENCE_COMMANDS = (
            "M117 Hot end heating...\n"                  # Status message
            + WIPE_HEAT_TEMP +
            "G28 O1\n"                                   # Home if needed
            "M117 Wiping nozzle\n" +                     # Status message
              REWIPE_E0 +                                # Wipe first extruder
              REWIPE_E1 +                                # Wipe second extruder
            "M106 S255\n" +                              # Turn on fan to blow away fuzzies
              GOTO_1ST_PROBE_POINT +                     # Move to probe corner while blowing
              WIPE_DONE_TEMP +                           # Drop to probe temp
            "M107\n"                                     # Turn off fan
        )
        
################################# PROBE REWIPE ################################
    
    if USE_AUTOLEVELING and not MARLIN["BLTOUCH"]:
        MARLIN["G29_RETRY_AND_RECOVER"]                  = True
        MARLIN["G29_MAX_RETRIES"]                        = 2
        MARLIN["G29_HALT_ON_FAILURE"]                    = True

        MARLIN["NOZZLE_CLEAN_GOBACK"]                    = False

        # Limit on pushing into the bed
        if IS_TAZ:
            MARLIN["Z_PROBE_LOW_POINT"]                  = -2
        elif IS_MINI:
            MARLIN["Z_PROBE_LOW_POINT"]                  = -5

        if USE_Z_BELT:
            G29_RECOVER_COMMANDS = (
                WIPE_HEAT_TEMP +                         # Preheat extruders
                AXIS_LEVELING_COMMANDS +                 # Level X axis
                "G12\n"                                  # Perform wipe sequence
                "M109 R160\n"                            # Setting probing temperature
                "M400\n"                                 # Wait for motion to finish
                "M117 Probing bed"                       # Status message
            )

        elif USE_PRE_GLADIOLA_G29_WORKAROUND:
            G29_RECOVER_COMMANDS = (
                "M121\n"                                 # Turn off endstops so we can move
                "G0 Z10\n"                               # Raise nozzle
                "G28 X0 Y0\n"                            # G29 on older minis shifts the coordinate system
                "G12\n"                                  # Perform wipe sequence
                "M109 R160\n"                            # Setting probing temperature
                "M400\n"                                 # Wait for motion to finish
                "M117 Probing bed"                       # Status message
            )

        else:
            G29_RECOVER_COMMANDS = (
                "G0 Z10\n"                               # Raise nozzle
                "G12\n"                                  # Perform wipe sequence
                "M109 R160\n"                            # Set probing temperature
                "M400\n"                                 # Wait for motion to finish
                "M117 Probing bed"                       # Status message
            )

        G29_FAILURE_COMMANDS = (
                "M117 Bed leveling failed.\n"            # Status message
                "G0 Z10\n"                               # Raise head
                "G0 E0\n"                                # Prime filament
                "M300 P25 S880\n"                        # Play tone
                "M300 P50 S0\n"                          # Silence
                "M300 P25 S880\n"                        # Play tone
                "M300 P50 S0\n"                          # Silence
                "M300 P25 S880\n"                        # Play tone
                "G4 S1"                                  # Dwell to allow sound to end
            )

        G29_SUCCESS_COMMANDS = (
                "M117 Probe successful\n"                # Status message
            )

        MARLIN["WIPE_SEQUENCE_COMMANDS"]                 = C_STRING(WIPE_SEQUENCE_COMMANDS)
        MARLIN["G29_FAILURE_COMMANDS"]                   = C_STRING(G29_FAILURE_COMMANDS)
        MARLIN["G29_RECOVER_COMMANDS"]                   = C_STRING(G29_RECOVER_COMMANDS)
        MARLIN["G29_SUCCESS_COMMANDS"]                   = C_STRING(G29_SUCCESS_COMMANDS)

############################ BACKLASH COMPENSATION ############################

    if MARLIN["BACKLASH_COMPENSATION"]:
        MARLIN["BACKLASH_SMOOTHING_MM"]                  = 3
        MARLIN["BACKLASH_GCODE"]                         = True

        if IS_MINI:
            MARLIN["MEASURE_BACKLASH_WHEN_PROBING"]      = True

        if PRINTER == "Quiver_TAZPro":
            MARLIN["BACKLASH_CORRECTION"]                = 1.0
            MARLIN["BACKLASH_DISTANCE_MM"]               = [ 0.252, 0.183, 0.075 ]
        else:
            MARLIN["BACKLASH_CORRECTION"]                = 0.0
            MARLIN["BACKLASH_DISTANCE_MM"]               = [ 0, 0, 0 ]

################################ MOTOR CURRENTS ###############################

    # Values for XYZ vary by printer model, values for E vary by toolhead.

    if IS_MINI:
        if USE_Z_BELT or USE_EINSY_RETRO:
            # These values specify the maximum current, but actual
            # currents may be lower when used with COOLCONF
            MOTOR_CURRENT_X                              = 920 # mA
            MOTOR_CURRENT_Y                              = 920 # mA
            MOTOR_CURRENT_Z                              = 960 # mA

        elif USE_Z_SCREW:
            MOTOR_CURRENT_XY                             = 1300 # mA
            MOTOR_CURRENT_Z                              = 1630 # mA

    elif IS_TAZ:
        if USE_ARCHIM2:
            # These values specify the maximum current, but actual
            # currents may be lower when used with COOLCONF
            MOTOR_CURRENT_X                              = 975 # mA
            MOTOR_CURRENT_Y                              = 975 # mA
            MOTOR_CURRENT_Z                              = 975 # mA
        else:
            # The RAMBO boards run a bit hot and should have their
            # currents no higher than 950mA on X and Y.
            MOTOR_CURRENT_X                              = 950 # mA
            MOTOR_CURRENT_Y                              = 950 # mA
            if USE_Z_BELT:
                MOTOR_CURRENT_Z                          = 975 # mA
            elif PRINTER == "Juniper_TAZ5":
                MOTOR_CURRENT_Z                          = 1275 # mA
            elif USE_Z_SCREW:
                MOTOR_CURRENT_Z                          = 1075 # mA

    if USE_EINSY_RETRO or USE_ARCHIM2:
        # Neither define LULZBOT_PWM_MOTOR_CURRENT nor LULZBOT_DIGIPOT_MOTOR_CURRENT,
        # as the current is set in Configuration_adv.h under the HAVE_TMC2130 block

        if MOTOR_CURRENT_XY:
            MARLIN["X_CURRENT"]                          = MOTOR_CURRENT_XY
            MARLIN["Y_CURRENT"]                          = MOTOR_CURRENT_XY
        else:
            MARLIN["X_CURRENT"]                          = MOTOR_CURRENT_X
            MARLIN["Y_CURRENT"]                          = MOTOR_CURRENT_Y

        MARLIN["Z_CURRENT"]                              = MOTOR_CURRENT_Z
        if MARLIN["EXTRUDERS"] == 1:
            MARLIN["E0_CURRENT"]                         = MOTOR_CURRENT_E
        else:
            MARLIN["E0_CURRENT"]                         = MOTOR_CURRENT_E0
            MARLIN["E1_CURRENT"]                         = MOTOR_CURRENT_E1

    elif IS_MINI:
            MARLIN["PWM_MOTOR_CURRENT"] = [
                MOTOR_CURRENT_XY,
                MOTOR_CURRENT_Z,
                MOTOR_CURRENT_E
            ]

    elif IS_TAZ:
        # Values 0-255 (RAMBO 135 = ~0.75A, 185 = ~1A)
        def DIGIPOT_CURRENT(mA):
            return ((mA-750)/5+135)

        if MARLIN["EXTRUDERS"] == 1:
            MOTOR_CURRENT_E0                             = MOTOR_CURRENT_E
            MOTOR_CURRENT_E1                             = MOTOR_CURRENT_E

        MARLIN["DIGIPOT_MOTOR_CURRENT"] = [
            DIGIPOT_CURRENT(MOTOR_CURRENT_X),
            DIGIPOT_CURRENT(MOTOR_CURRENT_Y),
            DIGIPOT_CURRENT(MOTOR_CURRENT_Z),
            DIGIPOT_CURRENT(MOTOR_CURRENT_E0),
            DIGIPOT_CURRENT(MOTOR_CURRENT_E1)
        ]
    else:
        assert False, "Motor currents not defined"

################# ACCELERATION, FEEDRATES AND XYZ MOTOR STEPS #################

    # Values for XYZ vary by printer model, values for E vary by toolhead.

    # Older printers had a fudge factor for ABS shrinkage.
    XY_STEPS                                             = 100.5 if USE_LEGACY_XY_STEPS else 100

    if IS_MINI:
        if ENABLED("JUNCTION_DEVIATION"):
            # Use tuned acceleration factors
            MARLIN["DEFAULT_ACCELERATION"]               = 1000
            MARLIN["DEFAULT_TRAVEL_ACCELERATION"]        = 1000
        else:
            MARLIN["DEFAULT_ACCELERATION"]               = 2000
            MARLIN["DEFAULT_TRAVEL_ACCELERATION"]        = 2000

        MARLIN["DEFAULT_XJERK"]                          = 12.0
        MARLIN["DEFAULT_YJERK"]                          = 12.0
        MARLIN["DEFAULT_ZJERK"]                          = 0.4

        if not "NOZZLE_TO_PROBE_OFFSET" in MARLIN:
            if MARLIN["BLTOUCH"]:
                MARLIN["NOZZLE_TO_PROBE_OFFSET"]         = [0, -22, -2.35]
            elif USE_Z_BELT:
                MARLIN["NOZZLE_TO_PROBE_OFFSET"]         = [0, 0, -1.1]
            else:
                MARLIN["NOZZLE_TO_PROBE_OFFSET"]         = [0, 0, -1.375]

    elif IS_TAZ:
        MARLIN["DEFAULT_XJERK"]                          = 8.0
        MARLIN["DEFAULT_YJERK"]                          = 8.0
        MARLIN["DEFAULT_ZJERK"]                          = 0.4
        if not "DEFAULT_ACCELERATION" in MARLIN:
            MARLIN["DEFAULT_ACCELERATION"]               = 500
        if not "DEFAULT_TRAVEL_ACCELERATION" in MARLIN:
            MARLIN["DEFAULT_TRAVEL_ACCELERATION"]        = 500

        if not "NOZZLE_TO_PROBE_OFFSET" in MARLIN:
            if MARLIN["BLTOUCH"]:
                MARLIN["NOZZLE_TO_PROBE_OFFSET"]         = [0, -22, -2.35]
            elif PRINTER == "Quiver_TAZPro":
                MARLIN["NOZZLE_TO_PROBE_OFFSET"]         = [0, 0, -1.102]
            else:
                MARLIN["NOZZLE_TO_PROBE_OFFSET"]         = [0, 0, -1.200]

    if IS_MINI and USE_Z_SCREW:
        Z_STEPS                                          = 1600
        Z_MICROSTEPS                                     = 16

        MARLIN["DEFAULT_MAX_FEEDRATE"]                   = [300, 300, 8, 40] # (mm/sec)
        MARLIN["DEFAULT_MAX_ACCELERATION"]               = [9000,9000,100,1000]

    elif IS_MINI and USE_Z_BELT:
        Z_STEPS                                          = 200
        Z_MICROSTEPS                                     = 32
        MARLIN["DEFAULT_MAX_FEEDRATE"]                   = [300, 300, 300, 40] # (mm/sec)
        if ENABLED("JUNCTION_DEVIATION"):
            # Use tuned acceleration factors
            MARLIN["DEFAULT_MAX_ACCELERATION"]           = [1000,1000,200,1000]
        else:
            MARLIN["DEFAULT_MAX_ACCELERATION"]           = [9000,9000,200,1000]

    elif IS_TAZ and USE_Z_SCREW:
        Z_STEPS                                          = 1600
        Z_MICROSTEPS                                     = 16
        if MARLIN["EXTRUDERS"] > 1 and ENABLED("DISTINCT_E_FACTORS"):
            MARLIN["DEFAULT_MAX_FEEDRATE"]               = [300, 300, 3, 25, 25] # (mm/sec)
            MARLIN["DEFAULT_MAX_ACCELERATION"]           = [9000,9000,100,9000, 9000]
        else:
            MARLIN["DEFAULT_MAX_FEEDRATE"]               = [300, 300, 3, 25] # (mm/sec)
            MARLIN["DEFAULT_MAX_ACCELERATION"]           = [9000,9000,100,9000]

    elif IS_TAZ and USE_Z_BELT:
        Z_STEPS                                          = 500
        Z_MICROSTEPS                                     = 16
        MARLIN["DEFAULT_MAX_FEEDRATE"]                   = [300, 300, 30, 25] # (mm/sec)
        MARLIN["DEFAULT_MAX_ACCELERATION"]               = [9000,9000,200,9000]

    if USE_REPRAP_LCD_DISPLAY:
        MANUAL_FEEDRATE_Z                                = 40 if USE_Z_BELT else 4
        MARLIN["MANUAL_FEEDRATE"]                        = [50*60, 50*60, MANUAL_FEEDRATE_Z*60, MANUAL_FEEDRATE_E*60] # (mm/min)

    if USE_TOUCH_UI:
        MANUAL_FEEDRATE_Z                                = 300
        MARLIN["MANUAL_FEEDRATE"]                        = [39*60, 39*60, 39*60, MANUAL_FEEDRATE_E*60] # (mm/min)

    if MARLIN["EXTRUDERS"] == 2 and ENABLED("DISTINCT_E_FACTORS") and not ENABLED("SWITCHING_EXTRUDER"):
        MARLIN["DEFAULT_AXIS_STEPS_PER_UNIT"]            = [XY_STEPS, XY_STEPS, Z_STEPS, E_STEPS, E_STEPS]
    else:
        MARLIN["DEFAULT_AXIS_STEPS_PER_UNIT"]            = [XY_STEPS, XY_STEPS, Z_STEPS, E_STEPS]

    # A 32-bit board can handle more segments
    MARLIN["MIN_STEPS_PER_SEGMENT"]                      = 1 if USE_ARCHIM2 else 6

    if DRIVER_TYPE in ["TMC2130"]:
        MARLIN["Z_MICROSTEPS"] = Z_MICROSTEPS
    else:
        assert Z_MICROSTEPS == 16, "Unsupported microstepping for driver"

################################## LCD OPTIONS ##################################

    if USE_REPRAP_LCD_DISPLAY:
        MARLIN["REPRAP_DISCOUNT_FULL_GRAPHIC_SMART_CONTROLLER"] = True
        MARLIN["TURBO_BACK_MENU_ITEM"]                   = True
        MARLIN["XYZ_HOLLOW_FRAME"]                       = False
        MARLIN["MENU_HOLLOW_FRAME"]                      = False
        MARLIN["USE_SMALL_INFOFONT"]                     = True
        MARLIN["BOOT_MARLIN_LOGO_SMALL"]                 = True
        MARLIN["LCD_INFO_MENU"]                          = True
        MARLIN["ENCODER_PULSES_PER_STEP"]                = 2
        MARLIN["ENCODER_STEPS_PER_MENU_ITEM"]            = 1
        MARLIN["LCD_SET_PROGRESS_MANUALLY"]              = True
        MARLIN["SCROLL_LONG_FILENAMES"]                  = True
        MARLIN["STATUS_MESSAGE_SCROLLING"]               = True
        MARLIN["BABYSTEP_ZPROBE_GFX_OVERLAY"]            = True
        MARLIN["DOUBLECLICK_FOR_Z_BABYSTEPPING"]         = True
        MARLIN["SDSUPPORT"]                              = True
        MARLIN["INDIVIDUAL_AXIS_HOMING_MENU"]            = True
        MARLIN["PID_EDIT_MENU"]                          = True
        MARLIN["PID_AUTOTUNE_MENU"]                      = True
        MARLIN["HOST_PROMPT_SUPPORT"]                    = True
        # Enable the games as easter eggs :)
        MARLIN["GAMES_EASTER_EGG"]                       = True
        MARLIN["MARLIN_BRICKOUT"]                        = True
        MARLIN["MARLIN_INVADERS"]                        = True
        MARLIN["MARLIN_SNAKE"]                           = True
        if IS_MINI or USE_ARCHIM2:
            MARLIN["REVERSE_ENCODER_DIRECTION"]          = True

    if ENABLED("LIGHTWEIGHT_UI"):
        MARLIN["STATUS_EXPIRE_SECONDS"]                  = 0

    if USE_TOUCH_UI:
        MARLIN["TOUCH_UI_FTDI_EVE"]                       = True
        MARLIN["TOUCH_UI_USE_UTF8"]                      = True
        MARLIN["TOUCH_UI_UTF8_COPYRIGHT"]                = True
        MARLIN["TOUCH_UI_UTF8_SUPERSCRIPTS"]             = True
        MARLIN["SD_DETECT_INVERTED"]                     = False
        MARLIN["LCD_SET_PROGRESS_MANUALLY"]              = True
        MARLIN["SCROLL_LONG_FILENAMES"]                  = False if USE_LESS_MEMORY else True
        MARLIN["NO_PAUSE_FOR_REHEAT"]                    = True
        MARLIN["DEVELOPER_SCREENS"]                      = True
        
        # Virtual joystick functionality
        MARLIN["JOYSTICK"]                               = True
        MARLIN["JOY_X_PIN"]                              = -1
        MARLIN["JOY_Y_PIN"]                              = -1
        MARLIN["JOY_Z_PIN"]                              = -1
        MARLIN["JOY_EN_PIN"]                             = -1
        MARLIN["JOY_X_LIMITS"]                           = False
        MARLIN["JOY_Y_LIMITS"]                           = False
        MARLIN["JOY_Z_LIMITS"]                           = False
        
    if ENABLED("LULZBOT_USE_BIOPRINTER_UI"):
        MARLIN["PRESERVE_LCD_MESSAGE_AFTER_PRINT"]       = True

    if ENABLED("USB_FLASH_DRIVE_SUPPORT"):
        MARLIN["SDSUPPORT"]                              = True

    if USE_REPRAP_LCD_DISPLAY or USE_TOUCH_UI:
        MARLIN["SHOW_CUSTOM_BOOTSCREEN"]                 = True
        MARLIN["BABYSTEPPING"]                           = True
        MARLIN["BABYSTEP_XY"]                            = True
        MARLIN["BABYSTEP_ALWAYS_AVAILABLE"]              = True
        MARLIN["BABYSTEP_MULTIPLICATOR_Z"]               = 10

        if USE_AUTOLEVELING or MARLIN["BLTOUCH"]:
            MARLIN["BABYSTEP_ZPROBE_OFFSET"]             = True
            if MARLIN["EXTRUDERS"] > 1:
                MARLIN["BABYSTEP_HOTEND_Z_OFFSET"]       = True

#################################### CLEAN UP ###################################

    MARLIN["TOOLHEAD_TYPE"]                              = C_STRING(TOOLHEAD_TYPE)

    return MARLIN
############################## END OF CONFIGURATION #############################

def format_list(list):
    """Formats a list in C style, i.e. {0, 1, 2}"""
    return "{" + ", ".join(['{}'.format(x) for x in list]) + "}"

def do_substitions(config, counts, line):
    """Perform substitutions on a #define line from the config"""

    line = line.rstrip()

    # Separate line into line and comment
    fields  = re.split('\s*//(?!#define)', line)
    if len(fields) == 2:
        command = fields[0]
        comment = fields[1]
    else:
        command = line
        comment = ""

    m = re.match('(\s*)(?://)?(#define\s*)(\w+)((?:\(\))?\s*)(.*)', command)
    if m:
        var = m.group(3)
        separator = m.group(4)
        if len(separator) == 0:
            separator = " "
        if var in config:
            val = config[var]
            if type(val) == bool and val == True:
                new_command = m.group(1) + m.group(2) + var
            elif type(val) == bool and val == False:
                new_command = m.group(1) + "//" + m.group(2) + var + separator + m.group(5)
            else:
                if type(val) == list:
                    new_val = format_list(val)
                elif type(val) == str:
                    new_val = val
                else:
                    new_val = '{}'.format(val)

                new_command = m.group(1) + m.group(2) + var + separator + new_val

            if new_command != command:
              line = new_command + " // <-- changed" + ((": " + comment) if comment else "")

            counts[var] += 1

    return line

def dump_variables(config, out_filename):
    """Dump all the variables in the config in sorted order"""
    outfile = open(out_filename, "w")
    for key in sorted(config.keys()):
        val = config[key]
        if type(val) == bool and val == True:
            print("#define", key, file = outfile)
        elif type(val) == bool and val == False:
            print("//#define", key, file = outfile)
        else:
            if type(val) == list:
                val = format_list(val)
            print("#define", key, val, file = outfile)
    outfile.close()

def process_config(config, counts, in_filename, out_filename):
    """Perform substitutions on an entire file"""
    if out_filename == in_filename:
        # Handle special case of in-place substitutions
        os.rename(in_filename, in_filename + ".saved")
        in_filename = in_filename + ".saved"
    outfile = open(out_filename, "w")
    infile  = open(in_filename, "r")
    with infile as f:
        for line in f:
            line = do_substitions(config, counts, line)
            print(line, file = outfile)
    outfile.close()
    infile.close()

def init_counters(config):
    counts = {}
    for k in config:
        counts[k] = 0
    return counts

def dump_counters(config, counts):
    for k in counts:
        if counts[k] == 0:
            print("Warning:", k, "not found in any of the configuration files.", file=sys.stderr)

def invalid_printer(str):
    parser.error(str + "\n\nPrinter must be one of:\n\n   " + "\n   ".join(PRINTER_CHOICES) + "\n")

def invalid_toolhead(str):
    parser.error(str + "\n\nToolhead must be one of:\n\n   " + "\n   ".join(TOOLHEAD_CHOICES) + "\n")

def match_selection(str, list):
    matches = [x for x in list if re.search(str, x, re.IGNORECASE)]
    if len(matches) > 1:
      # Try narrowing down the choices
      matches2 = [x for x in list if re.search("(\\b|_)" + str + "(\\b|_)", x, re.IGNORECASE)]
      if len(matches2) > 0:
        matches = matches2
    if len(matches) > 1:
        parser.error("Selection is ambiguous, must be one of:\n\n   " + "\n   ".join(matches) + "\n")
    if len(matches) == 0:
        parser.error("Invalid selection, must be one of:\n\n   " + "\n   ".join(list) + "\n")
    return matches[0]

if __name__ == "__main__":
    parser = argparse.ArgumentParser(description=usage, formatter_class=argparse.RawDescriptionHelpFormatter)
    parser.add_argument('printer', help='printer type', nargs='?')
    parser.add_argument('toolhead', help='toolhead type', nargs='?')
    parser.add_argument('-D', '--directory', help="directory to save modified files")
    parser.add_argument('-i', '--input', help='input file', action="append")
    parser.add_argument('-s', '--summary', action='store_true', help='summarize configuration')
    args = parser.parse_args()

    if not args.printer:
        invalid_printer("Must specify a printer type.")

    if not args.toolhead:
        invalid_toolhead("Must specify a toolhead type.")

    args.printer  = match_selection(args.printer,  PRINTER_CHOICES)
    args.toolhead = match_selection(args.toolhead, TOOLHEAD_CHOICES)

    if not args.input:
        args.input = [
            "../../default/Configuration.h",
            "../../default/Configuration_adv.h"
        ]

    if not args.directory:
        args.directory = "."

    config = make_config(args.printer, args.toolhead)

    if args.directory:
        if not os.path.exists(args.directory):
            os.makedirs(args.directory)
        counts = init_counters(config)
        for i in args.input:
            process_config(config, counts, i, args.directory + "/" + os.path.basename(i))
        dump_counters(config, counts)

        if args.summary:
            dump_variables(config, args.directory + "/Configuration_summary.txt")<|MERGE_RESOLUTION|>--- conflicted
+++ resolved
@@ -328,11 +328,8 @@
         MARLIN["BAUDRATE"]                               = 250000
         MARLIN["MACHINE_UUID"]                           = C_STRING("c3255c96-4097-4884-8ed0-ded2ff9bae61")
         MARLIN["FILAMENT_RUNOUT_SENSOR"]                 = True
-<<<<<<< HEAD
+        MARLIN["FILAMENT_RUNOUT_ENABLE_DEFAULT"]         = False
         MARLIN["FILAMENT_MOTION_SENSOR"]                 = False
-=======
-        MARLIN["FILAMENT_RUNOUT_ENABLE_DEFAULT"]         = False
->>>>>>> 567116b4
 
     if "Redgum_TAZWorkhorseArchim" in PRINTER:
         IS_TAZ                                           = True
@@ -355,11 +352,8 @@
         MARLIN["MACHINE_UUID"]                           = C_STRING("fd546ced-5941-44e4-8d17-5d494bfc2ca3")
         MARLIN["SDSUPPORT"]                              = True
         MARLIN["FILAMENT_RUNOUT_SENSOR"]                 = True
-<<<<<<< HEAD
+        MARLIN["FILAMENT_RUNOUT_ENABLE_DEFAULT"]         = False
         MARLIN["FILAMENT_MOTION_SENSOR"]                 = False
-=======
-        MARLIN["FILAMENT_RUNOUT_ENABLE_DEFAULT"]         = False
->>>>>>> 567116b4
 
     if "Redgum_TAZWorkhorseArchimTouchUSB" in PRINTER:
         IS_TAZ                                           = True
@@ -383,11 +377,8 @@
         MARLIN["USB_FLASH_DRIVE_SUPPORT"]                = True
         MARLIN["SDSUPPORT"]                              = True
         MARLIN["FILAMENT_RUNOUT_SENSOR"]                 = True
-<<<<<<< HEAD
+        MARLIN["FILAMENT_RUNOUT_ENABLE_DEFAULT"]         = False
         MARLIN["FILAMENT_MOTION_SENSOR"]                 = False
-=======
-        MARLIN["FILAMENT_RUNOUT_ENABLE_DEFAULT"]         = False
->>>>>>> 567116b4
         MARLIN["USE_UHS3_USB"]                           = False
         MARLIN["ARCHIM2_SPI_FLASH_EEPROM_BACKUP_SIZE"]   = 1000
         # Touch LCD configuration
@@ -591,11 +582,8 @@
         # and homing button wired together)
         BED_WASHERS_PIN                                  = 'SERVO0_PIN'
         MARLIN["FILAMENT_RUNOUT_SENSOR"]                 = True
-<<<<<<< HEAD
+        MARLIN["FILAMENT_RUNOUT_ENABLE_DEFAULT"]         = False
         MARLIN["FILAMENT_MOTION_SENSOR"]                 = False
-=======
-        MARLIN["FILAMENT_RUNOUT_ENABLE_DEFAULT"]         = False
->>>>>>> 567116b4
         MARLIN["CUSTOM_MACHINE_NAME"]                    = C_STRING("TAZ 6")
         MARLIN["BACKLASH_COMPENSATION"]                  = True
         MARLIN["ENDSTOPS_ALWAYS_ON_DEFAULT"]             = True
