--- conflicted
+++ resolved
@@ -118,28 +118,21 @@
     DEBUG_SECTION(log_G28, "home_z_safely", DEBUGGING(LEVELING));
 
     // Disallow Z homing if X or Y homing is needed
-<<<<<<< HEAD
-    if (axis_unhomed_error(_BV(X_AXIS) | _BV(Y_AXIS))) return;
-=======
     if (homing_needed_error(_BV(X_AXIS) | _BV(Y_AXIS))) return;
 
->>>>>>> e4c97348
     sync_plan_position();
 
     /**
      * Move the Z probe (or just the nozzle) to the safe homing point
      * (Z is already at the right height)
      */
-    //update_workspace_offset(X_AXIS);
-    //update_workspace_offset(Y_AXIS);
-    destination.set((xy_float_t){ Z_SAFE_HOMING_X_POINT - home_offset[X_AXIS], Z_SAFE_HOMING_Y_POINT - home_offset[Y_AXIS] }, current_position.z);
-    //destination.set((xy_float_t){ Z_SAFE_HOMING_X_POINT, Z_SAFE_HOMING_Y_POINT }, current_position.z);
+    destination.set(safe_homing_xy, current_position.z);
 
     TERN_(HOMING_Z_WITH_PROBE, destination -= probe.offset_xy);
 
-    if (DEBUGGING(LEVELING)) DEBUG_POS("home_z_safely", destination);
-
     if (position_is_reachable(destination)) {
+
+      if (DEBUGGING(LEVELING)) DEBUG_POS("home_z_safely", destination);
 
       // This causes the carriage on Dual X to unpark
       TERN_(DUAL_X_CARRIAGE, active_extruder_parked = false);
