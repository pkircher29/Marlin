/**
 * Marlin 3D Printer Firmware
 * Copyright (c) 2019 MarlinFirmware [https://github.com/MarlinFirmware/Marlin]
 *
 * Based on Sprinter and grbl.
 * Copyright (c) 2011 Camiel Gubbels / Erik van der Zalm
 *
 * This program is free software: you can redistribute it and/or modify
 * it under the terms of the GNU General Public License as published by
 * the Free Software Foundation, either version 3 of the License, or
 * (at your option) any later version.
 *
 * This program is distributed in the hope that it will be useful,
 * but WITHOUT ANY WARRANTY; without even the implied warranty of
 * MERCHANTABILITY or FITNESS FOR A PARTICULAR PURPOSE.  See the
 * GNU General Public License for more details.
 *
 * You should have received a copy of the GNU General Public License
 * along with this program.  If not, see <http://www.gnu.org/licenses/>.
 *
 */

#include "../../inc/MarlinConfig.h"

#include "../gcode.h"

#include "../../module/stepper.h"
#include "../../module/endstops.h"

#if HOTENDS > 1
  #include "../../module/tool_change.h"
#endif

#if HAS_LEVELING
  #include "../../feature/bedlevel/bedlevel.h"
#endif

#if ENABLED(SENSORLESS_HOMING)
  #include "../../feature/tmc_util.h"
#endif

#include "../../module/probe.h"

#if ENABLED(BLTOUCH)
  #include "../../feature/bltouch.h"
#endif

#include "../../lcd/ultralcd.h"

#if HAS_DRIVER(L6470)                         // set L6470 absolute position registers to counts
  #include "../../libs/L6470/L6470_Marlin.h"
#endif

#define DEBUG_OUT ENABLED(DEBUG_LEVELING_FEATURE)
#include "../../core/debug_out.h"

#if ENABLED(QUICK_HOME)

  static void quick_home_xy() {

    // Pretend the current position is 0,0
    current_position.set(0.0, 0.0);
    sync_plan_position();

    const int x_axis_home_dir =
      #if ENABLED(DUAL_X_CARRIAGE)
        x_home_dir(active_extruder)
      #else
        home_dir(X_AXIS)
      #endif
    ;

    const float mlx = max_length(X_AXIS),
                mly = max_length(Y_AXIS),
                mlratio = mlx > mly ? mly / mlx : mlx / mly,
                fr_mm_s = _MIN(homing_feedrate(X_AXIS), homing_feedrate(Y_AXIS)) * SQRT(sq(mlratio) + 1.0);

    #if ENABLED(SENSORLESS_HOMING)
      sensorless_t stealth_states {
          tmc_enable_stallguard(stepperX)
        , tmc_enable_stallguard(stepperY)
        , false
        , false
          #if AXIS_HAS_STALLGUARD(X2)
            || tmc_enable_stallguard(stepperX2)
          #endif
        , false
          #if AXIS_HAS_STALLGUARD(Y2)
            || tmc_enable_stallguard(stepperY2)
          #endif
      };
    #endif

    do_blocking_move_to_xy(1.5 * mlx * x_axis_home_dir, 1.5 * mly * home_dir(Y_AXIS), fr_mm_s);

    endstops.validate_homing_move();

    current_position.set(0.0, 0.0);

    #if ENABLED(SENSORLESS_HOMING)
      tmc_disable_stallguard(stepperX, stealth_states.x);
      tmc_disable_stallguard(stepperY, stealth_states.y);
      #if AXIS_HAS_STALLGUARD(X2)
        tmc_disable_stallguard(stepperX2, stealth_states.x2);
      #endif
      #if AXIS_HAS_STALLGUARD(Y2)
        tmc_disable_stallguard(stepperY2, stealth_states.y2);
      #endif
    #endif
  }

#endif // QUICK_HOME

#if ENABLED(Z_SAFE_HOMING)

  inline void home_z_safely() {

    // Disallow Z homing if X or Y are unknown
    if (!TEST(axis_known_position, X_AXIS) || !TEST(axis_known_position, Y_AXIS)) {
      LCD_MESSAGEPGM(MSG_ERR_Z_HOMING);
      SERIAL_ECHO_MSG(MSG_ERR_Z_HOMING_SER);
      return;
    }

    if (DEBUGGING(LEVELING)) DEBUG_ECHOLNPGM("home_z_safely >>>");

    sync_plan_position();

    /**
     * Move the Z probe (or just the nozzle) to the safe homing point
     * (Z is already at the right height)
     */
    destination.set(safe_homing_xy, current_position.z);

    #if HOMING_Z_WITH_PROBE
      destination -= probe_offset;
    #endif

    if (position_is_reachable(destination)) {

      if (DEBUGGING(LEVELING)) DEBUG_POS("home_z_safely", destination);

      // This causes the carriage on Dual X to unpark
      #if ENABLED(DUAL_X_CARRIAGE)
        active_extruder_parked = false;
      #endif

      #if ENABLED(SENSORLESS_HOMING)
        safe_delay(500); // Short delay needed to settle
      #endif

      do_blocking_move_to_xy(destination);
      homeaxis(Z_AXIS);
    }
    else {
      LCD_MESSAGEPGM(MSG_ZPROBE_OUT);
      SERIAL_ECHO_MSG(MSG_ZPROBE_OUT_SER);
    }

    if (DEBUGGING(LEVELING)) DEBUG_ECHOLNPGM("<<< home_z_safely");
  }

#endif // Z_SAFE_HOMING

<<<<<<< HEAD
#ifdef E_MIN_PIN
  // E_MIN_PIN for syringe extruders for bio printers
  static inline bool read_e_min_pin() {
    return (READ(E_MIN_PIN) != E_MIN_PIN_INVERTING);
  }

  static void home_e() {
    feedrate_mm_s = 1; // mm/s

    // Back off the extruder until the pin is triggered
    destination = current_position;
    while(!read_e_min_pin()) {
      current_position[E_AXIS] = 0.5;
      sync_plan_position();
      destination[E_AXIS] = 0;
      prepare_move_to_destination();
      planner.synchronize();
    };

    SBI(axis_known_position, E_AXIS);
    SBI(axis_homed, E_AXIS);
  }
#endif
=======
#if ENABLED(IMPROVE_HOMING_RELIABILITY)

  slow_homing_t begin_slow_homing() {
    slow_homing_t slow_homing{0};
    slow_homing.acceleration.set(planner.settings.max_acceleration_mm_per_s2[X_AXIS],
                                 planner.settings.max_acceleration_mm_per_s2[Y_AXIS]);
    planner.settings.max_acceleration_mm_per_s2[X_AXIS] = 100;
    planner.settings.max_acceleration_mm_per_s2[Y_AXIS] = 100;
    #if HAS_CLASSIC_JERK
      slow_homing.jerk_xy = planner.max_jerk;
      planner.max_jerk.set(0, 0);
    #endif
    planner.reset_acceleration_rates();
    return slow_homing;
  }

  void end_slow_homing(const slow_homing_t &slow_homing) {
    planner.settings.max_acceleration_mm_per_s2[X_AXIS] = slow_homing.acceleration.x;
    planner.settings.max_acceleration_mm_per_s2[Y_AXIS] = slow_homing.acceleration.y;
    #if HAS_CLASSIC_JERK
      planner.max_jerk = slow_homing.jerk_xy;
    #endif
    planner.reset_acceleration_rates();
  }

#endif // IMPROVE_HOMING_RELIABILITY
>>>>>>> 8061836e

/**
 * G28: Home all axes according to settings
 *
 * Parameters
 *
 *  None  Home to all axes with no parameters.
 *        With QUICK_HOME enabled XY will home together, then Z.
 *
 *  O   Home only if position is unknown
 *
 *  Rn  Raise by n mm/inches before homing
 *
 * Cartesian/SCARA parameters
 *
 *  X   Home to the X endstop
 *  Y   Home to the Y endstop
 *  Z   Home to the Z endstop
 *
 * Syringe extruder parameters
 *
 *  E   Home to the E endstop
 *
 */
void GcodeSuite::G28(const bool always_home_all) {
  if (DEBUGGING(LEVELING)) {
    DEBUG_ECHOLNPGM(">>> G28");
    log_machine_info();
  }
  
  #ifdef E_MIN_PIN
    if(parser.seen('E')) home_e();
  #endif

  #if ENABLED(DUAL_X_CARRIAGE)
    bool IDEX_saved_duplication_state = extruder_duplication_enabled;
    DualXMode IDEX_saved_mode = dual_x_carriage_mode;
  #endif

  #if ENABLED(MARLIN_DEV_MODE)
    if (parser.seen('S')) {
      LOOP_XYZ(a) set_axis_is_at_home((AxisEnum)a);
      sync_plan_position();
      SERIAL_ECHOLNPGM("Simulated Homing");
      report_current_position();
      if (DEBUGGING(LEVELING)) DEBUG_ECHOLNPGM("<<< G28");
      return;
    }
  #endif

  if (!homing_needed() && parser.boolval('O')) {
    if (DEBUGGING(LEVELING)) DEBUG_ECHOLNPGM("> homing not needed, skip\n<<< G28");
    return;
  }

  // Wait for planner moves to finish!
  planner.synchronize();

  // Disable the leveling matrix before homing
  #if HAS_LEVELING

    // Cancel the active G29 session
    #if ENABLED(PROBE_MANUALLY)
      g29_in_progress = false;
    #endif

    #if ENABLED(RESTORE_LEVELING_AFTER_G28)
      const bool leveling_was_active = planner.leveling_active;
    #endif
    set_bed_leveling_enabled(false);
  #endif

  #if ENABLED(CNC_WORKSPACE_PLANES)
    workspace_plane = PLANE_XY;
  #endif

  #if ENABLED(IMPROVE_HOMING_RELIABILITY)
    slow_homing_t slow_homing = begin_slow_homing();
  #endif

  // Always home with tool 0 active
  #if HOTENDS > 1
    #if DISABLED(DELTA) || ENABLED(DELTA_HOME_TO_SAFE_ZONE)
      const uint8_t old_tool_index = active_extruder;
    #endif
    tool_change(0, true);
  #endif

  #if HAS_DUPLICATION_MODE
    extruder_duplication_enabled = false;
  #endif

  remember_feedrate_scaling_off();

  endstops.enable(true); // Enable endstops for next homing move

  #if ENABLED(DELTA)

    home_delta();
    UNUSED(always_home_all);

    #if ENABLED(IMPROVE_HOMING_RELIABILITY)
      end_slow_homing(slow_homing);
    #endif

  #else // NOT DELTA

    const bool homeX = parser.seen('X'), homeY = parser.seen('Y'), homeZ = parser.seen('Z'),
               home_all = always_home_all || (homeX == homeY && homeX == homeZ),
               doX = home_all || homeX, doY = home_all || homeY, doZ = home_all || homeZ;

    destination = current_position;

    #if Z_HOME_DIR > 0  // If homing away from BED do Z first

      if (doZ) homeaxis(Z_AXIS);

    #endif

    const float z_homing_height = (
      #if ENABLED(UNKNOWN_Z_NO_RAISE)
        !TEST(axis_known_position, Z_AXIS) ? 0 :
      #endif
          (parser.seenval('R') ? parser.value_linear_units() : Z_HOMING_HEIGHT)
    );

    if (z_homing_height && (doX || doY)) {
      // Raise Z before homing any other axes and z is not already high enough (never lower z)
      destination.z = z_homing_height;
      if (destination.z > current_position.z) {
        if (DEBUGGING(LEVELING)) DEBUG_ECHOLNPAIR("Raise Z (before homing) to ", destination.z);
        do_blocking_move_to_z(destination.z);
      }
    }

    #if ENABLED(QUICK_HOME)

      if (doX && doY) quick_home_xy();

    #endif

    // Home Y (before X)
    #if ENABLED(HOME_Y_BEFORE_X)

      if (doY
        #if ENABLED(CODEPENDENT_XY_HOMING)
          || doX
        #endif
      ) homeaxis(Y_AXIS);

    #endif

    // Home X
    if (doX
      #if ENABLED(CODEPENDENT_XY_HOMING) && DISABLED(HOME_Y_BEFORE_X)
        || doY
      #endif
    ) {

      #if ENABLED(DUAL_X_CARRIAGE)

        // Always home the 2nd (right) extruder first
        active_extruder = 1;
        homeaxis(X_AXIS);

        // Remember this extruder's position for later tool change
        inactive_extruder_x_pos = current_position.x;

        // Home the 1st (left) extruder
        active_extruder = 0;
        homeaxis(X_AXIS);

        // Consider the active extruder to be parked
        raised_parked_position = current_position;
        delayed_move_time = 0;
        active_extruder_parked = true;

      #else

        homeaxis(X_AXIS);

      #endif
    }

    // Home Y (after X)
    #if DISABLED(HOME_Y_BEFORE_X)
      if (doY) homeaxis(Y_AXIS);
    #endif

    #if ENABLED(IMPROVE_HOMING_RELIABILITY)
      end_slow_homing(slow_homing);
    #endif

    // Home Z last if homing towards the bed
    #if Z_HOME_DIR < 0
      if (doZ) {
        #if ENABLED(BLTOUCH)
          bltouch.init();
        #endif
        #if ENABLED(Z_SAFE_HOMING)
          home_z_safely();
        #else
          homeaxis(Z_AXIS);
        #endif

        #if HOMING_Z_WITH_PROBE && defined(Z_AFTER_PROBING)
          move_z_after_probing();
        #endif

      } // doZ
    #endif // Z_HOME_DIR < 0

    sync_plan_position();

  #endif // !DELTA (G28)

  /**
   * Preserve DXC mode across a G28 for IDEX printers in DXC_DUPLICATION_MODE.
   * This is important because it lets a user use the LCD Panel to set an IDEX Duplication mode, and
   * then print a standard GCode file that contains a single print that does a G28 and has no other
   * IDEX specific commands in it.
   */
  #if ENABLED(DUAL_X_CARRIAGE)

    if (dxc_is_duplicating()) {

      #if ENABLED(IMPROVE_HOMING_RELIABILITY)
        slow_homing = begin_slow_homing();
      #endif

      // Always home the 2nd (right) extruder first
      active_extruder = 1;
      homeaxis(X_AXIS);

      // Remember this extruder's position for later tool change
      inactive_extruder_x_pos = current_position.x;

      // Home the 1st (left) extruder
      active_extruder = 0;
      homeaxis(X_AXIS);

      // Consider the active extruder to be parked
      raised_parked_position = current_position;
      delayed_move_time = 0;
      active_extruder_parked = true;
      extruder_duplication_enabled = IDEX_saved_duplication_state;
      extruder_duplication_enabled = false;

      dual_x_carriage_mode         = IDEX_saved_mode;
      stepper.set_directions();

      #if ENABLED(IMPROVE_HOMING_RELIABILITY)
        end_slow_homing(slow_homing);
      #endif
    }

  #endif // DUAL_X_CARRIAGE

  endstops.not_homing();

  // Clear endstop state for polled stallGuard endstops
  #if ENABLED(SPI_ENDSTOPS)
    endstops.clear_endstop_state();
  #endif

  #if BOTH(DELTA, DELTA_HOME_TO_SAFE_ZONE)
    // move to a height where we can use the full xy-area
    do_blocking_move_to_z(delta_clip_start_height);
  #endif

  #if HAS_LEVELING && ENABLED(RESTORE_LEVELING_AFTER_G28)
    set_bed_leveling_enabled(leveling_was_active);
  #endif

  restore_feedrate_and_scaling();

  // Restore the active tool after homing
  #if HOTENDS > 1 && (DISABLED(DELTA) || ENABLED(DELTA_HOME_TO_SAFE_ZONE))
    #if EITHER(PARKING_EXTRUDER, DUAL_X_CARRIAGE)
      #define NO_FETCH false // fetch the previous toolhead
    #else
      #define NO_FETCH true
    #endif
    tool_change(old_tool_index, NO_FETCH);
  #endif

  ui.refresh();

  report_current_position();

  #if ENABLED(NANODLP_Z_SYNC)
    #if ENABLED(NANODLP_ALL_AXIS)
      #define _HOME_SYNC true       // For any axis, output sync text.
    #else
      #define _HOME_SYNC doZ        // Only for Z-axis
    #endif
    if (_HOME_SYNC)
      SERIAL_ECHOLNPGM(MSG_Z_MOVE_COMP);
  #endif

  if (DEBUGGING(LEVELING)) DEBUG_ECHOLNPGM("<<< G28");

  #if HAS_DRIVER(L6470)
    // Set L6470 absolute position registers to counts
    for (uint8_t j = 1; j <= L6470::chain[0]; j++) {
      const uint8_t cv = L6470::chain[j];
      L6470.set_param(cv, L6470_ABS_POS, stepper.position((AxisEnum)L6470.axis_xref[cv]));
    }
  #endif
}<|MERGE_RESOLUTION|>--- conflicted
+++ resolved
@@ -162,7 +162,6 @@
 
 #endif // Z_SAFE_HOMING
 
-<<<<<<< HEAD
 #ifdef E_MIN_PIN
   // E_MIN_PIN for syringe extruders for bio printers
   static inline bool read_e_min_pin() {
@@ -186,7 +185,7 @@
     SBI(axis_homed, E_AXIS);
   }
 #endif
-=======
+
 #if ENABLED(IMPROVE_HOMING_RELIABILITY)
 
   slow_homing_t begin_slow_homing() {
@@ -213,7 +212,6 @@
   }
 
 #endif // IMPROVE_HOMING_RELIABILITY
->>>>>>> 8061836e
 
 /**
  * G28: Home all axes according to settings
