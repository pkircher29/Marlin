--- conflicted
+++ resolved
@@ -607,12 +607,8 @@
 
   PROGMEM Language_Str MSG_LEVEL_X_AXIS                    = _UxGT("Level X Axis");
   PROGMEM Language_Str MSG_AUTO_CALIBRATE                  = _UxGT("Auto Calibrate");
-<<<<<<< HEAD
-  PROGMEM Language_Str MSG_HEATER_TIMEOUT                  = _UxGT("HeaterTimeout");
-=======
   PROGMEM Language_Str MSG_HEATER_TIMEOUT                  = _UxGT("Heater Timeout");
   PROGMEM Language_Str MSG_REHEAT                          = _UxGT("Reheat");
->>>>>>> df8b7dfc
   PROGMEM Language_Str MSG_REHEATING                       = _UxGT("Reheating...");
 }
 
