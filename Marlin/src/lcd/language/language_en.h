/**
 * Marlin 3D Printer Firmware
 * Copyright (c) 2019 MarlinFirmware [https://github.com/MarlinFirmware/Marlin]
 *
 * Based on Sprinter and grbl.
 * Copyright (c) 2011 Camiel Gubbels / Erik van der Zalm
 *
 * This program is free software: you can redistribute it and/or modify
 * it under the terms of the GNU General Public License as published by
 * the Free Software Foundation, either version 3 of the License, or
 * (at your option) any later version.
 *
 * This program is distributed in the hope that it will be useful,
 * but WITHOUT ANY WARRANTY; without even the implied warranty of
 * MERCHANTABILITY or FITNESS FOR A PARTICULAR PURPOSE.  See the
 * GNU General Public License for more details.
 *
 * You should have received a copy of the GNU General Public License
 * along with this program.  If not, see <http://www.gnu.org/licenses/>.
 *
 */
#pragma once

/**
 * English
 *
 * LCD Menu Messages
 * See also http://marlinfw.org/docs/development/lcd_language.html
 *
 */

#define en 1234
#if LCD_LANGUAGE == en
  #define NOT_EXTENDED_ISO10646_1_5X7
#endif
#undef en

namespace Language_en {
  constexpr uint8_t    CHARSIZE                            = 2;
  PROGMEM Language_Str LANGUAGE                            = _UxGT("English");

  #ifdef NOT_EXTENDED_ISO10646_1_5X7
    PROGMEM Language_Str MSG_CUBED                         = _UxGT("^3");
  #else
    PROGMEM Language_Str MSG_CUBED                         = _UxGT("³");
  #endif

  PROGMEM Language_Str WELCOME_MSG                         = MACHINE_NAME _UxGT(" Ready.");
  PROGMEM Language_Str MSG_YES                             = _UxGT("YES");
  PROGMEM Language_Str MSG_NO                              = _UxGT("NO");
  PROGMEM Language_Str MSG_BACK                            = _UxGT("Back");
  PROGMEM Language_Str MSG_MEDIA_ABORTING                  = _UxGT("Aborting...");
  PROGMEM Language_Str MSG_MEDIA_INSERTED                  = _UxGT("Media Inserted");
  PROGMEM Language_Str MSG_MEDIA_REMOVED                   = _UxGT("Media Removed");
  PROGMEM Language_Str MSG_MEDIA_RELEASED                  = _UxGT("Media Released");
  PROGMEM Language_Str MSG_MEDIA_WAITING                   = _UxGT("Waiting for media");
  PROGMEM Language_Str MSG_MEDIA_READ_ERROR                = _UxGT("Media read error");
  PROGMEM Language_Str MSG_MEDIA_USB_REMOVED               = _UxGT("USB device removed");
  PROGMEM Language_Str MSG_MEDIA_USB_FAILED                = _UxGT("USB start failed");
  PROGMEM Language_Str MSG_LCD_ENDSTOPS                    = _UxGT("Endstops"); // Max length 8 characters
  PROGMEM Language_Str MSG_LCD_SOFT_ENDSTOPS               = _UxGT("Soft Endstops");
  PROGMEM Language_Str MSG_MAIN                            = _UxGT("Main");
  PROGMEM Language_Str MSG_ADVANCED_SETTINGS               = _UxGT("Advanced Settings");
  PROGMEM Language_Str MSG_CONFIGURATION                   = _UxGT("Configuration");
  PROGMEM Language_Str MSG_AUTOSTART                       = _UxGT("Autostart");
  PROGMEM Language_Str MSG_DISABLE_STEPPERS                = _UxGT("Disable Steppers");
  PROGMEM Language_Str MSG_DEBUG_MENU                      = _UxGT("Debug Menu");
  PROGMEM Language_Str MSG_PROGRESS_BAR_TEST               = _UxGT("Progress Bar Test");
  PROGMEM Language_Str MSG_AUTO_HOME                       = _UxGT("Auto Home");
  PROGMEM Language_Str MSG_AUTO_HOME_X                     = _UxGT("Home X");
  PROGMEM Language_Str MSG_AUTO_HOME_Y                     = _UxGT("Home Y");
  PROGMEM Language_Str MSG_AUTO_HOME_Z                     = _UxGT("Home Z");
  PROGMEM Language_Str MSG_AUTO_Z_ALIGN                    = _UxGT("Auto Z-Align");
  PROGMEM Language_Str MSG_LEVEL_BED_HOMING                = _UxGT("Homing XYZ");
  PROGMEM Language_Str MSG_LEVEL_BED_WAITING               = _UxGT("Click to Begin");
  PROGMEM Language_Str MSG_LEVEL_BED_NEXT_POINT            = _UxGT("Next Point");
  PROGMEM Language_Str MSG_LEVEL_BED_DONE                  = _UxGT("Leveling Done!");
  PROGMEM Language_Str MSG_Z_FADE_HEIGHT                   = _UxGT("Fade Height");
  PROGMEM Language_Str MSG_SET_HOME_OFFSETS                = _UxGT("Set Home Offsets");
  PROGMEM Language_Str MSG_HOME_OFFSETS_APPLIED            = _UxGT("Offsets Applied");
  PROGMEM Language_Str MSG_SET_ORIGIN                      = _UxGT("Set Origin");
  PROGMEM Language_Str MSG_PREHEAT_1                       = _UxGT("Preheat ") PREHEAT_1_LABEL;
  PROGMEM Language_Str MSG_PREHEAT_1_H0                    = _UxGT("Preheat ") PREHEAT_1_LABEL " " LCD_STR_N0;
  PROGMEM Language_Str MSG_PREHEAT_1_H1                    = _UxGT("Preheat ") PREHEAT_1_LABEL " " LCD_STR_N1;
  PROGMEM Language_Str MSG_PREHEAT_1_H2                    = _UxGT("Preheat ") PREHEAT_1_LABEL " " LCD_STR_N2;
  PROGMEM Language_Str MSG_PREHEAT_1_H3                    = _UxGT("Preheat ") PREHEAT_1_LABEL " " LCD_STR_N3;
  PROGMEM Language_Str MSG_PREHEAT_1_H4                    = _UxGT("Preheat ") PREHEAT_1_LABEL " " LCD_STR_N4;
  PROGMEM Language_Str MSG_PREHEAT_1_H5                    = _UxGT("Preheat ") PREHEAT_1_LABEL " " LCD_STR_N5;
  PROGMEM Language_Str MSG_PREHEAT_1_END                   = _UxGT("Preheat ") PREHEAT_1_LABEL _UxGT(" End");
  PROGMEM Language_Str MSG_PREHEAT_1_END_E0                = _UxGT("Preheat ") PREHEAT_1_LABEL _UxGT(" End ") LCD_STR_N0;
  PROGMEM Language_Str MSG_PREHEAT_1_END_E1                = _UxGT("Preheat ") PREHEAT_1_LABEL _UxGT(" End ") LCD_STR_N1;
  PROGMEM Language_Str MSG_PREHEAT_1_END_E2                = _UxGT("Preheat ") PREHEAT_1_LABEL _UxGT(" End ") LCD_STR_N2;
  PROGMEM Language_Str MSG_PREHEAT_1_END_E3                = _UxGT("Preheat ") PREHEAT_1_LABEL _UxGT(" End ") LCD_STR_N3;
  PROGMEM Language_Str MSG_PREHEAT_1_END_E4                = _UxGT("Preheat ") PREHEAT_1_LABEL _UxGT(" End ") LCD_STR_N4;
  PROGMEM Language_Str MSG_PREHEAT_1_END_E5                = _UxGT("Preheat ") PREHEAT_1_LABEL _UxGT(" End ") LCD_STR_N5;
  PROGMEM Language_Str MSG_PREHEAT_1_ALL                   = _UxGT("Preheat ") PREHEAT_1_LABEL _UxGT(" All");
  PROGMEM Language_Str MSG_PREHEAT_1_BEDONLY               = _UxGT("Preheat ") PREHEAT_1_LABEL _UxGT(" Bed");
  PROGMEM Language_Str MSG_PREHEAT_1_SETTINGS              = _UxGT("Preheat ") PREHEAT_1_LABEL _UxGT(" Conf");
  PROGMEM Language_Str MSG_PREHEAT_2                       = _UxGT("Preheat ") PREHEAT_2_LABEL;
  PROGMEM Language_Str MSG_PREHEAT_2_H0                    = _UxGT("Preheat ") PREHEAT_2_LABEL " " LCD_STR_N0;
  PROGMEM Language_Str MSG_PREHEAT_2_H1                    = _UxGT("Preheat ") PREHEAT_2_LABEL " " LCD_STR_N1;
  PROGMEM Language_Str MSG_PREHEAT_2_H2                    = _UxGT("Preheat ") PREHEAT_2_LABEL " " LCD_STR_N2;
  PROGMEM Language_Str MSG_PREHEAT_2_H3                    = _UxGT("Preheat ") PREHEAT_2_LABEL " " LCD_STR_N3;
  PROGMEM Language_Str MSG_PREHEAT_2_H4                    = _UxGT("Preheat ") PREHEAT_2_LABEL " " LCD_STR_N4;
  PROGMEM Language_Str MSG_PREHEAT_2_H5                    = _UxGT("Preheat ") PREHEAT_2_LABEL " " LCD_STR_N5;
  PROGMEM Language_Str MSG_PREHEAT_2_END                   = _UxGT("Preheat ") PREHEAT_2_LABEL _UxGT(" End");
  PROGMEM Language_Str MSG_PREHEAT_2_END_E0                = _UxGT("Preheat ") PREHEAT_2_LABEL _UxGT(" End ") LCD_STR_N0;
  PROGMEM Language_Str MSG_PREHEAT_2_END_E1                = _UxGT("Preheat ") PREHEAT_2_LABEL _UxGT(" End ") LCD_STR_N1;
  PROGMEM Language_Str MSG_PREHEAT_2_END_E2                = _UxGT("Preheat ") PREHEAT_2_LABEL _UxGT(" End ") LCD_STR_N2;
  PROGMEM Language_Str MSG_PREHEAT_2_END_E3                = _UxGT("Preheat ") PREHEAT_2_LABEL _UxGT(" End ") LCD_STR_N3;
  PROGMEM Language_Str MSG_PREHEAT_2_END_E4                = _UxGT("Preheat ") PREHEAT_2_LABEL _UxGT(" End ") LCD_STR_N4;
  PROGMEM Language_Str MSG_PREHEAT_2_END_E5                = _UxGT("Preheat ") PREHEAT_2_LABEL _UxGT(" End ") LCD_STR_N5;
  PROGMEM Language_Str MSG_PREHEAT_2_ALL                   = _UxGT("Preheat ") PREHEAT_2_LABEL _UxGT(" All");
  PROGMEM Language_Str MSG_PREHEAT_2_BEDONLY               = _UxGT("Preheat ") PREHEAT_2_LABEL _UxGT(" Bed");
  PROGMEM Language_Str MSG_PREHEAT_2_SETTINGS              = _UxGT("Preheat ") PREHEAT_2_LABEL _UxGT(" Conf");
  PROGMEM Language_Str MSG_PREHEAT_CUSTOM                  = _UxGT("Preheat Custom");
  PROGMEM Language_Str MSG_COOLDOWN                        = _UxGT("Cooldown");
  PROGMEM Language_Str MSG_LASER_MENU                      = _UxGT("Laser Control");
  PROGMEM Language_Str MSG_LASER_OFF                       = _UxGT("Laser Off");
  PROGMEM Language_Str MSG_LASER_ON                        = _UxGT("Laser On");
  PROGMEM Language_Str MSG_LASER_POWER                     = _UxGT("Laser Power");
  PROGMEM Language_Str MSG_SPINDLE_MENU                    = _UxGT("Spindle Control");
  PROGMEM Language_Str MSG_SPINDLE_OFF                     = _UxGT("Spindle Off");
  PROGMEM Language_Str MSG_SPINDLE_ON                      = _UxGT("Spindle On");
  PROGMEM Language_Str MSG_SPINDLE_POWER                   = _UxGT("Spindle Power");
  PROGMEM Language_Str MSG_SPINDLE_REVERSE                 = _UxGT("Spindle Reverse");
  PROGMEM Language_Str MSG_SWITCH_PS_ON                    = _UxGT("Switch Power On");
  PROGMEM Language_Str MSG_SWITCH_PS_OFF                   = _UxGT("Switch Power Off");
  PROGMEM Language_Str MSG_EXTRUDE                         = _UxGT("Extrude");
  PROGMEM Language_Str MSG_RETRACT                         = _UxGT("Retract");
  PROGMEM Language_Str MSG_MOVE_AXIS                       = _UxGT("Move Axis");
  PROGMEM Language_Str MSG_BED_LEVELING                    = _UxGT("Bed Leveling");
  PROGMEM Language_Str MSG_LEVEL_BED                       = _UxGT("Level Bed");
  PROGMEM Language_Str MSG_LEVEL_CORNERS                   = _UxGT("Level Corners");
  PROGMEM Language_Str MSG_NEXT_CORNER                     = _UxGT("Next Corner");
  PROGMEM Language_Str MSG_MESH_EDITOR                     = _UxGT("Mesh Editor");
  PROGMEM Language_Str MSG_EDIT_MESH                       = _UxGT("Edit Mesh");
  PROGMEM Language_Str MSG_EDITING_STOPPED                 = _UxGT("Mesh Editing Stopped");
  PROGMEM Language_Str MSG_PROBING_MESH                    = _UxGT("Probing Point");
  PROGMEM Language_Str MSG_MESH_X                          = _UxGT("Index X");
  PROGMEM Language_Str MSG_MESH_Y                          = _UxGT("Index Y");
  PROGMEM Language_Str MSG_MESH_EDIT_Z                     = _UxGT("Z Value");
  PROGMEM Language_Str MSG_USER_MENU                       = _UxGT("Custom Commands");
  PROGMEM Language_Str MSG_M48_TEST                        = _UxGT("M48 Probe Test");
  PROGMEM Language_Str MSG_M48_POINT                       = _UxGT("M48 Point");
  PROGMEM Language_Str MSG_M48_DEVIATION                   = _UxGT("Deviation");
  PROGMEM Language_Str MSG_IDEX_MENU                       = _UxGT("IDEX Mode");
  PROGMEM Language_Str MSG_OFFSETS_MENU                    = _UxGT("Tool Offsets");
  PROGMEM Language_Str MSG_IDEX_MODE_AUTOPARK              = _UxGT("Auto-Park");
  PROGMEM Language_Str MSG_IDEX_MODE_DUPLICATE             = _UxGT("Duplication");
  PROGMEM Language_Str MSG_IDEX_MODE_MIRRORED_COPY         = _UxGT("Mirrored Copy");
  PROGMEM Language_Str MSG_IDEX_MODE_FULL_CTRL             = _UxGT("Full Control");
  PROGMEM Language_Str MSG_HOTEND_OFFSET_X                 = _UxGT("2nd Nozzle X");
  PROGMEM Language_Str MSG_HOTEND_OFFSET_Y                 = _UxGT("2nd Nozzle Y");
  PROGMEM Language_Str MSG_HOTEND_OFFSET_Z                 = _UxGT("2nd Nozzle Z");
  PROGMEM Language_Str MSG_UBL_DOING_G29                   = _UxGT("Doing G29");
  PROGMEM Language_Str MSG_UBL_TOOLS                       = _UxGT("UBL Tools");
  PROGMEM Language_Str MSG_UBL_LEVEL_BED                   = _UxGT("Unified Bed Leveling");
  PROGMEM Language_Str MSG_LCD_TILTING_MESH                = _UxGT("Tilting Point");
  PROGMEM Language_Str MSG_UBL_MANUAL_MESH                 = _UxGT("Manually Build Mesh");
  PROGMEM Language_Str MSG_UBL_BC_INSERT                   = _UxGT("Place Shim & Measure");
  PROGMEM Language_Str MSG_UBL_BC_INSERT2                  = _UxGT("Measure");
  PROGMEM Language_Str MSG_UBL_BC_REMOVE                   = _UxGT("Remove & Measure Bed");
  PROGMEM Language_Str MSG_UBL_MOVING_TO_NEXT              = _UxGT("Moving to next");
  PROGMEM Language_Str MSG_UBL_ACTIVATE_MESH               = _UxGT("Activate UBL");
  PROGMEM Language_Str MSG_UBL_DEACTIVATE_MESH             = _UxGT("Deactivate UBL");
  PROGMEM Language_Str MSG_UBL_SET_TEMP_BED                = _UxGT("Bed Temp");
  PROGMEM Language_Str MSG_UBL_BED_TEMP_CUSTOM             = _UxGT("Bed Temp");
  PROGMEM Language_Str MSG_UBL_SET_TEMP_HOTEND             = _UxGT("Hotend Temp");
  PROGMEM Language_Str MSG_UBL_HOTEND_TEMP_CUSTOM          = _UxGT("Hotend Temp");
  PROGMEM Language_Str MSG_UBL_MESH_EDIT                   = _UxGT("Mesh Edit");
  PROGMEM Language_Str MSG_UBL_EDIT_CUSTOM_MESH            = _UxGT("Edit Custom Mesh");
  PROGMEM Language_Str MSG_UBL_FINE_TUNE_MESH              = _UxGT("Fine Tuning Mesh");
  PROGMEM Language_Str MSG_UBL_DONE_EDITING_MESH           = _UxGT("Done Editing Mesh");
  PROGMEM Language_Str MSG_UBL_BUILD_CUSTOM_MESH           = _UxGT("Build Custom Mesh");
  PROGMEM Language_Str MSG_UBL_BUILD_MESH_MENU             = _UxGT("Build Mesh");
  PROGMEM Language_Str MSG_UBL_BUILD_MESH_M1               = _UxGT("Build Mesh (") PREHEAT_1_LABEL _UxGT(")");
  PROGMEM Language_Str MSG_UBL_BUILD_MESH_M2               = _UxGT("Build Mesh (") PREHEAT_2_LABEL _UxGT(")");
  PROGMEM Language_Str MSG_UBL_BUILD_COLD_MESH             = _UxGT("Build Cold Mesh");
  PROGMEM Language_Str MSG_UBL_MESH_HEIGHT_ADJUST          = _UxGT("Adjust Mesh Height");
  PROGMEM Language_Str MSG_UBL_MESH_HEIGHT_AMOUNT          = _UxGT("Height Amount");
  PROGMEM Language_Str MSG_UBL_VALIDATE_MESH_MENU          = _UxGT("Validate Mesh");
  PROGMEM Language_Str MSG_UBL_VALIDATE_MESH_M1            = _UxGT("Validate Mesh (") PREHEAT_1_LABEL _UxGT(")");
  PROGMEM Language_Str MSG_UBL_VALIDATE_MESH_M2            = _UxGT("Validate Mesh (") PREHEAT_2_LABEL _UxGT(")");
  PROGMEM Language_Str MSG_UBL_VALIDATE_CUSTOM_MESH        = _UxGT("Validate Custom Mesh");
  PROGMEM Language_Str MSG_G26_HEATING_BED                 = _UxGT("G26 Heating Bed");
  PROGMEM Language_Str MSG_G26_HEATING_NOZZLE              = _UxGT("G26 Heating Nozzle");
  PROGMEM Language_Str MSG_G26_MANUAL_PRIME                = _UxGT("Manual priming...");
  PROGMEM Language_Str MSG_G26_FIXED_LENGTH                = _UxGT("Fixed Length Prime");
  PROGMEM Language_Str MSG_G26_PRIME_DONE                  = _UxGT("Done Priming");
  PROGMEM Language_Str MSG_G26_CANCELED                    = _UxGT("G26 Canceled");
  PROGMEM Language_Str MSG_G26_LEAVING                     = _UxGT("Leaving G26");
  PROGMEM Language_Str MSG_UBL_CONTINUE_MESH               = _UxGT("Continue Bed Mesh");
  PROGMEM Language_Str MSG_UBL_MESH_LEVELING               = _UxGT("Mesh Leveling");
  PROGMEM Language_Str MSG_UBL_3POINT_MESH_LEVELING        = _UxGT("3-Point Leveling");
  PROGMEM Language_Str MSG_UBL_GRID_MESH_LEVELING          = _UxGT("Grid Mesh Leveling");
  PROGMEM Language_Str MSG_UBL_MESH_LEVEL                  = _UxGT("Level Mesh");
  PROGMEM Language_Str MSG_UBL_SIDE_POINTS                 = _UxGT("Side Points");
  PROGMEM Language_Str MSG_UBL_MAP_TYPE                    = _UxGT("Map Type");
  PROGMEM Language_Str MSG_UBL_OUTPUT_MAP                  = _UxGT("Output Mesh Map");
  PROGMEM Language_Str MSG_UBL_OUTPUT_MAP_HOST             = _UxGT("Output for Host");
  PROGMEM Language_Str MSG_UBL_OUTPUT_MAP_CSV              = _UxGT("Output for CSV");
  PROGMEM Language_Str MSG_UBL_OUTPUT_MAP_BACKUP           = _UxGT("Off Printer Backup");
  PROGMEM Language_Str MSG_UBL_INFO_UBL                    = _UxGT("Output UBL Info");
  PROGMEM Language_Str MSG_UBL_FILLIN_AMOUNT               = _UxGT("Fill-in Amount");
  PROGMEM Language_Str MSG_UBL_MANUAL_FILLIN               = _UxGT("Manual Fill-in");
  PROGMEM Language_Str MSG_UBL_SMART_FILLIN                = _UxGT("Smart Fill-in");
  PROGMEM Language_Str MSG_UBL_FILLIN_MESH                 = _UxGT("Fill-in Mesh");
  PROGMEM Language_Str MSG_UBL_INVALIDATE_ALL              = _UxGT("Invalidate All");
  PROGMEM Language_Str MSG_UBL_INVALIDATE_CLOSEST          = _UxGT("Invalidate Closest");
  PROGMEM Language_Str MSG_UBL_FINE_TUNE_ALL               = _UxGT("Fine Tune All");
  PROGMEM Language_Str MSG_UBL_FINE_TUNE_CLOSEST           = _UxGT("Fine Tune Closest");
  PROGMEM Language_Str MSG_UBL_STORAGE_MESH_MENU           = _UxGT("Mesh Storage");
  PROGMEM Language_Str MSG_UBL_STORAGE_SLOT                = _UxGT("Memory Slot");
  PROGMEM Language_Str MSG_UBL_LOAD_MESH                   = _UxGT("Load Bed Mesh");
  PROGMEM Language_Str MSG_UBL_SAVE_MESH                   = _UxGT("Save Bed Mesh");
  PROGMEM Language_Str MSG_MESH_LOADED                     = _UxGT("M117 Mesh %i Loaded");
  PROGMEM Language_Str MSG_MESH_SAVED                      = _UxGT("M117 Mesh %i Saved");
  PROGMEM Language_Str MSG_UBL_NO_STORAGE                  = _UxGT("No Storage");
  PROGMEM Language_Str MSG_UBL_SAVE_ERROR                  = _UxGT("Err: UBL Save");
  PROGMEM Language_Str MSG_UBL_RESTORE_ERROR               = _UxGT("Err: UBL Restore");
  PROGMEM Language_Str MSG_UBL_Z_OFFSET                    = _UxGT("Z-Offset: ");
  PROGMEM Language_Str MSG_UBL_Z_OFFSET_STOPPED            = _UxGT("Z-Offset Stopped");
  PROGMEM Language_Str MSG_UBL_STEP_BY_STEP_MENU           = _UxGT("Step-By-Step UBL");
  PROGMEM Language_Str MSG_UBL_1_BUILD_COLD_MESH           = _UxGT("1. Build Cold Mesh");
  PROGMEM Language_Str MSG_UBL_2_SMART_FILLIN              = _UxGT("2. Smart Fill-in");
  PROGMEM Language_Str MSG_UBL_3_VALIDATE_MESH_MENU        = _UxGT("3. Validate Mesh");
  PROGMEM Language_Str MSG_UBL_4_FINE_TUNE_ALL             = _UxGT("4. Fine Tune All");
  PROGMEM Language_Str MSG_UBL_5_VALIDATE_MESH_MENU        = _UxGT("5. Validate Mesh");
  PROGMEM Language_Str MSG_UBL_6_FINE_TUNE_ALL             = _UxGT("6. Fine Tune All");
  PROGMEM Language_Str MSG_UBL_7_SAVE_MESH                 = _UxGT("7. Save Bed Mesh");

  PROGMEM Language_Str MSG_LED_CONTROL                     = _UxGT("LED Control");
  PROGMEM Language_Str MSG_LEDS                            = _UxGT("Lights");
  PROGMEM Language_Str MSG_LED_PRESETS                     = _UxGT("Light Presets");
  PROGMEM Language_Str MSG_SET_LEDS_RED                    = _UxGT("Red");
  PROGMEM Language_Str MSG_SET_LEDS_ORANGE                 = _UxGT("Orange");
  PROGMEM Language_Str MSG_SET_LEDS_YELLOW                 = _UxGT("Yellow");
  PROGMEM Language_Str MSG_SET_LEDS_GREEN                  = _UxGT("Green");
  PROGMEM Language_Str MSG_SET_LEDS_BLUE                   = _UxGT("Blue");
  PROGMEM Language_Str MSG_SET_LEDS_INDIGO                 = _UxGT("Indigo");
  PROGMEM Language_Str MSG_SET_LEDS_VIOLET                 = _UxGT("Violet");
  PROGMEM Language_Str MSG_SET_LEDS_WHITE                  = _UxGT("White");
  PROGMEM Language_Str MSG_SET_LEDS_DEFAULT                = _UxGT("Default");
  PROGMEM Language_Str MSG_CUSTOM_LEDS                     = _UxGT("Custom Lights");
  PROGMEM Language_Str MSG_INTENSITY_R                     = _UxGT("Red Intensity");
  PROGMEM Language_Str MSG_INTENSITY_G                     = _UxGT("Green Intensity");
  PROGMEM Language_Str MSG_INTENSITY_B                     = _UxGT("Blue Intensity");
  PROGMEM Language_Str MSG_INTENSITY_W                     = _UxGT("White Intensity");
  PROGMEM Language_Str MSG_LED_BRIGHTNESS                  = _UxGT("Brightness");

  PROGMEM Language_Str MSG_MOVING                          = _UxGT("Moving...");
  PROGMEM Language_Str MSG_FREE_XY                         = _UxGT("Free XY");
  PROGMEM Language_Str MSG_MOVE_X                          = _UxGT("Move X");
  PROGMEM Language_Str MSG_MOVE_Y                          = _UxGT("Move Y");
  PROGMEM Language_Str MSG_MOVE_Z                          = _UxGT("Move Z");
  PROGMEM Language_Str MSG_MOVE_E                          = _UxGT("Extruder");
  PROGMEM Language_Str MSG_MOVE_E0                         = _UxGT("Extruder ") LCD_STR_E0;
  PROGMEM Language_Str MSG_MOVE_E1                         = _UxGT("Extruder ") LCD_STR_E1;
  PROGMEM Language_Str MSG_MOVE_E2                         = _UxGT("Extruder ") LCD_STR_E2;
  PROGMEM Language_Str MSG_MOVE_E3                         = _UxGT("Extruder ") LCD_STR_E3;
  PROGMEM Language_Str MSG_MOVE_E4                         = _UxGT("Extruder ") LCD_STR_E4;
  PROGMEM Language_Str MSG_MOVE_E5                         = _UxGT("Extruder ") LCD_STR_E5;
  PROGMEM Language_Str MSG_HOTEND_TOO_COLD                 = _UxGT("Hotend too cold");
  PROGMEM Language_Str MSG_MOVE_Z_DIST                     = _UxGT("Move %smm");
  PROGMEM Language_Str MSG_MOVE_01MM                       = _UxGT("Move 0.1mm");
  PROGMEM Language_Str MSG_MOVE_1MM                        = _UxGT("Move 1mm");
  PROGMEM Language_Str MSG_MOVE_10MM                       = _UxGT("Move 10mm");
  PROGMEM Language_Str MSG_SPEED                           = _UxGT("Speed");
  PROGMEM Language_Str MSG_BED_Z                           = _UxGT("Bed Z");
  PROGMEM Language_Str MSG_NOZZLE                          = _UxGT("Nozzle");
  PROGMEM Language_Str MSG_NOZZLE_0                        = _UxGT("Nozzle ") LCD_STR_N0;
  PROGMEM Language_Str MSG_NOZZLE_1                        = _UxGT("Nozzle ") LCD_STR_N1;
  PROGMEM Language_Str MSG_NOZZLE_2                        = _UxGT("Nozzle ") LCD_STR_N2;
  PROGMEM Language_Str MSG_NOZZLE_3                        = _UxGT("Nozzle ") LCD_STR_N3;
  PROGMEM Language_Str MSG_NOZZLE_4                        = _UxGT("Nozzle ") LCD_STR_N4;
  PROGMEM Language_Str MSG_NOZZLE_5                        = _UxGT("Nozzle ") LCD_STR_N5;
  PROGMEM Language_Str MSG_BED                             = _UxGT("Bed");
  PROGMEM Language_Str MSG_CHAMBER                         = _UxGT("Enclosure");
  PROGMEM Language_Str MSG_FAN_SPEED                       = _UxGT("Fan Speed");
  PROGMEM Language_Str MSG_FAN_SPEED_1                     = _UxGT("Fan Speed 1");
  PROGMEM Language_Str MSG_FAN_SPEED_2                     = _UxGT("Fan Speed 2");
  PROGMEM Language_Str MSG_FAN_SPEED_3                     = _UxGT("Fan Speed 3");
  PROGMEM Language_Str MSG_EXTRA_FAN_SPEED                 = _UxGT("Extra Fan Speed");
  PROGMEM Language_Str MSG_EXTRA_FAN_SPEED_1               = _UxGT("Extra Fan Speed 1");
  PROGMEM Language_Str MSG_EXTRA_FAN_SPEED_2               = _UxGT("Extra Fan Speed 2");
  PROGMEM Language_Str MSG_EXTRA_FAN_SPEED_3               = _UxGT("Extra Fan Speed 3");
  PROGMEM Language_Str MSG_FLOW                            = _UxGT("Flow");
  PROGMEM Language_Str MSG_FLOW_0                          = _UxGT("Flow ") LCD_STR_N0;
  PROGMEM Language_Str MSG_FLOW_1                          = _UxGT("Flow ") LCD_STR_N1;
  PROGMEM Language_Str MSG_FLOW_2                          = _UxGT("Flow ") LCD_STR_N2;
  PROGMEM Language_Str MSG_FLOW_3                          = _UxGT("Flow ") LCD_STR_N3;
  PROGMEM Language_Str MSG_FLOW_4                          = _UxGT("Flow ") LCD_STR_N4;
  PROGMEM Language_Str MSG_FLOW_5                          = _UxGT("Flow ") LCD_STR_N5;
  PROGMEM Language_Str MSG_CONTROL                         = _UxGT("Control");
  PROGMEM Language_Str MSG_MIN                             = " " LCD_STR_THERMOMETER _UxGT(" Min");
  PROGMEM Language_Str MSG_MAX                             = " " LCD_STR_THERMOMETER _UxGT(" Max");
  PROGMEM Language_Str MSG_FACTOR                          = " " LCD_STR_THERMOMETER _UxGT(" Fact");
  PROGMEM Language_Str MSG_AUTOTEMP                        = _UxGT("Autotemp");
  PROGMEM Language_Str MSG_LCD_ON                          = _UxGT("On");
  PROGMEM Language_Str MSG_LCD_OFF                         = _UxGT("Off");
  PROGMEM Language_Str MSG_AUTOTUNE_PID                    = _UxGT("PID Autotune");
  PROGMEM Language_Str MSG_AUTOTUNE_PID_E0                 = _UxGT("PID Autotune ") LCD_STR_E0;
  PROGMEM Language_Str MSG_AUTOTUNE_PID_E1                 = _UxGT("PID Autotune ") LCD_STR_E1;
  PROGMEM Language_Str MSG_AUTOTUNE_PID_E2                 = _UxGT("PID Autotune ") LCD_STR_E2;
  PROGMEM Language_Str MSG_AUTOTUNE_PID_E3                 = _UxGT("PID Autotune ") LCD_STR_E3;
  PROGMEM Language_Str MSG_AUTOTUNE_PID_E4                 = _UxGT("PID Autotune ") LCD_STR_E4;
  PROGMEM Language_Str MSG_AUTOTUNE_PID_E5                 = _UxGT("PID Autotune ") LCD_STR_E5;
  PROGMEM Language_Str MSG_PID_P                           = _UxGT("PID-P");
  PROGMEM Language_Str MSG_PID_P_E0                        = _UxGT("PID-P ") LCD_STR_E0;
  PROGMEM Language_Str MSG_PID_P_E1                        = _UxGT("PID-P ") LCD_STR_E1;
  PROGMEM Language_Str MSG_PID_P_E2                        = _UxGT("PID-P ") LCD_STR_E2;
  PROGMEM Language_Str MSG_PID_P_E3                        = _UxGT("PID-P ") LCD_STR_E3;
  PROGMEM Language_Str MSG_PID_P_E4                        = _UxGT("PID-P ") LCD_STR_E4;
  PROGMEM Language_Str MSG_PID_P_E5                        = _UxGT("PID-P ") LCD_STR_E5;
  PROGMEM Language_Str MSG_PID_I                           = _UxGT("PID-I");
  PROGMEM Language_Str MSG_PID_I_E0                        = _UxGT("PID-I ") LCD_STR_E0;
  PROGMEM Language_Str MSG_PID_I_E1                        = _UxGT("PID-I ") LCD_STR_E1;
  PROGMEM Language_Str MSG_PID_I_E2                        = _UxGT("PID-I ") LCD_STR_E2;
  PROGMEM Language_Str MSG_PID_I_E3                        = _UxGT("PID-I ") LCD_STR_E3;
  PROGMEM Language_Str MSG_PID_I_E4                        = _UxGT("PID-I ") LCD_STR_E4;
  PROGMEM Language_Str MSG_PID_I_E5                        = _UxGT("PID-I ") LCD_STR_E5;
  PROGMEM Language_Str MSG_PID_D                           = _UxGT("PID-D");
  PROGMEM Language_Str MSG_PID_D_E0                        = _UxGT("PID-D ") LCD_STR_E0;
  PROGMEM Language_Str MSG_PID_D_E1                        = _UxGT("PID-D ") LCD_STR_E1;
  PROGMEM Language_Str MSG_PID_D_E2                        = _UxGT("PID-D ") LCD_STR_E2;
  PROGMEM Language_Str MSG_PID_D_E3                        = _UxGT("PID-D ") LCD_STR_E3;
  PROGMEM Language_Str MSG_PID_D_E4                        = _UxGT("PID-D ") LCD_STR_E4;
  PROGMEM Language_Str MSG_PID_D_E5                        = _UxGT("PID-D ") LCD_STR_E5;
  PROGMEM Language_Str MSG_PID_C                           = _UxGT("PID-C");
  PROGMEM Language_Str MSG_PID_C_E0                        = _UxGT("PID-C ") LCD_STR_E0;
  PROGMEM Language_Str MSG_PID_C_E1                        = _UxGT("PID-C ") LCD_STR_E1;
  PROGMEM Language_Str MSG_PID_C_E2                        = _UxGT("PID-C ") LCD_STR_E2;
  PROGMEM Language_Str MSG_PID_C_E3                        = _UxGT("PID-C ") LCD_STR_E3;
  PROGMEM Language_Str MSG_PID_C_E4                        = _UxGT("PID-C ") LCD_STR_E4;
  PROGMEM Language_Str MSG_PID_C_E5                        = _UxGT("PID-C ") LCD_STR_E5;
  PROGMEM Language_Str MSG_SELECT                          = _UxGT("Select");
  PROGMEM Language_Str MSG_SELECT_E0                       = _UxGT("Select ") LCD_STR_E0;
  PROGMEM Language_Str MSG_SELECT_E1                       = _UxGT("Select ") LCD_STR_E1;
  PROGMEM Language_Str MSG_SELECT_E2                       = _UxGT("Select ") LCD_STR_E2;
  PROGMEM Language_Str MSG_SELECT_E3                       = _UxGT("Select ") LCD_STR_E3;
  PROGMEM Language_Str MSG_SELECT_E4                       = _UxGT("Select ") LCD_STR_E4;
  PROGMEM Language_Str MSG_SELECT_E5                       = _UxGT("Select ") LCD_STR_E5;
  PROGMEM Language_Str MSG_ACC                             = _UxGT("Accel");
  PROGMEM Language_Str MSG_JERK                            = _UxGT("Jerk");
  PROGMEM Language_Str MSG_VA_JERK                         = _UxGT("V") LCD_STR_A _UxGT("-Jerk");
  PROGMEM Language_Str MSG_VB_JERK                         = _UxGT("V") LCD_STR_B _UxGT("-Jerk");
  PROGMEM Language_Str MSG_VC_JERK                         = _UxGT("V") LCD_STR_C _UxGT("-Jerk");
  PROGMEM Language_Str MSG_VE_JERK                         = _UxGT("Ve-Jerk");
  PROGMEM Language_Str MSG_JUNCTION_DEVIATION              = _UxGT("Junction Dev");
  PROGMEM Language_Str MSG_VELOCITY                        = _UxGT("Velocity");
  PROGMEM Language_Str MSG_VMAX_A                          = _UxGT("Vmax ") LCD_STR_A;
  PROGMEM Language_Str MSG_VMAX_B                          = _UxGT("Vmax ") LCD_STR_B;
  PROGMEM Language_Str MSG_VMAX_C                          = _UxGT("Vmax ") LCD_STR_C;
  PROGMEM Language_Str MSG_VMAX_E                          = _UxGT("Vmax ") LCD_STR_E;
  PROGMEM Language_Str MSG_VMAX_E0                         = _UxGT("Vmax ") LCD_STR_E0;
  PROGMEM Language_Str MSG_VMAX_E1                         = _UxGT("Vmax ") LCD_STR_E1;
  PROGMEM Language_Str MSG_VMAX_E2                         = _UxGT("Vmax ") LCD_STR_E2;
  PROGMEM Language_Str MSG_VMAX_E3                         = _UxGT("Vmax ") LCD_STR_E3;
  PROGMEM Language_Str MSG_VMAX_E4                         = _UxGT("Vmax ") LCD_STR_E4;
  PROGMEM Language_Str MSG_VMAX_E5                         = _UxGT("Vmax ") LCD_STR_E5;
  PROGMEM Language_Str MSG_VMIN                            = _UxGT("Vmin");
  PROGMEM Language_Str MSG_VTRAV_MIN                       = _UxGT("VTrav Min");
  PROGMEM Language_Str MSG_ACCELERATION                    = _UxGT("Acceleration");
  PROGMEM Language_Str MSG_AMAX_A                          = _UxGT("Amax ") LCD_STR_A;
  PROGMEM Language_Str MSG_AMAX_B                          = _UxGT("Amax ") LCD_STR_B;
  PROGMEM Language_Str MSG_AMAX_C                          = _UxGT("Amax ") LCD_STR_C;
  PROGMEM Language_Str MSG_AMAX_E                          = _UxGT("Amax ") LCD_STR_E;
  PROGMEM Language_Str MSG_AMAX_E0                         = _UxGT("Amax ") LCD_STR_E0;
  PROGMEM Language_Str MSG_AMAX_E1                         = _UxGT("Amax ") LCD_STR_E1;
  PROGMEM Language_Str MSG_AMAX_E2                         = _UxGT("Amax ") LCD_STR_E2;
  PROGMEM Language_Str MSG_AMAX_E3                         = _UxGT("Amax ") LCD_STR_E3;
  PROGMEM Language_Str MSG_AMAX_E4                         = _UxGT("Amax ") LCD_STR_E4;
  PROGMEM Language_Str MSG_AMAX_E5                         = _UxGT("Amax ") LCD_STR_E5;
  PROGMEM Language_Str MSG_A_RETRACT                       = _UxGT("A-Retract");
  PROGMEM Language_Str MSG_A_TRAVEL                        = _UxGT("A-Travel");
  PROGMEM Language_Str MSG_STEPS_PER_MM                    = _UxGT("Steps/mm");
  PROGMEM Language_Str MSG_A_STEPS                         = LCD_STR_A _UxGT("steps/mm");
  PROGMEM Language_Str MSG_B_STEPS                         = LCD_STR_B _UxGT("steps/mm");
  PROGMEM Language_Str MSG_C_STEPS                         = LCD_STR_C _UxGT("steps/mm");
  PROGMEM Language_Str MSG_E_STEPS                         = _UxGT("Esteps/mm");
  PROGMEM Language_Str MSG_E0_STEPS                        = LCD_STR_E0 _UxGT("steps/mm");
  PROGMEM Language_Str MSG_E1_STEPS                        = LCD_STR_E1 _UxGT("steps/mm");
  PROGMEM Language_Str MSG_E2_STEPS                        = LCD_STR_E2 _UxGT("steps/mm");
  PROGMEM Language_Str MSG_E3_STEPS                        = LCD_STR_E3 _UxGT("steps/mm");
  PROGMEM Language_Str MSG_E4_STEPS                        = LCD_STR_E4 _UxGT("steps/mm");
  PROGMEM Language_Str MSG_E5_STEPS                        = LCD_STR_E5 _UxGT("steps/mm");
  PROGMEM Language_Str MSG_TEMPERATURE                     = _UxGT("Temperature");
  PROGMEM Language_Str MSG_MOTION                          = _UxGT("Motion");
  PROGMEM Language_Str MSG_FILAMENT                        = _UxGT("Filament");
  PROGMEM Language_Str MSG_VOLUMETRIC_ENABLED              = _UxGT("E in mm³");
  PROGMEM Language_Str MSG_FILAMENT_DIAM                   = _UxGT("Fil. Dia.");
  PROGMEM Language_Str MSG_FILAMENT_DIAM_E0                = _UxGT("Fil. Dia. ") LCD_STR_E0;
  PROGMEM Language_Str MSG_FILAMENT_DIAM_E1                = _UxGT("Fil. Dia. ") LCD_STR_E1;
  PROGMEM Language_Str MSG_FILAMENT_DIAM_E2                = _UxGT("Fil. Dia. ") LCD_STR_E2;
  PROGMEM Language_Str MSG_FILAMENT_DIAM_E3                = _UxGT("Fil. Dia. ") LCD_STR_E3;
  PROGMEM Language_Str MSG_FILAMENT_DIAM_E4                = _UxGT("Fil. Dia. ") LCD_STR_E4;
  PROGMEM Language_Str MSG_FILAMENT_DIAM_E5                = _UxGT("Fil. Dia. ") LCD_STR_E5;
  PROGMEM Language_Str MSG_FILAMENT_UNLOAD                 = _UxGT("Unload mm");
  PROGMEM Language_Str MSG_FILAMENT_LOAD                   = _UxGT("Load mm");
  PROGMEM Language_Str MSG_ADVANCE_K                       = _UxGT("Advance K");
  PROGMEM Language_Str MSG_ADVANCE_K_E0                    = _UxGT("Advance K ") LCD_STR_E0;
  PROGMEM Language_Str MSG_ADVANCE_K_E1                    = _UxGT("Advance K ") LCD_STR_E1;
  PROGMEM Language_Str MSG_ADVANCE_K_E2                    = _UxGT("Advance K ") LCD_STR_E2;
  PROGMEM Language_Str MSG_ADVANCE_K_E3                    = _UxGT("Advance K ") LCD_STR_E3;
  PROGMEM Language_Str MSG_ADVANCE_K_E4                    = _UxGT("Advance K ") LCD_STR_E4;
  PROGMEM Language_Str MSG_ADVANCE_K_E5                    = _UxGT("Advance K ") LCD_STR_E5;
  PROGMEM Language_Str MSG_CONTRAST                        = _UxGT("LCD Contrast");
  PROGMEM Language_Str MSG_STORE_EEPROM                    = _UxGT("Store Settings");
  PROGMEM Language_Str MSG_LOAD_EEPROM                     = _UxGT("Load Settings");
  PROGMEM Language_Str MSG_RESTORE_FAILSAFE                = _UxGT("Restore failsafe");
  PROGMEM Language_Str MSG_INIT_EEPROM                     = _UxGT("Initialize EEPROM");
  PROGMEM Language_Str MSG_MEDIA_UPDATE                    = _UxGT("Media Update");
  PROGMEM Language_Str MSG_RESET_PRINTER                   = _UxGT("Reset Printer");
  PROGMEM Language_Str MSG_REFRESH                         = LCD_STR_REFRESH  _UxGT("Refresh");
  PROGMEM Language_Str MSG_WATCH                           = _UxGT("Info Screen");
  PROGMEM Language_Str MSG_PREPARE                         = _UxGT("Prepare");
  PROGMEM Language_Str MSG_TUNE                            = _UxGT("Tune");
  PROGMEM Language_Str MSG_START_PRINT                     = _UxGT("Start Print");
  PROGMEM Language_Str MSG_BUTTON_NEXT                     = _UxGT("Next");
  PROGMEM Language_Str MSG_BUTTON_INIT                     = _UxGT("Init");
  PROGMEM Language_Str MSG_BUTTON_STOP                     = _UxGT("Stop");
  PROGMEM Language_Str MSG_BUTTON_PRINT                    = _UxGT("Print");
  PROGMEM Language_Str MSG_BUTTON_RESET                    = _UxGT("Reset");
  PROGMEM Language_Str MSG_BUTTON_CANCEL                   = _UxGT("Cancel");
  PROGMEM Language_Str MSG_BUTTON_DONE                     = _UxGT("Done");
  PROGMEM Language_Str MSG_PAUSE_PRINT                     = _UxGT("Pause Print");
  PROGMEM Language_Str MSG_RESUME_PRINT                    = _UxGT("Resume Print");
  PROGMEM Language_Str MSG_STOP_PRINT                      = _UxGT("Stop Print");
  PROGMEM Language_Str MSG_PRINTING_OBJECT                 = _UxGT("Printing Object");
  PROGMEM Language_Str MSG_CANCEL_OBJECT                   = _UxGT("Cancel Object");
  PROGMEM Language_Str MSG_OUTAGE_RECOVERY                 = _UxGT("Outage Recovery");
  PROGMEM Language_Str MSG_MEDIA_MENU                      = _UxGT("Print from Media");
  PROGMEM Language_Str MSG_NO_MEDIA                        = _UxGT("No Media");
  PROGMEM Language_Str MSG_DWELL                           = _UxGT("Sleep...");
  PROGMEM Language_Str MSG_USERWAIT                        = _UxGT("Click to Resume...");
  PROGMEM Language_Str MSG_PRINT_PAUSED                    = _UxGT("Print Paused");
  PROGMEM Language_Str MSG_PRINTING                        = _UxGT("Printing...");
  PROGMEM Language_Str MSG_PRINT_ABORTED                   = _UxGT("Print Aborted");
  PROGMEM Language_Str MSG_NO_MOVE                         = _UxGT("No Move.");
  PROGMEM Language_Str MSG_KILLED                          = _UxGT("KILLED. ");
  PROGMEM Language_Str MSG_STOPPED                         = _UxGT("STOPPED. ");
  PROGMEM Language_Str MSG_CONTROL_RETRACT                 = _UxGT("Retract mm");
  PROGMEM Language_Str MSG_CONTROL_RETRACT_SWAP            = _UxGT("Swap Re.mm");
  PROGMEM Language_Str MSG_CONTROL_RETRACTF                = _UxGT("Retract  V");
  PROGMEM Language_Str MSG_CONTROL_RETRACT_ZHOP            = _UxGT("Hop mm");
  PROGMEM Language_Str MSG_CONTROL_RETRACT_RECOVER         = _UxGT("UnRet mm");
  PROGMEM Language_Str MSG_CONTROL_RETRACT_RECOVER_SWAP    = _UxGT("S UnRet mm");
  PROGMEM Language_Str MSG_CONTROL_RETRACT_RECOVERF        = _UxGT("UnRet V");
  PROGMEM Language_Str MSG_CONTROL_RETRACT_RECOVER_SWAPF   = _UxGT("S UnRet V");
  PROGMEM Language_Str MSG_AUTORETRACT                     = _UxGT("AutoRetr.");
  PROGMEM Language_Str MSG_FILAMENT_SWAP_LENGTH            = _UxGT("Swap Length");
  PROGMEM Language_Str MSG_FILAMENT_PURGE_LENGTH           = _UxGT("Purge Length");
  PROGMEM Language_Str MSG_TOOL_CHANGE                     = _UxGT("Tool Change");
  PROGMEM Language_Str MSG_TOOL_CHANGE_ZLIFT               = _UxGT("Z Raise");
  PROGMEM Language_Str MSG_SINGLENOZZLE_PRIME_SPD          = _UxGT("Prime Speed");
  PROGMEM Language_Str MSG_SINGLENOZZLE_RETRACT_SPD        = _UxGT("Retract Speed");
  PROGMEM Language_Str MSG_NOZZLE_STANDBY                  = _UxGT("Nozzle Standby");
  PROGMEM Language_Str MSG_FILAMENTCHANGE                  = _UxGT("Change Filament");
  PROGMEM Language_Str MSG_FILAMENTCHANGE_E0               = _UxGT("Change Filament ") LCD_STR_E0;
  PROGMEM Language_Str MSG_FILAMENTCHANGE_E1               = _UxGT("Change Filament ") LCD_STR_E1;
  PROGMEM Language_Str MSG_FILAMENTCHANGE_E2               = _UxGT("Change Filament ") LCD_STR_E2;
  PROGMEM Language_Str MSG_FILAMENTCHANGE_E3               = _UxGT("Change Filament ") LCD_STR_E3;
  PROGMEM Language_Str MSG_FILAMENTCHANGE_E4               = _UxGT("Change Filament ") LCD_STR_E4;
  PROGMEM Language_Str MSG_FILAMENTCHANGE_E5               = _UxGT("Change Filament ") LCD_STR_E5;
  PROGMEM Language_Str MSG_FILAMENTLOAD                    = _UxGT("Load Filament");
  PROGMEM Language_Str MSG_FILAMENTLOAD_E0                 = _UxGT("Load Filament ") LCD_STR_E0;
  PROGMEM Language_Str MSG_FILAMENTLOAD_E1                 = _UxGT("Load Filament ") LCD_STR_E1;
  PROGMEM Language_Str MSG_FILAMENTLOAD_E2                 = _UxGT("Load Filament ") LCD_STR_E2;
  PROGMEM Language_Str MSG_FILAMENTLOAD_E3                 = _UxGT("Load Filament ") LCD_STR_E3;
  PROGMEM Language_Str MSG_FILAMENTLOAD_E4                 = _UxGT("Load Filament ") LCD_STR_E4;
  PROGMEM Language_Str MSG_FILAMENTLOAD_E5                 = _UxGT("Load Filament ") LCD_STR_E5;
  PROGMEM Language_Str MSG_FILAMENTUNLOAD                  = _UxGT("Unload Filament");
  PROGMEM Language_Str MSG_FILAMENTUNLOAD_E0               = _UxGT("Unload Filament ") LCD_STR_E0;
  PROGMEM Language_Str MSG_FILAMENTUNLOAD_E1               = _UxGT("Unload Filament ") LCD_STR_E1;
  PROGMEM Language_Str MSG_FILAMENTUNLOAD_E2               = _UxGT("Unload Filament ") LCD_STR_E2;
  PROGMEM Language_Str MSG_FILAMENTUNLOAD_E3               = _UxGT("Unload Filament ") LCD_STR_E3;
  PROGMEM Language_Str MSG_FILAMENTUNLOAD_E4               = _UxGT("Unload Filament ") LCD_STR_E4;
  PROGMEM Language_Str MSG_FILAMENTUNLOAD_E5               = _UxGT("Unload Filament ") LCD_STR_E5;
  PROGMEM Language_Str MSG_FILAMENTUNLOAD_ALL              = _UxGT("Unload All");
  PROGMEM Language_Str MSG_INIT_MEDIA                      = _UxGT("Init. Media");
  PROGMEM Language_Str MSG_CHANGE_MEDIA                    = _UxGT("Change Media");
  PROGMEM Language_Str MSG_RELEASE_MEDIA                   = _UxGT("Release Media");
  PROGMEM Language_Str MSG_ZPROBE_OUT                      = _UxGT("Z Probe Past Bed");
  PROGMEM Language_Str MSG_SKEW_FACTOR                     = _UxGT("Skew Factor");
  PROGMEM Language_Str MSG_BLTOUCH                         = _UxGT("BLTouch");
  PROGMEM Language_Str MSG_BLTOUCH_SELFTEST                = _UxGT("Cmd: Self-Test");
  PROGMEM Language_Str MSG_BLTOUCH_RESET                   = _UxGT("Cmd: Reset");
  PROGMEM Language_Str MSG_BLTOUCH_STOW                    = _UxGT("Cmd: Stow");
  PROGMEM Language_Str MSG_BLTOUCH_DEPLOY                  = _UxGT("Cmd: Deploy");
  PROGMEM Language_Str MSG_BLTOUCH_SW_MODE                 = _UxGT("Cmd: SW-Mode");
  PROGMEM Language_Str MSG_BLTOUCH_5V_MODE                 = _UxGT("Cmd: 5V-Mode");
  PROGMEM Language_Str MSG_BLTOUCH_OD_MODE                 = _UxGT("Cmd: OD-Mode");
  PROGMEM Language_Str MSG_BLTOUCH_MODE_STORE              = _UxGT("Cmd: Mode-Store");
  PROGMEM Language_Str MSG_BLTOUCH_MODE_STORE_5V           = _UxGT("Set BLTouch to 5V");
  PROGMEM Language_Str MSG_BLTOUCH_MODE_STORE_OD           = _UxGT("Set BLTouch to OD");
  PROGMEM Language_Str MSG_BLTOUCH_MODE_ECHO               = _UxGT("Report Drain");
  PROGMEM Language_Str MSG_BLTOUCH_MODE_CHANGE             = _UxGT("DANGER: Bad settings can cause damage! Proceed anyway?");
  PROGMEM Language_Str MSG_TOUCHMI_PROBE                   = _UxGT("TouchMI");
  PROGMEM Language_Str MSG_TOUCHMI_INIT                    = _UxGT("Init TouchMI");
  PROGMEM Language_Str MSG_TOUCHMI_ZTEST                   = _UxGT("Z Offset Test");
  PROGMEM Language_Str MSG_TOUCHMI_SAVE                    = _UxGT("Save");
  PROGMEM Language_Str MSG_MANUAL_DEPLOY_TOUCHMI           = _UxGT("Deploy TouchMI");
  PROGMEM Language_Str MSG_MANUAL_DEPLOY                   = _UxGT("Deploy Z-Probe");
  PROGMEM Language_Str MSG_MANUAL_STOW                     = _UxGT("Stow Z-Probe");
  PROGMEM Language_Str MSG_HOME_FIRST                      = _UxGT("Home %s%s%s First");
  PROGMEM Language_Str MSG_ZPROBE_ZOFFSET                  = _UxGT("Probe Z Offset");
  PROGMEM Language_Str MSG_BABYSTEP_X                      = _UxGT("Babystep X");
  PROGMEM Language_Str MSG_BABYSTEP_Y                      = _UxGT("Babystep Y");
  PROGMEM Language_Str MSG_BABYSTEP_Z                      = _UxGT("Babystep Z");
  PROGMEM Language_Str MSG_BABYSTEP_TOTAL                  = _UxGT("Total");
  PROGMEM Language_Str MSG_ENDSTOP_ABORT                   = _UxGT("Endstop Abort");
  PROGMEM Language_Str MSG_HEATING_FAILED_LCD              = _UxGT("Heating Failed");
  PROGMEM Language_Str MSG_HEATING_FAILED_LCD_BED          = _UxGT("Bed Heating Failed");
  PROGMEM Language_Str MSG_HEATING_FAILED_LCD_CHAMBER      = _UxGT("Chamber Heating Fail");
  PROGMEM Language_Str MSG_ERR_REDUNDANT_TEMP              = _UxGT("Err: REDUNDANT TEMP");
  PROGMEM Language_Str MSG_THERMAL_RUNAWAY                 = _UxGT("THERMAL RUNAWAY");
  PROGMEM Language_Str MSG_THERMAL_RUNAWAY_BED             = _UxGT("BED THERMAL RUNAWAY");
  PROGMEM Language_Str MSG_THERMAL_RUNAWAY_CHAMBER         = _UxGT("CHAMBER T. RUNAWAY");
  PROGMEM Language_Str MSG_ERR_MAXTEMP                     = _UxGT("Err: MAXTEMP");
  PROGMEM Language_Str MSG_ERR_MINTEMP                     = _UxGT("Err: MINTEMP");
  PROGMEM Language_Str MSG_ERR_MAXTEMP_BED                 = _UxGT("Err: MAXTEMP BED");
  PROGMEM Language_Str MSG_ERR_MINTEMP_BED                 = _UxGT("Err: MINTEMP BED");
  PROGMEM Language_Str MSG_ERR_MAXTEMP_CHAMBER             = _UxGT("Err: MAXTEMP CHAMBER");
  PROGMEM Language_Str MSG_ERR_MINTEMP_CHAMBER             = _UxGT("Err: MINTEMP CHAMBER");
  PROGMEM Language_Str MSG_ERR_Z_HOMING                    = _UxGT("Home XY First");
  PROGMEM Language_Str MSG_HALTED                          = _UxGT("PRINTER HALTED");
  PROGMEM Language_Str MSG_PLEASE_RESET                    = _UxGT("Please Reset");
  PROGMEM Language_Str MSG_SHORT_DAY                       = _UxGT("d"); // One character only
  PROGMEM Language_Str MSG_SHORT_HOUR                      = _UxGT("h"); // One character only
  PROGMEM Language_Str MSG_SHORT_MINUTE                    = _UxGT("m"); // One character only
  PROGMEM Language_Str MSG_HEATING                         = _UxGT("Heating...");
  PROGMEM Language_Str MSG_COOLING                         = _UxGT("Cooling...");
  PROGMEM Language_Str MSG_BED_HEATING                     = _UxGT("Bed Heating...");
  PROGMEM Language_Str MSG_BED_COOLING                     = _UxGT("Bed Cooling...");
  PROGMEM Language_Str MSG_CHAMBER_HEATING                 = _UxGT("Chamber Heating...");
  PROGMEM Language_Str MSG_CHAMBER_COOLING                 = _UxGT("Chamber Cooling...");
  PROGMEM Language_Str MSG_DELTA_CALIBRATE                 = _UxGT("Delta Calibration");
  PROGMEM Language_Str MSG_DELTA_CALIBRATE_X               = _UxGT("Calibrate X");
  PROGMEM Language_Str MSG_DELTA_CALIBRATE_Y               = _UxGT("Calibrate Y");
  PROGMEM Language_Str MSG_DELTA_CALIBRATE_Z               = _UxGT("Calibrate Z");
  PROGMEM Language_Str MSG_DELTA_CALIBRATE_CENTER          = _UxGT("Calibrate Center");
  PROGMEM Language_Str MSG_DELTA_SETTINGS                  = _UxGT("Delta Settings");
  PROGMEM Language_Str MSG_DELTA_AUTO_CALIBRATE            = _UxGT("Auto Calibration");
  PROGMEM Language_Str MSG_DELTA_HEIGHT_CALIBRATE          = _UxGT("Set Delta Height");
  PROGMEM Language_Str MSG_DELTA_Z_OFFSET_CALIBRATE        = _UxGT("Probe Z-offset");
  PROGMEM Language_Str MSG_DELTA_DIAG_ROD                  = _UxGT("Diag Rod");
  PROGMEM Language_Str MSG_DELTA_HEIGHT                    = _UxGT("Height");
  PROGMEM Language_Str MSG_DELTA_RADIUS                    = _UxGT("Radius");
  PROGMEM Language_Str MSG_INFO_MENU                       = _UxGT("About Printer");
  PROGMEM Language_Str MSG_INFO_PRINTER_MENU               = _UxGT("Printer Info");
  PROGMEM Language_Str MSG_3POINT_LEVELING                 = _UxGT("3-Point Leveling");
  PROGMEM Language_Str MSG_LINEAR_LEVELING                 = _UxGT("Linear Leveling");
  PROGMEM Language_Str MSG_BILINEAR_LEVELING               = _UxGT("Bilinear Leveling");
  PROGMEM Language_Str MSG_UBL_LEVELING                    = _UxGT("Unified Bed Leveling");
  PROGMEM Language_Str MSG_MESH_LEVELING                   = _UxGT("Mesh Leveling");
  PROGMEM Language_Str MSG_INFO_STATS_MENU                 = _UxGT("Printer Stats");
  PROGMEM Language_Str MSG_INFO_BOARD_MENU                 = _UxGT("Board Info");
  PROGMEM Language_Str MSG_INFO_THERMISTOR_MENU            = _UxGT("Thermistors");
  PROGMEM Language_Str MSG_INFO_EXTRUDERS                  = _UxGT("Extruders");
  PROGMEM Language_Str MSG_INFO_BAUDRATE                   = _UxGT("Baud");
  PROGMEM Language_Str MSG_INFO_PROTOCOL                   = _UxGT("Protocol");
  PROGMEM Language_Str MSG_INFO_RUNAWAY_OFF                = _UxGT("Runaway Watch: OFF");
  PROGMEM Language_Str MSG_INFO_RUNAWAY_ON                 = _UxGT("Runaway Watch: ON");

  PROGMEM Language_Str MSG_CASE_LIGHT                      = _UxGT("Case Light");
  PROGMEM Language_Str MSG_CASE_LIGHT_BRIGHTNESS           = _UxGT("Light Brightness");
  PROGMEM Language_Str MSG_EXPECTED_PRINTER                = _UxGT("INCORRECT PRINTER");

  #if LCD_WIDTH >= 20
    PROGMEM Language_Str MSG_INFO_PRINT_COUNT              = _UxGT("Print Count");
    PROGMEM Language_Str MSG_INFO_COMPLETED_PRINTS         = _UxGT("Completed");
    PROGMEM Language_Str MSG_INFO_PRINT_TIME               = _UxGT("Total Print time");
    PROGMEM Language_Str MSG_INFO_PRINT_LONGEST            = _UxGT("Longest Job Time");
    PROGMEM Language_Str MSG_INFO_PRINT_FILAMENT           = _UxGT("Extruded Total");
  #else
    PROGMEM Language_Str MSG_INFO_PRINT_COUNT              = _UxGT("Prints");
    PROGMEM Language_Str MSG_INFO_COMPLETED_PRINTS         = _UxGT("Completed");
    PROGMEM Language_Str MSG_INFO_PRINT_TIME               = _UxGT("Total");
    PROGMEM Language_Str MSG_INFO_PRINT_LONGEST            = _UxGT("Longest");
    PROGMEM Language_Str MSG_INFO_PRINT_FILAMENT           = _UxGT("Extruded");
  #endif

  PROGMEM Language_Str MSG_INFO_MIN_TEMP                   = _UxGT("Min Temp");
  PROGMEM Language_Str MSG_INFO_MAX_TEMP                   = _UxGT("Max Temp");
  PROGMEM Language_Str MSG_INFO_PSU                        = _UxGT("PSU");
  PROGMEM Language_Str MSG_DRIVE_STRENGTH                  = _UxGT("Drive Strength");
  PROGMEM Language_Str MSG_DAC_PERCENT                     = _UxGT("Driver %");
  PROGMEM Language_Str MSG_ERROR_TMC                       = _UxGT("TMC CONNECTION ERROR");
  PROGMEM Language_Str MSG_DAC_EEPROM_WRITE                = _UxGT("DAC EEPROM Write");
  PROGMEM Language_Str MSG_FILAMENT_CHANGE_HEADER          = _UxGT("FILAMENT CHANGE");
  PROGMEM Language_Str MSG_FILAMENT_CHANGE_HEADER_PAUSE    = _UxGT("PRINT PAUSED");
  PROGMEM Language_Str MSG_FILAMENT_CHANGE_HEADER_LOAD     = _UxGT("LOAD FILAMENT");
  PROGMEM Language_Str MSG_FILAMENT_CHANGE_HEADER_UNLOAD   = _UxGT("UNLOAD FILAMENT");
  PROGMEM Language_Str MSG_FILAMENT_CHANGE_OPTION_HEADER   = _UxGT("RESUME OPTIONS:");
  PROGMEM Language_Str MSG_FILAMENT_CHANGE_OPTION_PURGE    = _UxGT("Purge more");
  PROGMEM Language_Str MSG_FILAMENT_CHANGE_OPTION_RESUME   = _UxGT("Continue");
  PROGMEM Language_Str MSG_FILAMENT_CHANGE_NOZZLE          = _UxGT("  Nozzle: ");
  PROGMEM Language_Str MSG_RUNOUT_SENSOR                   = _UxGT("Runout Sensor");
  PROGMEM Language_Str MSG_RUNOUT_DISTANCE_MM              = _UxGT("Runout Dist mm");
  PROGMEM Language_Str MSG_LCD_HOMING_FAILED               = _UxGT("Homing Failed");
  PROGMEM Language_Str MSG_LCD_PROBING_FAILED              = _UxGT("Probing Failed");
  PROGMEM Language_Str MSG_M600_TOO_COLD                   = _UxGT("M600: Too Cold");

  PROGMEM Language_Str MSG_MMU2_CHOOSE_FILAMENT_HEADER     = _UxGT("CHOOSE FILAMENT");
  PROGMEM Language_Str MSG_MMU2_MENU                       = _UxGT("MMU");
  PROGMEM Language_Str MSG_MMU2_WRONG_FIRMWARE             = _UxGT("Update MMU Firmware!");
  PROGMEM Language_Str MSG_MMU2_NOT_RESPONDING             = _UxGT("MMU Needs Attention.");
  PROGMEM Language_Str MSG_MMU2_RESUME                     = _UxGT("Resume Print");
  PROGMEM Language_Str MSG_MMU2_RESUMING                   = _UxGT("Resuming...");
  PROGMEM Language_Str MSG_MMU2_LOAD_FILAMENT              = _UxGT("Load Filament");
  PROGMEM Language_Str MSG_MMU2_LOAD_ALL                   = _UxGT("Load All");
  PROGMEM Language_Str MSG_MMU2_LOAD_TO_NOZZLE             = _UxGT("Load to Nozzle");
  PROGMEM Language_Str MSG_MMU2_EJECT_FILAMENT             = _UxGT("Eject Filament");
  PROGMEM Language_Str MSG_MMU2_EJECT_FILAMENT0            = _UxGT("Eject Filament 1");
  PROGMEM Language_Str MSG_MMU2_EJECT_FILAMENT1            = _UxGT("Eject Filament 2");
  PROGMEM Language_Str MSG_MMU2_EJECT_FILAMENT2            = _UxGT("Eject Filament 3");
  PROGMEM Language_Str MSG_MMU2_EJECT_FILAMENT3            = _UxGT("Eject Filament 4");
  PROGMEM Language_Str MSG_MMU2_EJECT_FILAMENT4            = _UxGT("Eject Filament 5");
  PROGMEM Language_Str MSG_MMU2_UNLOAD_FILAMENT            = _UxGT("Unload Filament");
  PROGMEM Language_Str MSG_MMU2_LOADING_FILAMENT           = _UxGT("Loading Fil. %i...");
  PROGMEM Language_Str MSG_MMU2_EJECTING_FILAMENT          = _UxGT("Ejecting Fil. ...");
  PROGMEM Language_Str MSG_MMU2_UNLOADING_FILAMENT         = _UxGT("Unloading Fil....");
  PROGMEM Language_Str MSG_MMU2_ALL                        = _UxGT("All");
  PROGMEM Language_Str MSG_MMU2_FILAMENT0                  = _UxGT("Filament 1");
  PROGMEM Language_Str MSG_MMU2_FILAMENT1                  = _UxGT("Filament 2");
  PROGMEM Language_Str MSG_MMU2_FILAMENT2                  = _UxGT("Filament 3");
  PROGMEM Language_Str MSG_MMU2_FILAMENT3                  = _UxGT("Filament 4");
  PROGMEM Language_Str MSG_MMU2_FILAMENT4                  = _UxGT("Filament 5");
  PROGMEM Language_Str MSG_MMU2_RESET                      = _UxGT("Reset MMU");
  PROGMEM Language_Str MSG_MMU2_RESETTING                  = _UxGT("Resetting MMU...");
  PROGMEM Language_Str MSG_MMU2_EJECT_RECOVER              = _UxGT("Remove, click");

  PROGMEM Language_Str MSG_MIX                             = _UxGT("Mix");
  PROGMEM Language_Str MSG_MIX_COMPONENT_1                 = _UxGT("Component 1");
  PROGMEM Language_Str MSG_MIX_COMPONENT_2                 = _UxGT("Component 2");
  PROGMEM Language_Str MSG_MIX_COMPONENT_3                 = _UxGT("Component 3");
  PROGMEM Language_Str MSG_MIX_COMPONENT_4                 = _UxGT("Component 4");
  PROGMEM Language_Str MSG_MIX_COMPONENT_5                 = _UxGT("Component 5");
  PROGMEM Language_Str MSG_MIX_COMPONENT_6                 = _UxGT("Component 6");
  PROGMEM Language_Str MSG_MIXER                           = _UxGT("Mixer");
  PROGMEM Language_Str MSG_GRADIENT                        = _UxGT("Gradient");
  PROGMEM Language_Str MSG_FULL_GRADIENT                   = _UxGT("Full Gradient");
  PROGMEM Language_Str MSG_TOGGLE_MIX                      = _UxGT("Toggle Mix");
  PROGMEM Language_Str MSG_CYCLE_MIX                       = _UxGT("Cycle Mix");
  PROGMEM Language_Str MSG_GRADIENT_MIX                    = _UxGT("Gradient Mix");
  PROGMEM Language_Str MSG_REVERSE_GRADIENT                = _UxGT("Reverse Gradient");
  PROGMEM Language_Str MSG_ACTIVE_VTOOL                    = _UxGT("Active V-tool");
  PROGMEM Language_Str MSG_START_VTOOL                     = _UxGT("Start V-tool");
  PROGMEM Language_Str MSG_END_VTOOL                       = _UxGT("  End V-tool");
  PROGMEM Language_Str MSG_GRADIENT_ALIAS                  = _UxGT("Alias V-tool");
  PROGMEM Language_Str MSG_RESET_VTOOLS                    = _UxGT("Reset V-tools");
  PROGMEM Language_Str MSG_COMMIT_VTOOL                    = _UxGT("Commit V-tool Mix");
  PROGMEM Language_Str MSG_VTOOLS_RESET                    = _UxGT("V-tools Were Reset");
  PROGMEM Language_Str MSG_START_Z                         = _UxGT("Start Z:");
  PROGMEM Language_Str MSG_END_Z                           = _UxGT("  End Z:");

  PROGMEM Language_Str MSG_GAMES                           = _UxGT("Games");
  PROGMEM Language_Str MSG_BRICKOUT                        = _UxGT("Brickout");
  PROGMEM Language_Str MSG_INVADERS                        = _UxGT("Invaders");
  PROGMEM Language_Str MSG_SNAKE                           = _UxGT("Sn4k3");
  PROGMEM Language_Str MSG_MAZE                            = _UxGT("Maze");

  #define MSG_1_LINE(A)     A "\0"   "\0"
  #define MSG_2_LINE(A,B)   A "\0" B "\0"
  #define MSG_3_LINE(A,B,C) A "\0" B "\0" C

  //
  // Filament Change screens show up to 3 lines on a 4-line display
  //                        ...or up to 2 lines on a 3-line display
  //
  #if LCD_HEIGHT >= 4
    PROGMEM Language_Str MSG_ADVANCED_PAUSE_WAITING        = _UxGT(MSG_2_LINE("Press Button", "to resume print"));
    PROGMEM Language_Str MSG_PAUSE_PRINT_INIT              = _UxGT(MSG_1_LINE("Parking..."));
    PROGMEM Language_Str MSG_FILAMENT_CHANGE_INIT          = _UxGT(MSG_3_LINE("Wait for", "filament change", "to start"));
    PROGMEM Language_Str MSG_FILAMENT_CHANGE_INSERT        = _UxGT(MSG_3_LINE("Insert filament", "and press button", "to continue"));
    PROGMEM Language_Str MSG_FILAMENT_CHANGE_HEAT          = _UxGT(MSG_2_LINE("Press button", "to heat nozzle"));
    PROGMEM Language_Str MSG_FILAMENT_CHANGE_HEATING       = _UxGT(MSG_2_LINE("Nozzle heating", "Please wait..."));
    PROGMEM Language_Str MSG_FILAMENT_CHANGE_UNLOAD        = _UxGT(MSG_2_LINE("Wait for", "filament unload"));
    PROGMEM Language_Str MSG_FILAMENT_CHANGE_LOAD          = _UxGT(MSG_2_LINE("Wait for", "filament load"));
    PROGMEM Language_Str MSG_FILAMENT_CHANGE_PURGE         = _UxGT(MSG_2_LINE("Wait for", "filament purge"));
    PROGMEM Language_Str MSG_FILAMENT_CHANGE_CONT_PURGE    = _UxGT(MSG_2_LINE("Click to finish", "filament purge"));
    PROGMEM Language_Str MSG_FILAMENT_CHANGE_RESUME        = _UxGT(MSG_2_LINE("Wait for print", "to resume..."));
  #else
    PROGMEM Language_Str MSG_ADVANCED_PAUSE_WAITING        = _UxGT(MSG_1_LINE("Click to continue"));
    PROGMEM Language_Str MSG_PAUSE_PRINT_INIT              = _UxGT(MSG_1_LINE("Parking..."));
    PROGMEM Language_Str MSG_FILAMENT_CHANGE_INIT          = _UxGT(MSG_1_LINE("Please wait..."));
    PROGMEM Language_Str MSG_FILAMENT_CHANGE_INSERT        = _UxGT(MSG_1_LINE("Insert and Click"));
    PROGMEM Language_Str MSG_FILAMENT_CHANGE_HEAT          = _UxGT(MSG_1_LINE("Click to heat"));
    PROGMEM Language_Str MSG_FILAMENT_CHANGE_HEATING       = _UxGT(MSG_1_LINE("Heating..."));
    PROGMEM Language_Str MSG_FILAMENT_CHANGE_UNLOAD        = _UxGT(MSG_1_LINE("Ejecting..."));
    PROGMEM Language_Str MSG_FILAMENT_CHANGE_LOAD          = _UxGT(MSG_1_LINE("Loading..."));
    PROGMEM Language_Str MSG_FILAMENT_CHANGE_PURGE         = _UxGT(MSG_1_LINE("Purging..."));
    PROGMEM Language_Str MSG_FILAMENT_CHANGE_CONT_PURGE    = _UxGT(MSG_1_LINE("Click to finish"));
    PROGMEM Language_Str MSG_FILAMENT_CHANGE_RESUME        = _UxGT(MSG_1_LINE("Resuming..."));
  #endif
  PROGMEM Language_Str MSG_TMC_DRIVERS                     = _UxGT("TMC Drivers");
  PROGMEM Language_Str MSG_TMC_CURRENT                     = _UxGT("Driver Current");
  PROGMEM Language_Str MSG_TMC_HYBRID_THRS                 = _UxGT("Hybrid Threshold");
  PROGMEM Language_Str MSG_TMC_HOMING_THRS                 = _UxGT("Sensorless Homing");
  PROGMEM Language_Str MSG_TMC_STEPPING_MODE               = _UxGT("Stepping Mode");
  PROGMEM Language_Str MSG_TMC_STEALTH_ENABLED             = _UxGT("StealthChop Enabled");
  PROGMEM Language_Str MSG_SERVICE_RESET                   = _UxGT("Reset");
  PROGMEM Language_Str MSG_SERVICE_IN                      = _UxGT(" in:");
  PROGMEM Language_Str MSG_BACKLASH                        = _UxGT("Backlash");
  PROGMEM Language_Str MSG_BACKLASH_A                      = LCD_STR_A;
  PROGMEM Language_Str MSG_BACKLASH_B                      = LCD_STR_B;
  PROGMEM Language_Str MSG_BACKLASH_C                      = LCD_STR_C;
  PROGMEM Language_Str MSG_BACKLASH_CORRECTION             = _UxGT("Correction");
  PROGMEM Language_Str MSG_BACKLASH_SMOOTHING              = _UxGT("Smoothing");
<<<<<<< HEAD
  
  PROGMEM Language_Str MSG_LEVEL_X_AXIS                    = _UxGT("Level X Axis");
  PROGMEM Language_Str MSG_AUTO_CALIBRATE                  = _UxGT("Auto Calibrate");
}
=======
}

#if FAN_COUNT == 1
  #define MSG_FIRST_FAN_SPEED       MSG_FAN_SPEED
  #define MSG_FIRST_EXTRA_FAN_SPEED MSG_EXTRA_FAN_SPEED
#else
  #define MSG_FIRST_FAN_SPEED       MSG_FAN_SPEED_1
  #define MSG_FIRST_EXTRA_FAN_SPEED MSG_EXTRA_FAN_SPEED_1
#endif
>>>>>>> 8061836e
<|MERGE_RESOLUTION|>--- conflicted
+++ resolved
@@ -708,12 +708,9 @@
   PROGMEM Language_Str MSG_BACKLASH_C                      = LCD_STR_C;
   PROGMEM Language_Str MSG_BACKLASH_CORRECTION             = _UxGT("Correction");
   PROGMEM Language_Str MSG_BACKLASH_SMOOTHING              = _UxGT("Smoothing");
-<<<<<<< HEAD
   
   PROGMEM Language_Str MSG_LEVEL_X_AXIS                    = _UxGT("Level X Axis");
   PROGMEM Language_Str MSG_AUTO_CALIBRATE                  = _UxGT("Auto Calibrate");
-}
-=======
 }
 
 #if FAN_COUNT == 1
@@ -722,5 +719,4 @@
 #else
   #define MSG_FIRST_FAN_SPEED       MSG_FAN_SPEED_1
   #define MSG_FIRST_EXTRA_FAN_SPEED MSG_EXTRA_FAN_SPEED_1
-#endif
->>>>>>> 8061836e
+#endif