--- conflicted
+++ resolved
@@ -92,21 +92,12 @@
 bool AboutScreen::onTouchEnd(uint8_t tag) {
   switch (tag) {
     case 1: GOTO_PREVIOUS(); break;
-<<<<<<< HEAD
-#if ENABLED(PRINTCOUNTER)
-    case 2: GOTO_SCREEN(StatisticsScreen); break;
-#endif
-#if ENABLED(TOUCH_UI_DEVELOPER_MENU)
-    case 3: GOTO_SCREEN(DeveloperMenu); break;
-#endif
-=======
     #if ENABLED(PRINTCOUNTER)
       case 2: GOTO_SCREEN(StatisticsScreen); break;
     #endif
     #if ENABLED(TOUCH_UI_DEVELOPER_MENU)
       case 3: GOTO_SCREEN(DeveloperMenu); break;
     #endif
->>>>>>> 178ca2bc
     default: return false;
   }
   return true;
