--- conflicted
+++ resolved
@@ -137,19 +137,11 @@
 class BedMeshScreen : public BaseScreen, public CachedScreen<BED_MESH_SCREEN_CACHE> {
   private:
     enum MeshOpts {
-<<<<<<< HEAD
-        USE_POINTS    = 0x01,
-        USE_COLORS    = 0x02,
-        USE_TAGS      = 0x04,
-        USE_HIGHLIGHT = 0x08,
-        USE_AUTOSCALE = 0x10
-=======
       USE_POINTS    = 0x01,
       USE_COLORS    = 0x02,
       USE_TAGS      = 0x04,
       USE_HIGHLIGHT = 0x08,
       USE_AUTOSCALE = 0x10
->>>>>>> df8b7dfc
     };
 
     static uint8_t pointToTag(uint8_t x, uint8_t y);
