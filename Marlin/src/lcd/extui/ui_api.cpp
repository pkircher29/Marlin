--- conflicted
+++ resolved
@@ -1038,20 +1038,6 @@
     #if ENABLED(SDSUPPORT)
       // Account for when IS_SD_PRINTING() reports the end of the
       // print when there is still SD card data in the planner.
-<<<<<<< HEAD
-      if(card.isFileOpen() || (flags.was_sd_printing && (queue.has_commands_queued() || planner.movesplanned()))) {
-        flags.was_sd_printing = true;
-        return true;
-      } else {
-        flags.was_sd_printing = false;
-      }
-    #endif
-    return false;
-  }
-
-  bool isPrinting() {
-    return (queue.has_commands_queued() || planner.movesplanned() || isPrintingFromMedia() || IFSD(IS_SD_PRINTING(), false));
-=======
       flags.was_sd_printing = card.isFileOpen() || (flags.was_sd_printing && commandsInQueue());
       return flags.was_sd_printing;
     #else
@@ -1061,7 +1047,6 @@
 
   bool isPrinting() {
     return (commandsInQueue() || isPrintingFromMedia() || IFSD(IS_SD_PRINTING(), false));
->>>>>>> df8b7dfc
   }
 
   bool isMediaInserted() {
