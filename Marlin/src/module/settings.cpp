--- conflicted
+++ resolved
@@ -366,17 +366,10 @@
   //
   // HAS_MOTOR_CURRENT_PWM
   //
-<<<<<<< HEAD
-  #if HAS_DIGIPOTSS
-    uint32_t motor_current_setting[COUNT(stepper.motor_current_setting)];
-  #else
-    uint32_t motor_current_setting[3];                    // M907 X Z E
-=======
   #if HAS_MOTOR_CURRENT_SPI
     uint32_t motor_current_setting[COUNT(stepper.motor_current_setting)];
   #else
     uint32_t motor_current_setting[3];                  // M907 X Z E
->>>>>>> e4c97348
   #endif
 
   //
@@ -1289,11 +1282,7 @@
     {
       _FIELD_TEST(motor_current_setting);
 
-<<<<<<< HEAD
-      #if HAS_MOTOR_CURRENT_PWM || HAS_DIGIPOTSS
-=======
       #if HAS_MOTOR_CURRENT_SPI || HAS_MOTOR_CURRENT_PWM
->>>>>>> e4c97348
         EEPROM_WRITE(stepper.motor_current_setting);
       #else
         const uint32_t no_current[3] = { 0 };
@@ -2125,14 +2114,6 @@
       // Motor Current PWM
       //
       {
-<<<<<<< HEAD
-        #if HAS_DIGIPOTSS
-          uint32_t motor_current_setting[] = DIGIPOT_MOTOR_CURRENT;
-        #else
-          uint32_t motor_current_setting[3];                    // M907 X Z E
-        #endif
-=======
->>>>>>> e4c97348
         _FIELD_TEST(motor_current_setting);
         #if HAS_MOTOR_CURRENT_SPI
           uint32_t motor_current_setting[] = DIGIPOT_MOTOR_CURRENT;
@@ -2141,12 +2122,8 @@
         #endif
         DEBUG_ECHOLNPGM("DIGIPOTS Loading");
         EEPROM_READ(motor_current_setting);
-<<<<<<< HEAD
-        #if HAS_MOTOR_CURRENT_PWM || HAS_DIGIPOTSS
-=======
         DEBUG_ECHOLNPGM("DIGIPOTS Loaded");
         #if HAS_MOTOR_CURRENT_SPI || HAS_MOTOR_CURRENT_PWM
->>>>>>> e4c97348
           if (!validating)
             COPY(stepper.motor_current_setting, motor_current_setting);
         #endif
@@ -2840,14 +2817,6 @@
     DEBUG_ECHOLNPGM("Digipot Written");
   #endif
 
-  //
-  // DIGIPOTS
-  //
-  #if HAS_DIGIPOTSS
-    static constexpr uint32_t tmp_motor_current_setting[] = DIGIPOT_MOTOR_CURRENT;
-    LOOP_L_N(q, COUNT(tmp_motor_current_setting))
-      stepper.digipot_current(q, tmp_motor_current_setting[q]);
-  #endif
   //
   // CNC Coordinate System
   //
@@ -3750,20 +3719,6 @@
     #if HAS_MOTOR_CURRENT_SPI || HAS_MOTOR_CURRENT_PWM
       CONFIG_ECHO_HEADING("Stepper motor currents:");
       CONFIG_ECHO_START();
-<<<<<<< HEAD
-      SERIAL_ECHOLNPAIR_P(
-          PSTR("  M907 X"), stepper.motor_current_setting[0]
-        , SP_Z_STR, stepper.motor_current_setting[1]
-        , SP_E_STR, stepper.motor_current_setting[2]
-      );
-    #elif HASDIGIPOTSS
-      CONFIG_ECHO_HEADING("Stepper motor currents:");
-      CONFIG_ECHO_START();
-      LOOP_L_N(q, COUNT(stepper.motor_current_setting)) {
-        SERIAL_ECHOPAIR_P( "M907 ", axis_codes[q]);
-        SERIAL_ECHOLN_P(stepper.motor_current_setting[q]);
-      }
-=======
       #if HAS_MOTOR_CURRENT_PWM
         SERIAL_ECHOLNPAIR_P(
             PSTR("  M907 X"), stepper.motor_current_setting[0]
@@ -3778,7 +3733,6 @@
           SERIAL_ECHO(stepper.motor_current_setting[q]);
         }
       #endif
->>>>>>> e4c97348
     #endif
 
     /**
