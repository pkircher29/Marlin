/**
 * Marlin 3D Printer Firmware
 * Copyright (c) 2019 MarlinFirmware [https://github.com/MarlinFirmware/Marlin]
 *
 * Based on Sprinter and grbl.
 * Copyright (c) 2011 Camiel Gubbels / Erik van der Zalm
 *
 * This program is free software: you can redistribute it and/or modify
 * it under the terms of the GNU General Public License as published by
 * the Free Software Foundation, either version 3 of the License, or
 * (at your option) any later version.
 *
 * This program is distributed in the hope that it will be useful,
 * but WITHOUT ANY WARRANTY; without even the implied warranty of
 * MERCHANTABILITY or FITNESS FOR A PARTICULAR PURPOSE.  See the
 * GNU General Public License for more details.
 *
 * You should have received a copy of the GNU General Public License
 * along with this program.  If not, see <http://www.gnu.org/licenses/>.
 *
 */
#pragma once

#define ABCE 4
#define XYZE 4
#define ABC  3
#define XYZ  3
#define XY   2

#define _AXIS(A) (A##_AXIS)

#define _XMIN_ 100
#define _YMIN_ 200
#define _ZMIN_ 300
#define _XMAX_ 101
#define _YMAX_ 201
#define _ZMAX_ 301

#define _FORCE_INLINE_ __attribute__((__always_inline__)) __inline__
#define  FORCE_INLINE  __attribute__((always_inline)) inline
#define _UNUSED      __attribute__((unused))
#define _O0          __attribute__((optimize("O0")))
#define _Os          __attribute__((optimize("Os")))
#define _O1          __attribute__((optimize("O1")))
#define _O2          __attribute__((optimize("O2")))
#define _O3          __attribute__((optimize("O3")))

#ifndef UNUSED
  #if defined(ARDUINO_ARCH_STM32) && !defined(STM32GENERIC)
    #define UNUSED(X) (void)X
  #else
    #define UNUSED(x) ((void)(x))
  #endif
#endif

// Clock speed factors
#if !defined(CYCLES_PER_MICROSECOND) && !defined(__STM32F1__)
  #define CYCLES_PER_MICROSECOND (F_CPU / 1000000UL) // 16 or 20 on AVR
#endif

// Nanoseconds per cycle
#define NANOSECONDS_PER_CYCLE (1000000000.0 / F_CPU)

// Macros to make sprintf_P read from PROGMEM (AVR extension)
#ifdef __AVR__
  #define S_FMT "%S"
#else
  #define S_FMT "%s"
#endif

// Macros to make a string from a macro
#define STRINGIFY_(M) #M
#define STRINGIFY(M) STRINGIFY_(M)

#define A(CODE) " " CODE "\n\t"
#define L(CODE) CODE ":\n\t"

// Macros for bit masks
#undef _BV
#define _BV(n) (1<<(n))
#define TEST(n,b) (!!((n)&_BV(b)))
#define SET_BIT_TO(N,B,TF) do{ if (TF) SBI(N,B); else CBI(N,B); }while(0)

#ifndef SBI
  #define SBI(A,B) (A |= (1 << (B)))
#endif

#ifndef CBI
  #define CBI(A,B) (A &= ~(1 << (B)))
#endif

#define _BV32(b) (1UL << (b))
#define TEST32(n,b) !!((n)&_BV32(b))
#define SBI32(n,b) (n |= _BV32(b))
#define CBI32(n,b) (n &= ~_BV32(b))

#define cu(x)      ((x)*(x)*(x))
#define RADIANS(d) ((d)*float(M_PI)/180.0f)
#define DEGREES(r) ((r)*180.0f/float(M_PI))
#define HYPOT2(x,y) (sq(x)+sq(y))

#define CIRCLE_AREA(R) (float(M_PI) * sq(float(R)))
#define CIRCLE_CIRC(R) (2 * float(M_PI) * float(R))

#define SIGN(a) ((a>0)-(a<0))
#define IS_POWER_OF_2(x) ((x) && !((x) & ((x) - 1)))

// Macros to constrain values
#ifdef __cplusplus

  // C++11 solution that is standards compliant.
  template <class V, class N> static inline constexpr void NOLESS(V& v, const N n) {
    if (n > v) v = n;
  }
  template <class V, class N> static inline constexpr void NOMORE(V& v, const N n) {
    if (n < v) v = n;
  }
  template <class V, class N1, class N2> static inline constexpr void LIMIT(V& v, const N1 n1, const N2 n2) {
    if (n1 > v) v = n1;
    else if (n2 < v) v = n2;
  }

#else

  // Using GCC extensions, but Travis GCC version does not like it and gives
  //  "error: statement-expressions are not allowed outside functions nor in template-argument lists"
  #define NOLESS(v, n) \
    do{ \
      __typeof__(n) _n = (n); \
      if (_n > v) v = _n; \
    }while(0)

  #define NOMORE(v, n) \
    do{ \
      __typeof__(n) _n = (n); \
      if (_n < v) v = _n; \
    }while(0)

  #define LIMIT(v, n1, n2) \
    do{ \
      __typeof__(n1) _n1 = (n1); \
      __typeof__(n2) _n2 = (n2); \
      if (_n1 > v) v = _n1; \
      else if (_n2 < v) v = _n2; \
    }while(0)

#endif

// Macros to chain up to 12 conditions
#define _DO_1(W,C,A)       (_##W##_1(A))
#define _DO_2(W,C,A,B)     (_##W##_1(A) C _##W##_1(B))
#define _DO_3(W,C,A,V...)  (_##W##_1(A) C _DO_2(W,C,V))
#define _DO_4(W,C,A,V...)  (_##W##_1(A) C _DO_3(W,C,V))
#define _DO_5(W,C,A,V...)  (_##W##_1(A) C _DO_4(W,C,V))
#define _DO_6(W,C,A,V...)  (_##W##_1(A) C _DO_5(W,C,V))
#define _DO_7(W,C,A,V...)  (_##W##_1(A) C _DO_6(W,C,V))
#define _DO_8(W,C,A,V...)  (_##W##_1(A) C _DO_7(W,C,V))
#define _DO_9(W,C,A,V...)  (_##W##_1(A) C _DO_8(W,C,V))
#define _DO_10(W,C,A,V...) (_##W##_1(A) C _DO_9(W,C,V))
#define _DO_11(W,C,A,V...) (_##W##_1(A) C _DO_10(W,C,V))
#define _DO_12(W,C,A,V...) (_##W##_1(A) C _DO_11(W,C,V))
#define __DO_N(W,C,N,V...) _DO_##N(W,C,V)
#define _DO_N(W,C,N,V...)  __DO_N(W,C,N,V)
#define DO(W,C,V...)       _DO_N(W,C,NUM_ARGS(V),V)

// Macros to support option testing
#define _CAT(a,V...) a##V
#define SWITCH_ENABLED_false 0
#define SWITCH_ENABLED_true  1
#define SWITCH_ENABLED_0     0
#define SWITCH_ENABLED_1     1
#define SWITCH_ENABLED_0x0   0
#define SWITCH_ENABLED_0x1   1
#define SWITCH_ENABLED_      1
#define _ENA_1(O)           _CAT(SWITCH_ENABLED_, O)
#define _DIS_1(O)           !_ENA_1(O)
#define ENABLED(V...)       DO(ENA,&&,V)
#define DISABLED(V...)      DO(DIS,&&,V)

#define ANY(V...)          !DISABLED(V)
#define NONE(V...)          DISABLED(V)
#define ALL(V...)           ENABLED(V)
#define BOTH(V1,V2)         ALL(V1,V2)
#define EITHER(V1,V2)       ANY(V1,V2)

// Macros to support pins/buttons exist testing
#define _PINEX_1(PN)        (defined(PN##_PIN) && PN##_PIN >= 0)
#define PIN_EXISTS(V...)    DO(PINEX,&&,V)
#define ANY_PIN(V...)       DO(PINEX,||,V)

#define _BTNEX_1(BN)        (defined(BTN_##BN) && BTN_##BN >= 0)
#define BUTTON_EXISTS(V...) DO(BTNEX,&&,V)
#define ANY_BUTTON(V...)    DO(BTNEX,||,V)

#define WITHIN(N,L,H)       ((N) >= (L) && (N) <= (H))
#define NUMERIC(a)          WITHIN(a, '0', '9')
#define DECIMAL(a)          (NUMERIC(a) || a == '.')
#define NUMERIC_SIGNED(a)   (NUMERIC(a) || (a) == '-' || (a) == '+')
#define DECIMAL_SIGNED(a)   (DECIMAL(a) || (a) == '-' || (a) == '+')
#define COUNT(a)            (sizeof(a)/sizeof(*a))
#define ZERO(a)             memset(a,0,sizeof(a))
#define COPY(a,b) do{ \
    static_assert(sizeof(a[0]) == sizeof(b[0]), "COPY: '" STRINGIFY(a) "' and '" STRINGIFY(b) "' types (sizes) don't match!"); \
    memcpy(&a[0],&b[0],_MIN(sizeof(a),sizeof(b))); \
  }while(0)

// Macros for initializing arrays
#define LIST_16(A,B,C,D,E,F,G,H,I,J,K,L,M,N,O,P,...) A,B,C,D,E,F,G,H,I,J,K,L,M,N,O,P
#define LIST_15(A,B,C,D,E,F,G,H,I,J,K,L,M,N,O,...) A,B,C,D,E,F,G,H,I,J,K,L,M,N,O
#define LIST_14(A,B,C,D,E,F,G,H,I,J,K,L,M,N,...) A,B,C,D,E,F,G,H,I,J,K,L,M,N
#define LIST_13(A,B,C,D,E,F,G,H,I,J,K,L,M,...) A,B,C,D,E,F,G,H,I,J,K,L,M
#define LIST_12(A,B,C,D,E,F,G,H,I,J,K,L,...) A,B,C,D,E,F,G,H,I,J,K,L
#define LIST_11(A,B,C,D,E,F,G,H,I,J,K,...) A,B,C,D,E,F,G,H,I,J,K
#define LIST_10(A,B,C,D,E,F,G,H,I,J,...) A,B,C,D,E,F,G,H,I,J
#define LIST_9( A,B,C,D,E,F,G,H,I,...) A,B,C,D,E,F,G,H,I
#define LIST_8( A,B,C,D,E,F,G,H,...) A,B,C,D,E,F,G,H
#define LIST_7( A,B,C,D,E,F,G,...) A,B,C,D,E,F,G
#define LIST_6( A,B,C,D,E,F,...) A,B,C,D,E,F
#define LIST_5( A,B,C,D,E,...) A,B,C,D,E
#define LIST_4( A,B,C,D,...) A,B,C,D
#define LIST_3( A,B,C,...) A,B,C
#define LIST_2( A,B,...) A,B
#define LIST_1( A,...) A

#define _LIST_N(N,V...) LIST_##N(V)
#define LIST_N(N,V...) _LIST_N(N,V)
#define ARRAY_N(N,V...) { _LIST_N(N,V) }

#define _JOIN_1(O)         (O)
#define JOIN_N(N,C,V...)   (DO(JOIN,C,LIST_N(N,V)))

// Macros for adding
#define INC_0 1
#define INC_1 2
#define INC_2 3
#define INC_3 4
#define INC_4 5
#define INC_5 6
#define INC_6 7
#define INC_7 8
#define INC_8 9
#define INCREMENT_(n) INC_##n
#define INCREMENT(n) INCREMENT_(n)

// Macros for subtracting
#define DEC_1 0
#define DEC_2 1
#define DEC_3 2
#define DEC_4 3
#define DEC_5 4
#define DEC_6 5
#define DEC_7 6
#define DEC_8 7
#define DEC_9 8
#define DECREMENT_(n) DEC_##n
#define DECREMENT(n) DECREMENT_(n)

#define NOOP (void(0))

#define CEILING(x,y) (((x) + (y) - 1) / (y))

#undef ABS
#ifdef __cplusplus
  template <class T> static inline constexpr const T ABS(const T v) { return v >= 0 ? v : -v; }
#else
  #define ABS(a) ({__typeof__(a) _a = (a); _a >= 0 ? _a : -_a;})
#endif

#define UNEAR_ZERO(x) ((x) < 0.000001f)
#define NEAR_ZERO(x) WITHIN(x, -0.000001f, 0.000001f)
#define NEAR(x,y) NEAR_ZERO((x)-(y))

#define RECIPROCAL(x) (NEAR_ZERO(x) ? 0 : (1 / float(x)))
#define FIXFLOAT(f) (f + (f < 0 ? -0.00005f : 0.00005f))

//
// Maths macros that can be overridden by HAL
//
#define ATAN2(y, x) atan2f(y, x)
#define POW(x, y)   powf(x, y)
#define SQRT(x)     sqrtf(x)
<<<<<<< HEAD
#define RSQRT(x)    float(1 / sqrtf(x))
=======
#define RSQRT(x)    (1.0f / sqrtf(x))
>>>>>>> 8061836e
#define CEIL(x)     ceilf(x)
#define FLOOR(x)    floorf(x)
#define LROUND(x)   lroundf(x)
#define FMOD(x, y)  fmodf(x, y)
#define HYPOT(x,y)  SQRT(HYPOT2(x,y))

#ifdef TARGET_LPC1768
  #define I2C_ADDRESS(A) ((A) << 1)
#else
  #define I2C_ADDRESS(A) A
#endif

// Use NUM_ARGS(__VA_ARGS__) to get the number of variadic arguments
#define _NUM_ARGS(_,Z,Y,X,W,V,U,T,S,R,Q,P,O,N,M,L,K,J,I,H,G,F,E,D,C,B,A,OUT,...) OUT
#define NUM_ARGS(V...) _NUM_ARGS(0,V,26,25,24,23,22,21,20,19,18,17,16,15,14,13,12,11,10,9,8,7,6,5,4,3,2,1,0)

#ifdef __cplusplus

  #ifndef _MINMAX_H_
  #define _MINMAX_H_

    extern "C++" {

      // C++11 solution that is standards compliant. Return type is deduced automatically
      template <class L, class R> static inline constexpr auto _MIN(const L lhs, const R rhs) -> decltype(lhs + rhs) {
        return lhs < rhs ? lhs : rhs;
      }
      template <class L, class R> static inline constexpr auto _MAX(const L lhs, const R rhs) -> decltype(lhs + rhs) {
        return lhs > rhs ? lhs : rhs;
      }
      template<class T, class ... Ts> static inline constexpr const T _MIN(T V, Ts... Vs) { return _MIN(V, _MIN(Vs...)); }
      template<class T, class ... Ts> static inline constexpr const T _MAX(T V, Ts... Vs) { return _MAX(V, _MAX(Vs...)); }

    }

  #endif

#else

  #define MIN_2(a,b)      ((a)<(b)?(a):(b))
  #define MIN_3(a,V...)   MIN_2(a,MIN_2(V))
  #define MIN_4(a,V...)   MIN_2(a,MIN_3(V))
  #define MIN_5(a,V...)   MIN_2(a,MIN_4(V))
  #define MIN_6(a,V...)   MIN_2(a,MIN_5(V))
  #define MIN_7(a,V...)   MIN_2(a,MIN_6(V))
  #define MIN_8(a,V...)   MIN_2(a,MIN_7(V))
  #define MIN_9(a,V...)   MIN_2(a,MIN_8(V))
  #define MIN_10(a,V...)  MIN_2(a,MIN_9(V))
  #define __MIN_N(N,V...) MIN_##N(V)
  #define _MIN_N(N,V...)  __MIN_N(N,V)
  #define _MIN(V...)      _MIN_N(NUM_ARGS(V), V)

  #define MAX_2(a,b)      ((a)>(b)?(a):(b))
  #define MAX_3(a,V...)   MAX_2(a,MAX_2(V))
  #define MAX_4(a,V...)   MAX_2(a,MAX_3(V))
  #define MAX_5(a,V...)   MAX_2(a,MAX_4(V))
  #define MAX_6(a,V...)   MAX_2(a,MAX_5(V))
  #define MAX_7(a,V...)   MAX_2(a,MAX_6(V))
  #define MAX_8(a,V...)   MAX_2(a,MAX_7(V))
  #define MAX_9(a,V...)   MAX_2(a,MAX_8(V))
  #define MAX_10(a,V...)  MAX_2(a,MAX_9(V))
  #define __MAX_N(N,V...) MAX_##N(V)
  #define _MAX_N(N,V...)  __MAX_N(N,V)
  #define _MAX(V...)      _MAX_N(NUM_ARGS(V), V)

#endif<|MERGE_RESOLUTION|>--- conflicted
+++ resolved
@@ -279,11 +279,7 @@
 #define ATAN2(y, x) atan2f(y, x)
 #define POW(x, y)   powf(x, y)
 #define SQRT(x)     sqrtf(x)
-<<<<<<< HEAD
-#define RSQRT(x)    float(1 / sqrtf(x))
-=======
 #define RSQRT(x)    (1.0f / sqrtf(x))
->>>>>>> 8061836e
 #define CEIL(x)     ceilf(x)
 #define FLOOR(x)    floorf(x)
 #define LROUND(x)   lroundf(x)
