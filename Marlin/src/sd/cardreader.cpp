/**
 * Marlin 3D Printer Firmware
 * Copyright (c) 2020 MarlinFirmware [https://github.com/MarlinFirmware/Marlin]
 *
 * Based on Sprinter and grbl.
 * Copyright (c) 2011 Camiel Gubbels / Erik van der Zalm
 *
 * This program is free software: you can redistribute it and/or modify
 * it under the terms of the GNU General Public License as published by
 * the Free Software Foundation, either version 3 of the License, or
 * (at your option) any later version.
 *
 * This program is distributed in the hope that it will be useful,
 * but WITHOUT ANY WARRANTY; without even the implied warranty of
 * MERCHANTABILITY or FITNESS FOR A PARTICULAR PURPOSE.  See the
 * GNU General Public License for more details.
 *
 * You should have received a copy of the GNU General Public License
 * along with this program.  If not, see <http://www.gnu.org/licenses/>.
 *
 */

#include "../inc/MarlinConfig.h"

#if ENABLED(SDSUPPORT)

#include "cardreader.h"

#include "../MarlinCore.h"
#include "../lcd/ultralcd.h"
#include "../module/planner.h"        // for synchronize
#include "../module/printcounter.h"
#include "../core/language.h"
#include "../gcode/queue.h"
#include "../module/configuration_store.h"

#if ENABLED(EMERGENCY_PARSER)
  #include "../feature/e_parser.h"
#endif

#if ENABLED(POWER_LOSS_RECOVERY)
  #include "../feature/powerloss.h"
#endif

#if ENABLED(ADVANCED_PAUSE_FEATURE)
  #include "../feature/pause.h"
#endif

// public:

card_flags_t CardReader::flag;
uint8_t CardReader::sdprinting_done_state;
char CardReader::filename[FILENAME_LENGTH], CardReader::longFilename[LONG_FILENAME_LENGTH];
int8_t CardReader::autostart_index;

#if ENABLED(BINARY_FILE_TRANSFER) && NUM_SERIAL > 1
  int8_t CardReader::transfer_port_index;
#endif

// private:

SdFile CardReader::root, CardReader::workDir, CardReader::workDirParents[MAX_DIR_DEPTH];
uint8_t CardReader::workDirDepth;

#if ENABLED(SDCARD_SORT_ALPHA)

  uint16_t CardReader::sort_count;
  #if ENABLED(SDSORT_GCODE)
    bool CardReader::sort_alpha;
    int CardReader::sort_folders;
    //bool CardReader::sort_reverse;
  #endif

  #if ENABLED(SDSORT_DYNAMIC_RAM)
    uint8_t *CardReader::sort_order;
  #else
    uint8_t CardReader::sort_order[SDSORT_LIMIT];
  #endif

  #if ENABLED(SDSORT_USES_RAM)

    #if ENABLED(SDSORT_CACHE_NAMES)
      uint16_t CardReader::nrFiles; // Cached total file count
      #if ENABLED(SDSORT_DYNAMIC_RAM)
        char **CardReader::sortshort, **CardReader::sortnames;
      #else
        char CardReader::sortshort[SDSORT_LIMIT][FILENAME_LENGTH];
        char CardReader::sortnames[SDSORT_LIMIT][SORTED_LONGNAME_STORAGE];
      #endif
    #elif DISABLED(SDSORT_USES_STACK)
      char CardReader::sortnames[SDSORT_LIMIT][SORTED_LONGNAME_STORAGE];
    #endif

    #if HAS_FOLDER_SORTING
      #if ENABLED(SDSORT_DYNAMIC_RAM)
        uint8_t *CardReader::isDir;
      #elif ENABLED(SDSORT_CACHE_NAMES) || DISABLED(SDSORT_USES_STACK)
        uint8_t CardReader::isDir[(SDSORT_LIMIT+7)>>3];
      #endif
      #define IS_DIR(n) TEST(isDir[(n) >> 3], (n) & 0x07)
    #endif

  #endif // SDSORT_USES_RAM

#endif // SDCARD_SORT_ALPHA

Sd2Card CardReader::sd2card;
SdVolume CardReader::volume;
SdFile CardReader::file;

uint8_t CardReader::file_subcall_ctr;
uint32_t CardReader::filespos[SD_PROCEDURE_DEPTH];
char CardReader::proc_filenames[SD_PROCEDURE_DEPTH][MAXPATHNAMELENGTH];

uint32_t CardReader::filesize, CardReader::sdpos;

CardReader::CardReader() {
  #if ENABLED(SDCARD_SORT_ALPHA)
    sort_count = 0;
    #if ENABLED(SDSORT_GCODE)
      sort_alpha = true;
      sort_folders = FOLDER_SORTING;
      //sort_reverse = false;
    #endif
  #endif
  flag.sdprinting = flag.mounted = flag.saving = flag.logging = false;
  filesize = sdpos = 0;
  file_subcall_ctr = 0;

  workDirDepth = 0;
  ZERO(workDirParents);

  // Disable autostart until card is initialized
  autostart_index = -1;

  #if PIN_EXISTS(SDPOWER)
    OUT_WRITE(SDPOWER_PIN, HIGH); // Power the SD reader
  #endif
}

//
// Get a DOS 8.3 filename in its useful form
//
char *createFilename(char * const buffer, const dir_t &p) {
  char *pos = buffer;
  LOOP_L_N(i, 11) {
    if (p.name[i] == ' ') continue;
    if (i == 8) *pos++ = '.';
    *pos++ = p.name[i];
  }
  *pos++ = 0;
  return buffer;
}

//
// Return 'true' if the item is a folder or G-code file
//
bool CardReader::is_dir_or_gcode(const dir_t &p) {
  uint8_t pn0 = p.name[0];

  if ( pn0 == DIR_NAME_FREE || pn0 == DIR_NAME_DELETED  // Clear or Deleted entry
    || pn0 == '.' || longFilename[0] == '.'             // Hidden file
    || !DIR_IS_FILE_OR_SUBDIR(&p)                       // Not a File or Directory
    || (p.attributes & DIR_ATT_HIDDEN)                  // Hidden by attribute
  ) return false;

  flag.filenameIsDir = DIR_IS_SUBDIR(&p);               // We know it's a File or Folder

  return (
    flag.filenameIsDir                                  // All Directories are ok
    || (p.name[8] == 'G' && p.name[9] != '~')           // Non-backup *.G* files are accepted
  );
}

//
// Get the number of (compliant) items in the folder
//
int CardReader::countItems(SdFile dir) {
  dir_t p;
  int c = 0;
  while (dir.readDir(&p, longFilename) > 0)
    c += is_dir_or_gcode(p);

  #if ENABLED(SDCARD_SORT_ALPHA) && SDSORT_USES_RAM && SDSORT_CACHE_NAMES
    nrFiles = c;
  #endif

  return c;
}

//
// Get file/folder info for an item by index
//
void CardReader::selectByIndex(SdFile dir, const uint8_t index) {
  dir_t p;
  for (uint8_t cnt = 0; dir.readDir(&p, longFilename) > 0;) {
    if (is_dir_or_gcode(p)) {
      if (cnt == index) {
        createFilename(filename, p);
        return;  // 0 based index
      }
      cnt++;
    }
  }
}

//
// Get file/folder info for an item by name
//
void CardReader::selectByName(SdFile dir, const char * const match) {
  dir_t p;
  for (uint8_t cnt = 0; dir.readDir(&p, longFilename) > 0; cnt++) {
    if (is_dir_or_gcode(p)) {
      createFilename(filename, p);
      if (strcasecmp(match, filename) == 0) return;
    }
  }
}

//
// Recursive method to list all files within a folder
//
void CardReader::printListing(SdFile parent, const char * const prepend/*=nullptr*/) {
  dir_t p;
  while (parent.readDir(&p, longFilename) > 0) {
    if (DIR_IS_SUBDIR(&p)) {

      // Get the short name for the item, which we know is a folder
      char dosFilename[FILENAME_LENGTH];
      createFilename(dosFilename, p);

      // Allocate enough stack space for the full path to a folder, trailing slash, and nul
      const bool prepend_is_empty = (!prepend || prepend[0] == '\0');
      const int len = (prepend_is_empty ? 1 : strlen(prepend)) + strlen(dosFilename) + 1 + 1;
      char path[len];

      // Append the FOLDERNAME12/ to the passed string.
      // It contains the full path to the "parent" argument.
      // We now have the full path to the item in this folder.
      strcpy(path, prepend_is_empty ? "/" : prepend); // root slash if prepend is empty
      strcat(path, dosFilename);                      // FILENAME_LENGTH characters maximum
      strcat(path, "/");                              // 1 character

      // Serial.print(path);

      // Get a new directory object using the full path
      // and dive recursively into it.
      SdFile child;
      if (!child.open(&parent, dosFilename, O_READ)) {
        SERIAL_ECHO_START();
        SERIAL_ECHOLNPAIR(STR_SD_CANT_OPEN_SUBDIR, dosFilename);
      }
      printListing(child, path);
      // close() is done automatically by destructor of SdFile
    }
    else if (is_dir_or_gcode(p)) {
      createFilename(filename, p);
      if (prepend) SERIAL_ECHO(prepend);
      SERIAL_ECHO(filename);
      SERIAL_CHAR(' ');
      SERIAL_ECHOLN(p.fileSize);
    }
  }
}

//
// List all files on the SD card
//
void CardReader::ls() {
  root.rewind();
  printListing(root);
}

#if ENABLED(LONG_FILENAME_HOST_SUPPORT)

  //
  // Get a long pretty path based on a DOS 8.3 path
  //
  void CardReader::printLongPath(char * const path) {

    int i, pathLen = strlen(path);

    // SERIAL_ECHOPGM("Full Path: "); SERIAL_ECHOLN(path);

    // Zero out slashes to make segments
    for (i = 0; i < pathLen; i++) if (path[i] == '/') path[i] = '\0';

    SdFile diveDir = root; // start from the root for segment 1
    for (i = 0; i < pathLen;) {

      if (path[i] == '\0') i++; // move past a single nul

      char *segment = &path[i]; // The segment after most slashes

      // If a segment is empty (extra-slash) then exit
      if (!*segment) break;

      // Go to the next segment
      while (path[++i]) { }

      // SERIAL_ECHOPGM("Looking for segment: "); SERIAL_ECHOLN(segment);

      // Find the item, setting the long filename
      diveDir.rewind();
      selectByName(diveDir, segment);

      // Print /LongNamePart to serial output
      SERIAL_CHAR('/');
      SERIAL_ECHO(longFilename[0] ? longFilename : "???");

      // If the filename was printed then that's it
      if (!flag.filenameIsDir) break;

      // SERIAL_ECHOPGM("Opening dir: "); SERIAL_ECHOLN(segment);

      // Open the sub-item as the new dive parent
      SdFile dir;
      if (!dir.open(&diveDir, segment, O_READ)) {
        SERIAL_EOL();
        SERIAL_ECHO_START();
        SERIAL_ECHOPAIR(STR_SD_CANT_OPEN_SUBDIR, segment);
        break;
      }

      diveDir.close();
      diveDir = dir;

    } // while i<pathLen

    SERIAL_EOL();
  }

#endif // LONG_FILENAME_HOST_SUPPORT

//
// Echo the DOS 8.3 filename (and long filename, if any)
//
void CardReader::printFilename() {
  if (file.isOpen()) {
    char dosFilename[FILENAME_LENGTH];
    file.getDosName(dosFilename);
    SERIAL_ECHO(dosFilename);
    #if ENABLED(LONG_FILENAME_HOST_SUPPORT)
      selectFileByName(dosFilename);
      if (longFilename[0]) {
        SERIAL_ECHO(' ');
        SERIAL_ECHO(longFilename);
      }
    #endif
  }
  else
    SERIAL_ECHOPGM("(no file)");

  SERIAL_EOL();
}

void CardReader::mount() {
  flag.mounted = false;
  if (root.isOpen()) root.close();

  if (!sd2card.init(SPI_SPEED, SDSS)
    #if defined(LCD_SDSS) && (LCD_SDSS != SDSS)
      && !sd2card.init(SPI_SPEED, LCD_SDSS)
    #endif
  ) SERIAL_ECHO_MSG(STR_SD_INIT_FAIL);
  else if (!volume.init(&sd2card))
    SERIAL_ERROR_MSG(STR_SD_VOL_INIT_FAIL);
  else if (!root.openRoot(&volume))
    SERIAL_ERROR_MSG(STR_SD_OPENROOT_FAIL);
  else {
    flag.mounted = true;
    SERIAL_ECHO_MSG(STR_SD_CARD_OK);
    #if ENABLED(SDCARD_EEPROM_EMULATION)
      settings.first_load();
    #endif
  }
  cdroot();

  ui.refresh();
}

void CardReader::release() {
  endFilePrint();
  flag.mounted = false;
}

void CardReader::openAndPrintFile(const char *name) {
  char cmd[4 + strlen(name) + 1]; // Room for "M23 ", filename, and null
  extern const char M23_STR[];
  sprintf_P(cmd, M23_STR, name);
  for (char *c = &cmd[4]; *c; c++) *c = tolower(*c);
  queue.enqueue_one_now(cmd);
  queue.enqueue_now_P(M24_STR);
}

void CardReader::startFileprint() {
  if (isMounted()) {
    flag.sdprinting = true;
    #if SD_RESORT
      flush_presort();
    #endif
  }
}

void CardReader::endFilePrint(
  #if SD_RESORT
    const bool re_sort/*=false*/
  #endif
) {
  #if ENABLED(ADVANCED_PAUSE_FEATURE)
    did_pause_print = 0;
  #endif
  flag.sdprinting = flag.abort_sd_printing = false;
  if (isFileOpen()) file.close();
  #if SD_RESORT
    if (re_sort) presort();
  #endif
}

void CardReader::openLogFile(char * const path) {
  flag.logging = true;
  openFileWrite(path);
}

//
// Get the root-relative DOS path of the selected file
//
void CardReader::getAbsFilename(char *dst) {
  *dst++ = '/';
  uint8_t cnt = 1;

  auto appendAtom = [&](SdFile &file) {
    file.getDosName(dst);
    while (*dst && cnt < MAXPATHNAMELENGTH) { dst++; cnt++; }
    if (cnt < MAXPATHNAMELENGTH) { *dst = '/'; dst++; cnt++; }
  };

  LOOP_L_N(i, workDirDepth)                // Loop down to current work dir
    appendAtom(workDirParents[i]);

  if (cnt < MAXPATHNAMELENGTH - (FILENAME_LENGTH) - 1) {    // Leave room for filename and nul
    appendAtom(file);
    --dst;
  }
  *dst = '\0';
}

void openFailed(const char * const fname) {
  SERIAL_ECHOLNPAIR(STR_SD_OPEN_FILE_FAIL, fname, ".");
}

void announceOpen(const uint8_t doing, const char * const path) {
  if (doing) {
    PORT_REDIRECT(SERIAL_BOTH);
    SERIAL_ECHO_START();
    SERIAL_ECHOPGM("Now ");
    serialprintPGM(doing == 1 ? PSTR("doing") : PSTR("fresh"));
    SERIAL_ECHOLNPAIR(" file: ", path);
    PORT_RESTORE();
  }
}

//
// Open a file by DOS path for read
// The 'subcall_type' flag indicates...
//   - 0 : Standard open from host or user interface.
//   - 1 : (file open) Opening a new sub-procedure.
//   - 1 : (no file open) Opening a macro (M98).
//   - 2 : Resuming from a sub-procedure
//
void CardReader::openFileRead(char * const path, const uint8_t subcall_type/*=0*/) {
  if (!isMounted()) return;

  switch (subcall_type) {
    case 0:      // Starting a new print. "Now fresh file: ..."
      announceOpen(2, path);
      file_subcall_ctr = 0;
      break;

    case 1:      // Starting a sub-procedure

      // With no file is open it's a simple macro. "Now doing file: ..."
      if (!isFileOpen()) { announceOpen(1, path); break; }

      // Too deep? The firmware has to bail.
      if (file_subcall_ctr > SD_PROCEDURE_DEPTH - 1) {
        SERIAL_ERROR_MSG("trying to call sub-gcode files with too many levels. MAX level is:" STRINGIFY(SD_PROCEDURE_DEPTH));
        kill();
        return;
      }

      // Store current filename (based on workDirParents) and position
      getAbsFilename(proc_filenames[file_subcall_ctr]);
      filespos[file_subcall_ctr] = sdpos;

      // For sub-procedures say 'SUBROUTINE CALL target: "..." parent: "..." pos12345'
      SERIAL_ECHO_START();
      SERIAL_ECHOLNPAIR("SUBROUTINE CALL target:\"", path, "\" parent:\"", proc_filenames[file_subcall_ctr], "\" pos", sdpos);
      file_subcall_ctr++;
      break;

    case 2:      // Resuming previous file after sub-procedure
      SERIAL_ECHO_MSG("END SUBROUTINE");
      break;
  }

  endFilePrint();

  SdFile *curDir;
  const char * const fname = diveToFile(true, curDir, path);
  if (!fname) return;

  if (file.open(curDir, fname, O_READ)) {
    filesize = file.fileSize();
    sdpos = 0;

    PORT_REDIRECT(SERIAL_BOTH);
    SERIAL_ECHOLNPAIR(STR_SD_FILE_OPENED, fname, STR_SD_SIZE, filesize);
    SERIAL_ECHOLNPGM(STR_SD_FILE_SELECTED);
    PORT_RESTORE();

    selectFileByName(fname);
    ui.set_status(longFilename[0] ? longFilename : fname);
  }
  else
    openFailed(fname);
}

inline void echo_write_to_file(const char * const fname) {
  SERIAL_ECHOLNPAIR(STR_SD_WRITE_TO_FILE, fname);
}

//
// Open a file by DOS path for write
//
void CardReader::openFileWrite(char * const path) {
  if (!isMounted()) return;

  announceOpen(2, path);
  file_subcall_ctr = 0;

  endFilePrint();

  SdFile *curDir;
  const char * const fname = diveToFile(false, curDir, path);
  if (!fname) return;

  if (file.open(curDir, fname, O_CREAT | O_APPEND | O_WRITE | O_TRUNC)) {
    flag.saving = true;
    selectFileByName(fname);
    #if ENABLED(EMERGENCY_PARSER)
      emergency_parser.disable();
    #endif
    echo_write_to_file(fname);
    ui.set_status(fname);
  }
  else
    openFailed(fname);
}

//
// Delete a file by name in the working directory
//
void CardReader::removeFile(const char * const name) {
  if (!isMounted()) return;

  //endFilePrint();

  SdFile *curDir;
  const char * const fname = diveToFile(false, curDir, name);
  if (!fname) return;

  if (file.remove(curDir, fname)) {
    SERIAL_ECHOLNPAIR("File deleted:", fname);
    sdpos = 0;
    #if ENABLED(SDCARD_SORT_ALPHA)
      presort();
    #endif
  }
  else
    SERIAL_ECHOLNPAIR("Deletion failed, File: ", fname, ".");
}

void CardReader::report_status() {
  if (isPrinting()) {
    SERIAL_ECHOPGM(STR_SD_PRINTING_BYTE);
    SERIAL_ECHO(sdpos);
    SERIAL_CHAR('/');
    SERIAL_ECHOLN(filesize);
  }
  else
    SERIAL_ECHOLNPGM(STR_SD_NOT_PRINTING);
}

void CardReader::write_command(char * const buf) {
  char* begin = buf;
  char* npos = nullptr;
  char* end = buf + strlen(buf) - 1;

  file.writeError = false;
  if ((npos = strchr(buf, 'N')) != nullptr) {
    begin = strchr(npos, ' ') + 1;
    end = strchr(npos, '*') - 1;
  }
  end[1] = '\r';
  end[2] = '\n';
  end[3] = '\0';
  file.write(begin);

  if (file.writeError) SERIAL_ERROR_MSG(STR_SD_ERR_WRITE_TO_FILE);
}

//
// Run the next autostart file. Called:
// - On boot after successful card init
// - After finishing the previous autostart file
// - From the LCD command to run the autostart file
//

void CardReader::checkautostart() {

  if (autostart_index < 0 || flag.sdprinting) return;

  if (!isMounted()) mount();
  #if ENABLED(SDCARD_EEPROM_EMULATION)
    else settings.first_load();
  #endif

  if (isMounted()
    #if ENABLED(POWER_LOSS_RECOVERY)
      && !recovery.valid() // Don't run auto#.g when a resume file exists
    #endif
  ) {
    char autoname[8];
    sprintf_P(autoname, PSTR("auto%c.g"), autostart_index + '0');
    dir_t p;
    root.rewind();
    while (root.readDir(&p, nullptr) > 0) {
      for (int8_t i = (int8_t)strlen((char*)p.name); i--;) p.name[i] = tolower(p.name[i]);
      if (p.name[9] != '~' && strncmp((char*)p.name, autoname, 5) == 0) {
        openAndPrintFile(autoname);
        autostart_index++;
        return;
      }
    }
  }
  autostart_index = -1;
}

void CardReader::beginautostart() {
  autostart_index = 0;
  cdroot();
}

void CardReader::closefile(const bool store_location) {
  file.sync();
  file.close();
  flag.saving = flag.logging = false;
  sdpos = 0;
  #if ENABLED(EMERGENCY_PARSER)
    emergency_parser.enable();
  #endif

  if (store_location) {
    //future: store printer state, filename and position for continuing a stopped print
    // so one can unplug the printer and continue printing the next day.
  }
}

//
// Get info for a file in the working directory by index
//
void CardReader::selectFileByIndex(const uint16_t nr) {
  #if ENABLED(SDSORT_CACHE_NAMES)
    if (nr < sort_count) {
      strcpy(filename, sortshort[nr]);
      strcpy(longFilename, sortnames[nr]);
      flag.filenameIsDir = IS_DIR(nr);
      return;
    }
  #endif
  workDir.rewind();
  selectByIndex(workDir, nr);
}

//
// Get info for a file in the working directory by DOS name
//
void CardReader::selectFileByName(const char * const match) {
  #if ENABLED(SDSORT_CACHE_NAMES)
    for (uint16_t nr = 0; nr < sort_count; nr++)
      if (strcasecmp(match, sortshort[nr]) == 0) {
        strcpy(filename, sortshort[nr]);
        strcpy(longFilename, sortnames[nr]);
        flag.filenameIsDir = IS_DIR(nr);
        return;
      }
  #endif
  workDir.rewind();
  selectByName(workDir, match);
}

uint16_t CardReader::countFilesInWorkDir() {
  workDir.rewind();
  return countItems(workDir);
}

/**
 * Dive to the given DOS 8.3 file path, with optional echo of the dive paths.
 *
 * On exit, curDir contains an SdFile reference to the file's directory.
 *
 * Returns a pointer to the last segment (filename) of the given DOS 8.3 path.
 *
 * A nullptr result indicates an unrecoverable error.
 */
const char* CardReader::diveToFile(const bool update_cwd, SdFile*& curDir, const char * const path, const bool echo/*=false*/) {
  // Track both parent and subfolder
  static SdFile newDir1, newDir2;
  SdFile *sub = &newDir1, *startDir;

  // Parsing the path string
  const char *item_name_adr = path;

  if (path[0] == '/') {               // Starting at the root directory?
    curDir = &root;
    if (update_cwd) workDirDepth = 0; // The cwd can be updated for the benefit of sub-programs
    item_name_adr++;
  }
  else
    curDir = &workDir;                // Dive from workDir (as set by the UI)

  startDir = curDir;
  while (item_name_adr) {
    // Find next subdirectory delimiter
    char * const name_end = strchr(item_name_adr, '/');

    // Last atom in the path? Item found.
    if (name_end <= item_name_adr) break;

    // Set subDirName
    const uint8_t len = name_end - item_name_adr;
    char dosSubdirname[len + 1];
    strncpy(dosSubdirname, item_name_adr, len);
    dosSubdirname[len] = 0;

    if (echo) SERIAL_ECHOLN(dosSubdirname);

    // Open curDir
    if (!sub->open(curDir, dosSubdirname, O_READ)) {
      SERIAL_ECHOLNPAIR(STR_SD_OPEN_FILE_FAIL, dosSubdirname, ".");
      return nullptr;
    }

    // Close curDir if not at starting-point
    if (curDir != startDir) curDir->close();

    // curDir now subDir
    curDir = sub;

    // Update workDirParents, workDirDepth, and workDir
    if (update_cwd) {
      if (workDirDepth < MAX_DIR_DEPTH) workDirParents[workDirDepth++] = *curDir;
      workDir = *curDir;
    }

    // Point sub at the other scratch object
    sub = (curDir != &newDir1) ? &newDir1 : &newDir2;

    // Next path atom address
    item_name_adr = name_end + 1;
  }
  return item_name_adr;
}

void CardReader::cd(const char * relpath) {
  SdFile newDir;
  SdFile *parent = workDir.isOpen() ? &workDir : &root;

  if (newDir.open(parent, relpath, O_READ)) {
    workDir = newDir;
    flag.workDirIsRoot = false;
    if (workDirDepth < MAX_DIR_DEPTH)
      workDirParents[workDirDepth++] = workDir;
    #if ENABLED(SDCARD_SORT_ALPHA)
      presort();
    #endif
  }
  else {
    SERIAL_ECHO_START();
    SERIAL_ECHOLNPAIR(STR_SD_CANT_ENTER_SUBDIR, relpath);
  }
}

int8_t CardReader::cdup() {
  if (workDirDepth > 0) {                                               // At least 1 dir has been saved
    workDir = --workDirDepth ? workDirParents[workDirDepth - 1] : root; // Use parent, or root if none
    #if ENABLED(SDCARD_SORT_ALPHA)
      presort();
    #endif
  }
  if (!workDirDepth) flag.workDirIsRoot = true;
  return workDirDepth;
}

void CardReader::cdroot() {
  workDir = root;
  flag.workDirIsRoot = true;
  #if ENABLED(SDCARD_SORT_ALPHA)
    presort();
  #endif
}

#if ENABLED(SDCARD_SORT_ALPHA)

  /**
   * Get the name of a file in the working directory by sort-index
   */
  void CardReader::getfilename_sorted(const uint16_t nr) {
    selectFileByIndex(
      #if ENABLED(SDSORT_GCODE)
        sort_alpha &&
      #endif
      (nr < sort_count) ? sort_order[nr] : nr
    );
  }

  #if ENABLED(SDSORT_USES_RAM)
    #if ENABLED(SDSORT_DYNAMIC_RAM)
      // Use dynamic method to copy long filename
      #define SET_SORTNAME(I) (sortnames[I] = strdup(longest_filename()))
      #if ENABLED(SDSORT_CACHE_NAMES)
        // When caching also store the short name, since
        // we're replacing the selectFileByIndex() behavior.
        #define SET_SORTSHORT(I) (sortshort[I] = strdup(filename))
      #else
        #define SET_SORTSHORT(I) NOOP
      #endif
    #else
      // Copy filenames into the static array
      #define _SET_SORTNAME(I) strncpy(sortnames[I], longest_filename(), SORTED_LONGNAME_MAXLEN)
      #if SORTED_LONGNAME_MAXLEN == LONG_FILENAME_LENGTH
        // Short name sorting always use LONG_FILENAME_LENGTH with no trailing nul
        #define SET_SORTNAME(I) _SET_SORTNAME(I)
      #else
        // Copy multiple name blocks. Add a nul for the longest case.
        #define SET_SORTNAME(I) do{ _SET_SORTNAME(I); sortnames[I][SORTED_LONGNAME_MAXLEN] = '\0'; }while(0)
      #endif
      #if ENABLED(SDSORT_CACHE_NAMES)
        #define SET_SORTSHORT(I) strcpy(sortshort[I], filename)
      #else
        #define SET_SORTSHORT(I) NOOP
      #endif
    #endif
  #endif

  /**
   * Read all the files and produce a sort key
   *
   * We can do this in 3 ways...
   *  - Minimal RAM: Read two filenames at a time sorting along...
   *  - Some RAM: Buffer the directory just for this sort
   *  - Most RAM: Buffer the directory and return filenames from RAM
   */
  void CardReader::presort() {

    // Throw away old sort index
    flush_presort();

    // Sorting may be turned off
    #if ENABLED(SDSORT_GCODE)
      if (!sort_alpha) return;
    #endif

    // If there are files, sort up to the limit
    uint16_t fileCnt = countFilesInWorkDir();
    if (fileCnt > 0) {

      // Never sort more than the max allowed
      // If you use folders to organize, 20 may be enough
      NOMORE(fileCnt, uint16_t(SDSORT_LIMIT));

      // Sort order is always needed. May be static or dynamic.
      #if ENABLED(SDSORT_DYNAMIC_RAM)
        sort_order = new uint8_t[fileCnt];
      #endif

      // Use RAM to store the entire directory during pre-sort.
      // SDSORT_LIMIT should be set to prevent over-allocation.
      #if ENABLED(SDSORT_USES_RAM)

        // If using dynamic ram for names, allocate on the heap.
        #if ENABLED(SDSORT_CACHE_NAMES)
          #if ENABLED(SDSORT_DYNAMIC_RAM)
            sortshort = new char*[fileCnt];
            sortnames = new char*[fileCnt];
          #endif
        #elif ENABLED(SDSORT_USES_STACK)
          char sortnames[fileCnt][SORTED_LONGNAME_STORAGE];
        #endif

        // Folder sorting needs 1 bit per entry for flags.
        #if HAS_FOLDER_SORTING
          #if ENABLED(SDSORT_DYNAMIC_RAM)
            isDir = new uint8_t[(fileCnt + 7) >> 3];
          #elif ENABLED(SDSORT_USES_STACK)
            uint8_t isDir[(fileCnt + 7) >> 3];
          #endif
        #endif

      #else // !SDSORT_USES_RAM

        // By default re-read the names from SD for every compare
        // retaining only two filenames at a time. This is very
        // slow but is safest and uses minimal RAM.
        char name1[LONG_FILENAME_LENGTH];

      #endif

      if (fileCnt > 1) {

        // Init sort order.
        for (uint16_t i = 0; i < fileCnt; i++) {
          sort_order[i] = (
            #if ENABLED(SDCARD_RATHERRECENTFIRST)
              fileCnt - 1 -
            #endif
          i);
          // If using RAM then read all filenames now.
          #if ENABLED(SDSORT_USES_RAM)
            selectFileByIndex(i);
            SET_SORTNAME(i);
            SET_SORTSHORT(i);
            // char out[30];
            // sprintf_P(out, PSTR("---- %i %s %s"), i, flag.filenameIsDir ? "D" : " ", sortnames[i]);
            // SERIAL_ECHOLN(out);
            #if HAS_FOLDER_SORTING
              const uint16_t bit = i & 0x07, ind = i >> 3;
              if (bit == 0) isDir[ind] = 0x00;
              if (flag.filenameIsDir) isDir[ind] |= _BV(bit);
            #endif
          #endif
        }

        // Bubble Sort
        for (uint16_t i = fileCnt; --i;) {
          bool didSwap = false;
          uint8_t o1 = sort_order[0];
          #if DISABLED(SDSORT_USES_RAM)
            selectFileByIndex(o1);              // Pre-fetch the first entry and save it
            strcpy(name1, longest_filename());  // so the loop only needs one fetch
            #if HAS_FOLDER_SORTING
              bool dir1 = flag.filenameIsDir;
            #endif
          #endif

          for (uint16_t j = 0; j < i; ++j) {
            const uint16_t o2 = sort_order[j + 1];

            // Compare names from the array or just the two buffered names
            #if ENABLED(SDSORT_USES_RAM)
              #define _SORT_CMP_NODIR() (strcasecmp(sortnames[o1], sortnames[o2]) > 0)
            #else
              #define _SORT_CMP_NODIR() (strcasecmp(name1, name2) > 0)
            #endif

            #if HAS_FOLDER_SORTING
              #if ENABLED(SDSORT_USES_RAM)
                // Folder sorting needs an index and bit to test for folder-ness.
                #define _SORT_CMP_DIR(fs) IS_DIR(o1) == IS_DIR(o2) ? _SORT_CMP_NODIR() : IS_DIR(fs > 0 ? o1 : o2)
              #else
                #define _SORT_CMP_DIR(fs) ((dir1 == flag.filenameIsDir) ? _SORT_CMP_NODIR() : (fs > 0 ? dir1 : !dir1))
              #endif
            #endif

            // The most economical method reads names as-needed
            // throughout the loop. Slow if there are many.
            #if DISABLED(SDSORT_USES_RAM)
              selectFileByIndex(o2);
              const bool dir2 = flag.filenameIsDir;
              char * const name2 = longest_filename(); // use the string in-place
            #endif // !SDSORT_USES_RAM

            // Sort the current pair according to settings.
            if (
              #if HAS_FOLDER_SORTING
                #if ENABLED(SDSORT_GCODE)
                  sort_folders ? _SORT_CMP_DIR(sort_folders) : _SORT_CMP_NODIR()
                #else
                  _SORT_CMP_DIR(FOLDER_SORTING)
                #endif
              #else
                _SORT_CMP_NODIR()
              #endif
            ) {
              // Reorder the index, indicate that sorting happened
              // Note that the next o1 will be the current o1. No new fetch needed.
              sort_order[j] = o2;
              sort_order[j + 1] = o1;
              didSwap = true;
            }
            else {
              // The next o1 is the current o2. No new fetch needed.
              o1 = o2;
              #if DISABLED(SDSORT_USES_RAM)
                #if HAS_FOLDER_SORTING
                  dir1 = dir2;
                #endif
                strcpy(name1, name2);
              #endif
            }
          }
          if (!didSwap) break;
        }
        // Using RAM but not keeping names around
        #if ENABLED(SDSORT_USES_RAM) && DISABLED(SDSORT_CACHE_NAMES)
          #if ENABLED(SDSORT_DYNAMIC_RAM)
            for (uint16_t i = 0; i < fileCnt; ++i) free(sortnames[i]);
            #if HAS_FOLDER_SORTING
              free(isDir);
            #endif
          #endif
        #endif
      }
      else {
        sort_order[0] = 0;
        #if BOTH(SDSORT_USES_RAM, SDSORT_CACHE_NAMES)
          #if ENABLED(SDSORT_DYNAMIC_RAM)
            sortnames = new char*[1];
            sortshort = new char*[1];
            isDir = new uint8_t[1];
          #endif
          selectFileByIndex(0);
          SET_SORTNAME(0);
          SET_SORTSHORT(0);
          isDir[0] = flag.filenameIsDir;
        #endif
      }

      sort_count = fileCnt;
    }
  }

  void CardReader::flush_presort() {
    if (sort_count > 0) {
      #if ENABLED(SDSORT_DYNAMIC_RAM)
        delete sort_order;
        #if ENABLED(SDSORT_CACHE_NAMES)
          LOOP_L_N(i, sort_count) {
            free(sortshort[i]); // strdup
            free(sortnames[i]); // strdup
          }
          delete sortshort;
          delete sortnames;
        #endif
      #endif
      sort_count = 0;
    }
  }

#endif // SDCARD_SORT_ALPHA

uint16_t CardReader::get_num_Files() {
  return
    #if ENABLED(SDCARD_SORT_ALPHA) && SDSORT_USES_RAM && SDSORT_CACHE_NAMES
      nrFiles // no need to access the SD card for filenames
    #else
      countFilesInWorkDir()
    #endif
  ;
}

//
// Return from procedure or close out the Print Job
//
void CardReader::fileHasFinished() {
  planner.synchronize();
  file.close();
  if (file_subcall_ctr > 0) { // Resume calling file after closing procedure
    file_subcall_ctr--;
    openFileRead(proc_filenames[file_subcall_ctr], 2); // 2 = Returning from sub-procedure
    setIndex(filespos[file_subcall_ctr]);
    startFileprint();
  }
  else {
<<<<<<< HEAD
    stopSDPrint();

    #if ENABLED(POWER_LOSS_RECOVERY)
      recovery.purge();
    #endif

    #if ENABLED(SD_FINISHED_STEPPERRELEASE) && defined(SD_FINISHED_RELEASECOMMAND)
      planner.finish_and_disable();
    #endif

    print_job_timer.stop();
    #ifndef PRESERVE_LCD_MESSAGE_AFTER_PRINT
    queue.enqueue_now_P(print_job_timer.duration() > 60 ? PSTR("M31") : PSTR("M117"));
    #endif
=======
    endFilePrint();
>>>>>>> 54a12ee1

    #if ENABLED(SDCARD_SORT_ALPHA)
      presort();
    #endif

    sdprinting_done_state = 1;
  }
}

#if ENABLED(AUTO_REPORT_SD_STATUS)
  uint8_t CardReader::auto_report_sd_interval = 0;
  millis_t CardReader::next_sd_report_ms;
  #if NUM_SERIAL > 1
    int8_t CardReader::auto_report_port;
  #endif

  void CardReader::auto_report_sd_status() {
    millis_t current_ms = millis();
    if (auto_report_sd_interval && ELAPSED(current_ms, next_sd_report_ms)) {
      next_sd_report_ms = current_ms + 1000UL * auto_report_sd_interval;
      PORT_REDIRECT(auto_report_port);
      report_status();
    }
  }
#endif // AUTO_REPORT_SD_STATUS

#if ENABLED(POWER_LOSS_RECOVERY)

  bool CardReader::jobRecoverFileExists() {
    const bool exists = recovery.file.open(&root, recovery.filename, O_READ);
    if (exists) recovery.file.close();
    return exists;
  }

  void CardReader::openJobRecoveryFile(const bool read) {
    if (!isMounted()) return;
    if (recovery.file.isOpen()) return;
    if (!recovery.file.open(&root, recovery.filename, read ? O_READ : O_CREAT | O_WRITE | O_TRUNC | O_SYNC))
      SERIAL_ECHOLNPAIR(STR_SD_OPEN_FILE_FAIL, recovery.filename, ".");
    else if (!read)
      echo_write_to_file(recovery.filename);
  }

  // Removing the job recovery file currently requires closing
  // the file being printed, so during SD printing the file should
  // be zeroed and written instead of deleted.
  void CardReader::removeJobRecoveryFile() {
    if (jobRecoverFileExists()) {
      recovery.init();
      removeFile(recovery.filename);
      #if ENABLED(DEBUG_POWER_LOSS_RECOVERY)
        SERIAL_ECHOPGM("Power-loss file delete");
        serialprintPGM(jobRecoverFileExists() ? PSTR(" failed.\n") : PSTR("d.\n"));
      #endif
    }
  }

#endif // POWER_LOSS_RECOVERY

#endif // SDSUPPORT<|MERGE_RESOLUTION|>--- conflicted
+++ resolved
@@ -1083,24 +1083,7 @@
     startFileprint();
   }
   else {
-<<<<<<< HEAD
-    stopSDPrint();
-
-    #if ENABLED(POWER_LOSS_RECOVERY)
-      recovery.purge();
-    #endif
-
-    #if ENABLED(SD_FINISHED_STEPPERRELEASE) && defined(SD_FINISHED_RELEASECOMMAND)
-      planner.finish_and_disable();
-    #endif
-
-    print_job_timer.stop();
-    #ifndef PRESERVE_LCD_MESSAGE_AFTER_PRINT
-    queue.enqueue_now_P(print_job_timer.duration() > 60 ? PSTR("M31") : PSTR("M117"));
-    #endif
-=======
     endFilePrint();
->>>>>>> 54a12ee1
 
     #if ENABLED(SDCARD_SORT_ALPHA)
       presort();
