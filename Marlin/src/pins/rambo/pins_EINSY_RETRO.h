/**
 * Marlin 3D Printer Firmware
 * Copyright (c) 2019 MarlinFirmware [https://github.com/MarlinFirmware/Marlin]
 *
 * Based on Sprinter and grbl.
 * Copyright (c) 2011 Camiel Gubbels / Erik van der Zalm
 *
 * This program is free software: you can redistribute it and/or modify
 * it under the terms of the GNU General Public License as published by
 * the Free Software Foundation, either version 3 of the License, or
 * (at your option) any later version.
 *
 * This program is distributed in the hope that it will be useful,
 * but WITHOUT ANY WARRANTY; without even the implied warranty of
 * MERCHANTABILITY or FITNESS FOR A PARTICULAR PURPOSE.  See the
 * GNU General Public License for more details.
 *
 * You should have received a copy of the GNU General Public License
 * along with this program.  If not, see <http://www.gnu.org/licenses/>.
 *
 */
#pragma once

/**
 * Einsy-Retro pin assignments
 */

#ifndef __AVR_ATmega2560__
  #error "Oops! Select 'Arduino Mega 2560 or Rambo' in 'Tools > Board.'"
#endif

#define BOARD_INFO_NAME "Einsy Retro"

//
// TMC2130 Configuration_adv defaults for EinsyRetro
//
#if !AXIS_DRIVER_TYPE_X(TMC2130) || !AXIS_DRIVER_TYPE_Y(TMC2130) || !AXIS_DRIVER_TYPE_Z(TMC2130) || !AXIS_DRIVER_TYPE_E0(TMC2130)
  #error "You must set ([XYZ]|E0)_DRIVER_TYPE to TMC2130 in Configuration.h for EinsyRetro."
#endif

// TMC2130 Diag Pins (currently just for reference)
#define X_DIAG_PIN         64
#define Y_DIAG_PIN         69
#define Z_DIAG_PIN         68
#define E0_DIAG_PIN        65

//
// Limit Switches
//
// Only use Diag Pins when SENSORLESS_HOMING is enabled for the TMC2130 drivers.
// Otherwise use a physical endstop based configuration.
//
// SERVO0_PIN and Z_MIN_PIN configuration for BLTOUCH sensor when combined with SENSORLESS_HOMING.
//

#if DISABLED(SENSORLESS_HOMING)

  #define X_MIN_PIN        12
  #define Y_MIN_PIN        11
  #define Z_MIN_PIN        10
  #define X_MAX_PIN        81
  #define Y_MAX_PIN        57

#else

  #if X_HOME_DIR < 0
    #define X_MIN_PIN      X_DIAG_PIN
    #define X_MAX_PIN      81
  #else
    #define X_MIN_PIN      12
    #define X_MAX_PIN      X_DIAG_PIN
  #endif

  #if Y_HOME_DIR < 0
    #define Y_MIN_PIN      Y_DIAG_PIN
    #define Y_MAX_PIN      57
  #else
    #define Y_MIN_PIN      11
    #define Y_MAX_PIN      Y_DIAG_PIN
  #endif

  #if ENABLED(BLTOUCH)
    #define Z_MIN_PIN      11   // Y-MIN
    #define SERVO0_PIN     10   // Z-MIN
  #else
    #define Z_MIN_PIN      10
  #endif

#endif

#define Z_MAX_PIN           7

//
// Z Probe (when not Z_MIN_PIN)
//
#ifndef Z_MIN_PROBE_PIN
  #define Z_MIN_PROBE_PIN  10
#endif

//
// Steppers
//
#define X_STEP_PIN         37
#define X_DIR_PIN          49
#define X_ENABLE_PIN       29
#define X_CS_PIN           41

#define Y_STEP_PIN         36
#define Y_DIR_PIN          48
#define Y_ENABLE_PIN       28
#define Y_CS_PIN           39

#define Z_STEP_PIN         35
#define Z_DIR_PIN          47
#define Z_ENABLE_PIN       27
#define Z_CS_PIN           67

#define E0_STEP_PIN        34
#define E0_DIR_PIN         43
#define E0_ENABLE_PIN      26
#define E0_CS_PIN          66

//
// Temperature Sensors
//
#define TEMP_0_PIN          0   // Analog Input
#define TEMP_1_PIN          1   // Analog Input
#define TEMP_BED_PIN        2   // Analog Input

//
// Heaters / Fans
//
#define HEATER_0_PIN        3
#define HEATER_BED_PIN      4

#ifndef FAN_PIN
  #define FAN_PIN           8
#endif
#define FAN1_PIN            6

//
// Misc. Functions
//
#define SDSS               53
#define LED_PIN            13
#define CASE_LIGHT_PIN      9

//
// M3/M4/M5 - Spindle/Laser Control
//
// use P1 connector for spindle pins
#define SPINDLE_LASER_PWM_PIN     9   // Hardware PWM
#define SPINDLE_LASER_ENA_PIN    18   // Pullup!
#define SPINDLE_DIR_PIN          19

//
// Průša i3 MK2 Multiplexer Support
//
#define E_MUX0_PIN         17
#define E_MUX1_PIN         16
#define E_MUX2_PIN         78   // 84 in MK2 Firmware, with BEEPER as 78

//
// LCD / Controller
//
<<<<<<< HEAD
#if HAS_SPI_LCD || TOUCH_UI_ULTIPANEL || ENABLED(LULZBOT_TOUCH_UI)

  #define KILL_PIN         32

  #if ENABLED(ULTIPANEL) || TOUCH_UI_ULTIPANEL || ENABLED(LULZBOT_TOUCH_UI)
=======
#if HAS_SPI_LCD || TOUCH_UI_ULTIPANEL || ENABLED(TOUCH_UI_FTDI_EVE)

  #define KILL_PIN         32

  #if ENABLED(ULTIPANEL) || TOUCH_UI_ULTIPANEL || ENABLED(TOUCH_UI_FTDI_EVE)
>>>>>>> 55595d44

    #if ENABLED(CR10_STOCKDISPLAY)
      #define LCD_PINS_RS     85
      #define LCD_PINS_ENABLE 71
      #define LCD_PINS_D4     70
      #define BTN_EN1         18
      #define BTN_EN2         19
    #else
      #define LCD_PINS_RS     82
      #define LCD_PINS_ENABLE 18   // On 0.6b, use 61
      #define LCD_PINS_D4     19   // On 0.6b, use 59
      #define LCD_PINS_D5     70
      #define LCD_PINS_D6     85
      #define LCD_PINS_D7     71
      #define BTN_EN1         14
      #define BTN_EN2         72
    #endif

    #define BTN_ENC            9   // AUX-2
    #define BEEPER_PIN        84   // AUX-4

    #define SD_DETECT_PIN     15

  #endif // ULTIPANEL || TOUCH_UI_ULTIPANEL
#endif // HAS_SPI_LCD<|MERGE_RESOLUTION|>--- conflicted
+++ resolved
@@ -163,19 +163,11 @@
 //
 // LCD / Controller
 //
-<<<<<<< HEAD
-#if HAS_SPI_LCD || TOUCH_UI_ULTIPANEL || ENABLED(LULZBOT_TOUCH_UI)
-
-  #define KILL_PIN         32
-
-  #if ENABLED(ULTIPANEL) || TOUCH_UI_ULTIPANEL || ENABLED(LULZBOT_TOUCH_UI)
-=======
 #if HAS_SPI_LCD || TOUCH_UI_ULTIPANEL || ENABLED(TOUCH_UI_FTDI_EVE)
 
   #define KILL_PIN         32
 
   #if ENABLED(ULTIPANEL) || TOUCH_UI_ULTIPANEL || ENABLED(TOUCH_UI_FTDI_EVE)
->>>>>>> 55595d44
 
     #if ENABLED(CR10_STOCKDISPLAY)
       #define LCD_PINS_RS     85
