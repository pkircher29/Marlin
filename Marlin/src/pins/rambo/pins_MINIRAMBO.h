/**
 * Marlin 3D Printer Firmware
 * Copyright (c) 2020 MarlinFirmware [https://github.com/MarlinFirmware/Marlin]
 *
 * Based on Sprinter and grbl.
 * Copyright (c) 2011 Camiel Gubbels / Erik van der Zalm
 *
 * This program is free software: you can redistribute it and/or modify
 * it under the terms of the GNU General Public License as published by
 * the Free Software Foundation, either version 3 of the License, or
 * (at your option) any later version.
 *
 * This program is distributed in the hope that it will be useful,
 * but WITHOUT ANY WARRANTY; without even the implied warranty of
 * MERCHANTABILITY or FITNESS FOR A PARTICULAR PURPOSE.  See the
 * GNU General Public License for more details.
 *
 * You should have received a copy of the GNU General Public License
 * along with this program.  If not, see <http://www.gnu.org/licenses/>.
 *
 */
#pragma once

/**
 * Mini-RAMBo pin assignments
 */

#ifndef __AVR_ATmega2560__
  #error "Oops! Select 'RAMBo' in 'Tools > Board' or the Mega2560 environment in PlatformIO."
#endif

#if MB(MINIRAMBO_10A)
  #define BOARD_INFO_NAME "Mini RAMBo 1.0a"
#else
  #define BOARD_INFO_NAME "Mini RAMBo"
#endif

//
// Limit Switches
//
#define X_MIN_PIN                             12
#define X_MAX_PIN                             30
#define Y_MIN_PIN                             11
#define Y_MAX_PIN                             24
#define Z_MIN_PIN                             10
#define Z_MAX_PIN                             23

//
// Z Probe (when not Z_MIN_PIN)
//
#ifndef Z_MIN_PROBE_PIN
  #define Z_MIN_PROBE_PIN                     23
#endif

//
// Steppers
//
#define X_STEP_PIN                            37
#define X_DIR_PIN                             48
#define X_ENABLE_PIN                          29

#define Y_STEP_PIN                            36
#define Y_DIR_PIN                             49
#define Y_ENABLE_PIN                          28

#define Z_STEP_PIN                            35
#define Z_DIR_PIN                             47
#define Z_ENABLE_PIN                          27

#define E0_STEP_PIN                           34
#define E0_DIR_PIN                            43
#define E0_ENABLE_PIN                         26

// Microstepping pins - Mapping not from fastio.h (?)
#define X_MS1_PIN                             40
#define X_MS2_PIN                             41
#define Y_MS1_PIN                             69
#define Y_MS2_PIN                             39
#define Z_MS1_PIN                             68
#define Z_MS2_PIN                             67
#define E0_MS1_PIN                            65
#define E0_MS2_PIN                            66

#define MOTOR_CURRENT_PWM_XY_PIN              46
#define MOTOR_CURRENT_PWM_Z_PIN               45
#define MOTOR_CURRENT_PWM_E_PIN               44
// Motor current PWM conversion, PWM value = MotorCurrentSetting * 255 / range
#ifndef MOTOR_CURRENT_PWM_RANGE
  #define MOTOR_CURRENT_PWM_RANGE            2000
#endif
#define DEFAULT_PWM_MOTOR_CURRENT  {1300, 1300, 1250}

//
// Temperature Sensors
//
#define TEMP_0_PIN                             0  // Analog Input
#define TEMP_1_PIN                             1  // Analog Input
#define TEMP_BED_PIN                           2  // Analog Input

//
// Heaters / Fans
//
#define HEATER_0_PIN                           3
#define HEATER_1_PIN                           7
#if !MB(MINIRAMBO_10A)
  #define HEATER_2_PIN                         6
#endif
#define HEATER_BED_PIN                         4

#ifndef FAN_PIN
  #define FAN_PIN                              8
#endif
#define FAN1_PIN                               6

//
// Misc. Functions
//
#define SDSS                                  53
#define LED_PIN                               13
#if !MB(MINIRAMBO_10A)
  #define CASE_LIGHT_PIN                       9
#endif

//
// M3/M4/M5 - Spindle/Laser Control
//
// use P1 connector for spindle pins
#define SPINDLE_LASER_PWM_PIN                  9  // Hardware PWM
#define SPINDLE_LASER_ENA_PIN                 18  // Pullup!
#define SPINDLE_DIR_PIN                       19

//
// Průša i3 MK2 Multiplexer Support
//
#define E_MUX0_PIN                            17
#define E_MUX1_PIN                            16
#if !MB(MINIRAMBO_10A)
  #define E_MUX2_PIN                          78  // 84 in MK2 Firmware, with BEEPER as 78
#endif

//
// LCD / Controller
//
#if HAS_SPI_LCD || TOUCH_UI_ULTIPANEL

  #if !MB(MINIRAMBO_10A)
<<<<<<< HEAD
    #define KILL_PIN       -1
=======
    #define KILL_PIN                          32
>>>>>>> 54a12ee1
  #endif

  #if ENABLED(ULTIPANEL) || TOUCH_UI_ULTIPANEL

    #if MB(MINIRAMBO_10A)

      #define BEEPER_PIN                      78

      #define BTN_EN1                         80
      #define BTN_EN2                         73
      #define BTN_ENC                         21

      #define LCD_PINS_RS                     38
      #define LCD_PINS_ENABLE                  5
      #define LCD_PINS_D4                     14
      #define LCD_PINS_D5                     15
      #define LCD_PINS_D6                     32
      #define LCD_PINS_D7                     31

      #define SD_DETECT_PIN                   72

    #else                                         // !MINIRAMBO_10A

      // AUX-4
      #define BEEPER_PIN                      84

      // AUX-2
      #define BTN_EN1                         14
      #define BTN_EN2                         72
      #define BTN_ENC                          9

      #define LCD_PINS_RS                     82
      #define LCD_PINS_ENABLE                 18
      #define LCD_PINS_D4                     19
      #define LCD_PINS_D5                     70
      #define LCD_PINS_D6                     85
      #define LCD_PINS_D7                     71

      #define SD_DETECT_PIN                   15

    #endif // !MINIRAMBO_10A

  #endif // ULTIPANEL || TOUCH_UI_ULTIPANEL

#endif // HAS_SPI_LCD<|MERGE_RESOLUTION|>--- conflicted
+++ resolved
@@ -144,11 +144,7 @@
 #if HAS_SPI_LCD || TOUCH_UI_ULTIPANEL
 
   #if !MB(MINIRAMBO_10A)
-<<<<<<< HEAD
-    #define KILL_PIN       -1
-=======
-    #define KILL_PIN                          32
->>>>>>> 54a12ee1
+    #define KILL_PIN                          -1
   #endif
 
   #if ENABLED(ULTIPANEL) || TOUCH_UI_ULTIPANEL
