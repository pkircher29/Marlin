--- conflicted
+++ resolved
@@ -235,11 +235,7 @@
 //
 // LCD / Controller
 //
-<<<<<<< HEAD
-#if HAS_SPI_LCD || TOUCH_UI_ULTIPANEL || ENABLED(LULZBOT_TOUCH_UI)
-=======
 #if HAS_SPI_LCD || TOUCH_UI_ULTIPANEL || ENABLED(TOUCH_UI_FTDI_EVE)
->>>>>>> 55595d44
   #define BEEPER_PIN       23   // D24 PA15_CTS1
   #define LCD_PINS_RS      17   // D17 PA12_RXD1
   #define LCD_PINS_ENABLE  24   // D23 PA14_RTS1
@@ -250,11 +246,7 @@
 
   #define SD_DETECT_PIN     2   // D2  PB25_TIOA0
 
-<<<<<<< HEAD
-  #if ENABLED(ULTIPANEL) || TOUCH_UI_ULTIPANEL || ENABLED(LULZBOT_TOUCH_UI)
-=======
   #if ENABLED(ULTIPANEL) || TOUCH_UI_ULTIPANEL || ENABLED(TOUCH_UI_FTDI_EVE)
->>>>>>> 55595d44
     // Buttons on AUX-2
     #define BTN_EN1        60   // D60 PA3_TIOB1
     #define BTN_EN2        13   // D13 PB27_TIOB0
