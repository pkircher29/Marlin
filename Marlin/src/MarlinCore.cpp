/**
 * Marlin 3D Printer Firmware
 * Copyright (c) 2020 MarlinFirmware [https://github.com/MarlinFirmware/Marlin]
 *
 * Based on Sprinter and grbl.
 * Copyright (c) 2011 Camiel Gubbels / Erik van der Zalm
 *
 * This program is free software: you can redistribute it and/or modify
 * it under the terms of the GNU General Public License as published by
 * the Free Software Foundation, either version 3 of the License, or
 * (at your option) any later version.
 *
 * This program is distributed in the hope that it will be useful,
 * but WITHOUT ANY WARRANTY; without even the implied warranty of
 * MERCHANTABILITY or FITNESS FOR A PARTICULAR PURPOSE.  See the
 * GNU General Public License for more details.
 *
 * You should have received a copy of the GNU General Public License
 * along with this program.  If not, see <http://www.gnu.org/licenses/>.
 *
 */

/**
 * About Marlin
 *
 * This firmware is a mashup between Sprinter and grbl.
 *  - https://github.com/kliment/Sprinter
 *  - https://github.com/grbl/grbl
 */

#include "MarlinCore.h"

#include "core/utility.h"
#include "lcd/ultralcd.h"
#include "module/motion.h"
#include "module/planner.h"
#include "module/stepper.h"
#include "module/endstops.h"
#include "module/probe.h"
#include "module/temperature.h"
#include "sd/cardreader.h"
#include "module/configuration_store.h"
#include "module/printcounter.h" // PrintCounter or Stopwatch
#include "feature/closedloop.h"

#include "HAL/shared/Delay.h"

#include "module/stepper/indirection.h"

#ifdef ARDUINO
  #include <pins_arduino.h>
#endif
#include <math.h>
#include "libs/nozzle.h"

#include "gcode/gcode.h"
#include "gcode/parser.h"
#include "gcode/queue.h"

#if ENABLED(TOUCH_BUTTONS)
  #include "feature/touch/xpt2046.h"
#endif

#if ENABLED(HOST_ACTION_COMMANDS)
  #include "feature/host_actions.h"
#endif

#if USE_BEEPER
  #include "libs/buzzer.h"
#endif

#if ENABLED(DIGIPOT_I2C)
  #include "feature/digipot/digipot.h"
#endif

#if ENABLED(MIXING_EXTRUDER)
  #include "feature/mixing.h"
#endif

#if ENABLED(MAX7219_DEBUG)
  #include "feature/max7219.h"
#endif

#if HAS_COLOR_LEDS
  #include "feature/leds/leds.h"
#endif

#if ENABLED(BLTOUCH)
  #include "feature/bltouch.h"
#endif

#if ENABLED(POLL_JOG)
  #include "feature/joystick.h"
#endif

#if HAS_SERVOS
  #include "module/servo.h"
#endif

#if ENABLED(DAC_STEPPER_CURRENT)
  #include "feature/dac/stepper_dac.h"
#endif

#if ENABLED(EXPERIMENTAL_I2CBUS)
  #include "feature/twibus.h"
  TWIBus i2c;
#endif

#if ENABLED(I2C_POSITION_ENCODERS)
  #include "feature/encoder_i2c.h"
#endif

#if HAS_TRINAMIC_CONFIG && DISABLED(PSU_DEFAULT_OFF)
  #include "feature/tmc_util.h"
#endif

#if HAS_CUTTER
  #include "feature/spindle_laser.h"
#endif

#if ENABLED(SDSUPPORT)
  CardReader card;
#endif

#if ENABLED(G38_PROBE_TARGET)
  uint8_t G38_move; // = 0
  bool G38_did_trigger; // = false
#endif

#if ENABLED(DELTA)
  #include "module/delta.h"
#elif IS_SCARA
  #include "module/scara.h"
#endif

#if HAS_LEVELING
  #include "feature/bedlevel/bedlevel.h"
#endif

#if BOTH(ADVANCED_PAUSE_FEATURE, PAUSE_PARK_NO_STEPPER_TIMEOUT)
  #include "feature/pause.h"
#endif

#if ENABLED(POWER_LOSS_RECOVERY)
  #include "feature/powerloss.h"
#endif

#if ENABLED(CANCEL_OBJECTS)
  #include "feature/cancel_object.h"
#endif

#if HAS_FILAMENT_SENSOR
  #include "feature/runout.h"
#endif

#if ENABLED(TEMP_STAT_LEDS)
  #include "feature/leds/tempstat.h"
#endif

#if HAS_CASE_LIGHT
  #include "feature/caselight.h"
#endif

#if HAS_FANMUX
  #include "feature/fanmux.h"
#endif

#if DO_SWITCH_EXTRUDER || ANY(SWITCHING_NOZZLE, PARKING_EXTRUDER, MAGNETIC_PARKING_EXTRUDER, ELECTROMAGNETIC_SWITCHING_TOOLHEAD, SWITCHING_TOOLHEAD)
  #include "module/tool_change.h"
#endif

#if ENABLED(USE_CONTROLLER_FAN)
  #include "feature/controllerfan.h"
#endif

#if ENABLED(PRUSA_MMU2)
  #include "feature/mmu2/mmu2.h"
#endif

#if HAS_L64XX
  #include "libs/L64XX/L64XX_Marlin.h"
#endif

const char NUL_STR[] PROGMEM = "",
           M112_KILL_STR[] PROGMEM = "M112 Shutdown",
           G28_STR[] PROGMEM = "G28",
           M21_STR[] PROGMEM = "M21",
           M23_STR[] PROGMEM = "M23 %s",
           M24_STR[] PROGMEM = "M24",
           SP_P_STR[] PROGMEM = " P",
           SP_T_STR[] PROGMEM = " T",
           SP_X_STR[] PROGMEM = " X",
           SP_Y_STR[] PROGMEM = " Y",
           SP_Z_STR[] PROGMEM = " Z",
           SP_E_STR[] PROGMEM = " E",
              X_LBL[] PROGMEM =  "X:",
              Y_LBL[] PROGMEM =  "Y:",
              Z_LBL[] PROGMEM =  "Z:",
              E_LBL[] PROGMEM =  "E:",
           SP_X_LBL[] PROGMEM = " X:",
           SP_Y_LBL[] PROGMEM = " Y:",
           SP_Z_LBL[] PROGMEM = " Z:",
           SP_E_LBL[] PROGMEM = " E:";

MarlinState marlin_state = MF_INITIALIZING;

// For M109 and M190, this flag may be cleared (by M108) to exit the wait loop
bool wait_for_heatup = true;

// For M0/M1, this flag may be cleared (by M108) to exit the wait-for-user loop
#if HAS_RESUME_CONTINUE
  bool wait_for_user; // = false;

  void wait_for_user_response(millis_t ms/*=0*/, const bool no_sleep/*=false*/) {
    #if DISABLED(ADVANCED_PAUSE_FEATURE)
      UNUSED(no_sleep);
    #endif
    KEEPALIVE_STATE(PAUSED_FOR_USER);
    wait_for_user = true;
    if (ms) ms += millis(); // expire time
    while (wait_for_user && !(ms && ELAPSED(millis(), ms))) {
      idle(
        #if ENABLED(ADVANCED_PAUSE_FEATURE)
          no_sleep
        #endif
      );
    }
    wait_for_user = false;
  }

#endif

// Inactivity shutdown
millis_t max_inactive_time, // = 0
         stepper_inactive_time = (DEFAULT_STEPPER_DEACTIVE_TIME) * 1000UL;

#if PIN_EXISTS(CHDK)
  extern millis_t chdk_timeout;
#endif

#if ENABLED(I2C_POSITION_ENCODERS)
  I2CPositionEncodersMgr I2CPEM;
#endif

/**
 * ***************************************************************************
 * ******************************** FUNCTIONS ********************************
 * ***************************************************************************
 */

void setup_killpin() {
  #if HAS_KILL
    SET_INPUT_PULLUP(KILL_PIN);
  #endif
}

void setup_powerhold() {
  #if HAS_SUICIDE
    OUT_WRITE(SUICIDE_PIN, !SUICIDE_PIN_INVERTING);
  #endif
  #if ENABLED(PSU_CONTROL)
    powersupply_on = ENABLED(PSU_DEFAULT_OFF);
    if (ENABLED(PSU_DEFAULT_OFF)) PSU_OFF(); else PSU_ON();
  #endif
}

/**
 * Stepper Reset (RigidBoard, et.al.)
 */
#if HAS_STEPPER_RESET
  void disableStepperDrivers() { OUT_WRITE(STEPPER_RESET_PIN, LOW); } // Drive down to keep motor driver chips in reset
  void enableStepperDrivers()  { SET_INPUT(STEPPER_RESET_PIN); }      // Set to input, allowing pullups to pull the pin high
#endif

#if ENABLED(EXPERIMENTAL_I2CBUS) && I2C_SLAVE_ADDRESS > 0

  void i2c_on_receive(int bytes) { // just echo all bytes received to serial
    i2c.receive(bytes);
  }

  void i2c_on_request() {          // just send dummy data for now
    i2c.reply("Hello World!\n");
  }

#endif

/**
 * Sensitive pin test for M42, M226
 */

#include "pins/sensitive_pins.h"

bool pin_is_protected(const pin_t pin) {
  static const pin_t sensitive_pins[] PROGMEM = SENSITIVE_PINS;
  LOOP_L_N(i, COUNT(sensitive_pins)) {
    pin_t sensitive_pin;
    memcpy_P(&sensitive_pin, &sensitive_pins[i], sizeof(pin_t));
    if (pin == sensitive_pin) return true;
  }
  return false;
}

void protected_pin_err() {
  SERIAL_ERROR_MSG(STR_ERR_PROTECTED_PIN);
}

void quickstop_stepper() {
  planner.quick_stop();
  planner.synchronize();
  set_current_from_steppers_for_axis(ALL_AXES);
  sync_plan_position();
}

void enable_e_steppers() {
  #define _ENA_E(N) ENABLE_AXIS_E##N();
  REPEAT(E_STEPPERS, _ENA_E)
}

void enable_all_steppers() {
  #if ENABLED(AUTO_POWER_CONTROL)
    powerManager.power_on();
  #endif
  ENABLE_AXIS_X();
  ENABLE_AXIS_Y();
  ENABLE_AXIS_Z();
  enable_e_steppers();
}

void disable_e_steppers() {
  #define _DIS_E(N) DISABLE_AXIS_E##N();
  REPEAT(E_STEPPERS, _DIS_E)
}

void disable_e_stepper(const uint8_t e) {
  #define _CASE_DIS_E(N) case N: DISABLE_AXIS_E##N(); break;
  switch (e) {
    REPEAT(EXTRUDERS, _CASE_DIS_E)
  }
}

void disable_all_steppers() {
  DISABLE_AXIS_X();
  DISABLE_AXIS_Y();
  DISABLE_AXIS_Z();
  disable_e_steppers();
}

#if ENABLED(G29_RETRY_AND_RECOVER)

  void event_probe_failure() {
    #ifdef ACTION_ON_G29_FAILURE
      host_action(PSTR(ACTION_ON_G29_FAILURE));
    #endif
    #ifdef G29_FAILURE_COMMANDS
      gcode.process_subcommands_now_P(PSTR(G29_FAILURE_COMMANDS));
    #endif
    #if ENABLED(G29_HALT_ON_FAILURE)
      #ifdef ACTION_ON_CANCEL
        host_action_cancel();
      #endif
      kill(GET_TEXT(MSG_LCD_PROBING_FAILED));
    #endif
  }

  void event_probe_recover() {
    #if ENABLED(HOST_PROMPT_SUPPORT)
      host_prompt_do(PROMPT_INFO, PSTR("G29 Retrying"), DISMISS_STR);
    #endif
    #ifdef ACTION_ON_G29_RECOVER
      host_action(PSTR(ACTION_ON_G29_RECOVER));
    #endif
    #ifdef G29_RECOVER_COMMANDS
      gcode.process_subcommands_now_P(PSTR(G29_RECOVER_COMMANDS));
    #endif
  }

#endif

#if ENABLED(ADVANCED_PAUSE_FEATURE)
  #include "feature/pause.h"
#else
  constexpr bool did_pause_print = false;
#endif

/**
 * Printing is active when the print job timer is running
 */
bool printingIsActive() {
  return !did_pause_print && (print_job_timer.isRunning() || IS_SD_PRINTING());
}

/**
 * Printing is paused according to SD or host indicators
 */
bool printingIsPaused() {
  return did_pause_print || print_job_timer.isPaused() || IS_SD_PAUSED();
}

void startOrResumeJob() {
  if (!printingIsPaused()) {
    #if ENABLED(CANCEL_OBJECTS)
      cancelable.reset();
    #endif
    #if ENABLED(LCD_SHOW_E_TOTAL)
      e_move_accumulator = 0;
    #endif
    #if BOTH(LCD_SET_PROGRESS_MANUALLY, USE_M73_REMAINING_TIME)
      ui.reset_remaining_time();
    #endif
  }
  print_job_timer.start();
}

#if ENABLED(SDSUPPORT)

  inline void abortSDPrinting() {
    card.endFilePrint(
      #if SD_RESORT
        true
      #endif
    );
    queue.clear();
    quickstop_stepper();
    print_job_timer.stop();
    #if DISABLED(SD_ABORT_NO_COOLDOWN)
      thermalManager.disable_all_heaters();
    #endif
    thermalManager.zero_fan_speeds();
    wait_for_heatup = false;
    #if ENABLED(POWER_LOSS_RECOVERY)
      recovery.purge();
    #endif
    #ifdef EVENT_GCODE_SD_STOP
      queue.inject_P(PSTR(EVENT_GCODE_SD_STOP));
    #endif
  }

  inline void finishSDPrinting() {
<<<<<<< HEAD

    bool did_state = true;
    switch (card.sdprinting_done_state) {

      case 1:
        did_state = print_job_timer.duration() < 60 || queue.enqueue_one_P(PSTR("M31"));
        break;

      case 2:
        did_state = queue.enqueue_one_P(PSTR("M77"));
        break;

      case 3:
        #if ENABLED(LCD_SET_PROGRESS_MANUALLY)
          ui.set_progress_done();
        #endif
        break;

      case 4:                                   // Display "Click to Continue..."
        #if HAS_RESUME_CONTINUE                 // 30 min timeout with LCD, 1 min without
          {
            const char * const gcode = print_job_timer.duration() < 60 ? PSTR("M0Q1P1") : PSTR("M0Q1S" TERN(HAS_LCD_MENU, "1800", "60"));
            #if ENABLED(EXTENSIBLE_UI)
              const char * const msg = GET_TEXT(MSG_PRINT_FINISHED);
              char str[strlen_P(gcode) + strlen_P(msg) + 2];
              strcpy_P(str, gcode);
              strcat_P(str, " ");
              strcat_P(str, msg);
              did_state = queue.enqueue_one(str);
            #else
              did_state = queue.enqueue_one_P(gcode);
            #endif
          }
        #endif
        break;

      case 5:
        #if ENABLED(POWER_LOSS_RECOVERY)
          recovery.purge();
        #endif

        #if ENABLED(SD_FINISHED_STEPPERRELEASE) && defined(SD_FINISHED_RELEASECOMMAND)
          planner.finish_and_disable();
        #endif

        #if ENABLED(SD_REPRINT_LAST_SELECTED_FILE)
          ui.reselect_last_file();
        #endif

        SERIAL_ECHOLNPGM(STR_FILE_PRINTED);

      default:
        did_state = false;
        card.sdprinting_done_state = 0;
    }
    if (did_state) ++card.sdprinting_done_state;
=======
    if (queue.enqueue_one_P(PSTR("M1001")))
      marlin_state = MF_RUNNING;
>>>>>>> 178ca2bc
  }

#endif // SDSUPPORT

/**
 * Minimal management of Marlin's core activities:
 *  - Check for Filament Runout
 *  - Keep the command buffer full
 *  - Check for maximum inactive time between commands
 *  - Check for maximum inactive time between stepper commands
 *  - Check if CHDK_PIN needs to go LOW
 *  - Check for KILL button held down
 *  - Check for HOME button held down
 *  - Check if cooling fan needs to be switched on
 *  - Check if an idle but hot extruder needs filament extruded (EXTRUDER_RUNOUT_PREVENT)
 *  - Pulse FET_SAFETY_PIN if it exists
 */

inline void manage_inactivity(const bool ignore_stepper_queue=false) {

  #if HAS_FILAMENT_SENSOR
    runout.run();
  #endif

  if (queue.length < BUFSIZE) queue.get_available_commands();

  const millis_t ms = millis();

  if (max_inactive_time && ELAPSED(ms, gcode.previous_move_ms + max_inactive_time)) {
    SERIAL_ERROR_START();
    SERIAL_ECHOLNPAIR(STR_KILL_INACTIVE_TIME, parser.command_ptr);
    kill();
  }

  // Prevent steppers timing-out in the middle of M600
  #define STAY_TEST (BOTH(ADVANCED_PAUSE_FEATURE, PAUSE_PARK_NO_STEPPER_TIMEOUT) && did_pause_print)

  if (stepper_inactive_time) {
    static bool already_shutdown_steppers; // = false
    if (planner.has_blocks_queued())
      gcode.reset_stepper_timeout();
    else if (!STAY_TEST && !ignore_stepper_queue && ELAPSED(ms, gcode.previous_move_ms + stepper_inactive_time)) {
      if (!already_shutdown_steppers) {
        already_shutdown_steppers = true;  // L6470 SPI will consume 99% of free time without this
        if (ENABLED(DISABLE_INACTIVE_X)) DISABLE_AXIS_X();
        if (ENABLED(DISABLE_INACTIVE_Y)) DISABLE_AXIS_Y();
        if (ENABLED(DISABLE_INACTIVE_Z)) DISABLE_AXIS_Z();
        if (ENABLED(DISABLE_INACTIVE_E)) disable_e_steppers();
        #if HAS_LCD_MENU && ENABLED(AUTO_BED_LEVELING_UBL)
          if (ubl.lcd_map_control) {
            ubl.lcd_map_control = false;
            ui.defer_status_screen(false);
          }
        #endif
      }
    }
    else
      already_shutdown_steppers = false;
  }

  #if PIN_EXISTS(CHDK) // Check if pin should be set to LOW (after M240 set it HIGH)
    if (chdk_timeout && ELAPSED(ms, chdk_timeout)) {
      chdk_timeout = 0;
      WRITE(CHDK_PIN, LOW);
    }
  #endif

  #if HAS_KILL

    // Check if the kill button was pressed and wait just in case it was an accidental
    // key kill key press
    // -------------------------------------------------------------------------------
    static int killCount = 0;   // make the inactivity button a bit less responsive
    const int KILL_DELAY = 750;
    if (!READ(KILL_PIN))
      killCount++;
    else if (killCount > 0)
      killCount--;

    // Exceeded threshold and we can confirm that it was not accidental
    // KILL the machine
    // ----------------------------------------------------------------
    if (killCount >= KILL_DELAY) {
      SERIAL_ERROR_MSG(STR_KILL_BUTTON);
      kill();
    }
  #endif

  #if HAS_HOME
    // Handle a standalone HOME button
    constexpr millis_t HOME_DEBOUNCE_DELAY = 1000UL;
    static millis_t next_home_key_ms; // = 0
    if (!IS_SD_PRINTING() && !READ(HOME_PIN)) { // HOME_PIN goes LOW when pressed
      const millis_t ms = millis();
      if (ELAPSED(ms, next_home_key_ms)) {
        next_home_key_ms = ms + HOME_DEBOUNCE_DELAY;
        LCD_MESSAGEPGM(MSG_AUTO_HOME);
        queue.enqueue_now_P(G28_STR);
      }
    }
  #endif

  #if ENABLED(USE_CONTROLLER_FAN)
    controllerFan.update(); // Check if fan should be turned on to cool stepper drivers down
  #endif

  #if ENABLED(AUTO_POWER_CONTROL)
    powerManager.check();
  #endif

  #if ENABLED(EXTRUDER_RUNOUT_PREVENT)
    if (thermalManager.degHotend(active_extruder) > EXTRUDER_RUNOUT_MINTEMP
      && ELAPSED(ms, gcode.previous_move_ms + (EXTRUDER_RUNOUT_SECONDS) * 1000UL)
      && !planner.has_blocks_queued()
    ) {
      #if ENABLED(SWITCHING_EXTRUDER)
        bool oldstatus;
        switch (active_extruder) {
          default: oldstatus = E0_ENABLE_READ(); ENABLE_AXIS_E0(); break;
          #if E_STEPPERS > 1
            case 2: case 3: oldstatus = E1_ENABLE_READ(); ENABLE_AXIS_E1(); break;
            #if E_STEPPERS > 2
              case 4: case 5: oldstatus = E2_ENABLE_READ(); ENABLE_AXIS_E2(); break;
              #if E_STEPPERS > 3
                case 6: case 7: oldstatus = E3_ENABLE_READ(); ENABLE_AXIS_E3(); break;
              #endif // E_STEPPERS > 3
            #endif // E_STEPPERS > 2
          #endif // E_STEPPERS > 1
        }
      #else // !SWITCHING_EXTRUDER
        bool oldstatus;
        switch (active_extruder) {
          default:
          #define _CASE_EN(N) case N: oldstatus = E##N##_ENABLE_READ(); ENABLE_AXIS_E##N(); break;
          REPEAT(E_STEPPERS, _CASE_EN);
        }
      #endif

      const float olde = current_position.e;
      current_position.e += EXTRUDER_RUNOUT_EXTRUDE;
      line_to_current_position(MMM_TO_MMS(EXTRUDER_RUNOUT_SPEED));
      current_position.e = olde;
      planner.set_e_position_mm(olde);
      planner.synchronize();

      #if ENABLED(SWITCHING_EXTRUDER)
        switch (active_extruder) {
          default: oldstatus = E0_ENABLE_WRITE(oldstatus); break;
          #if E_STEPPERS > 1
            case 2: case 3: oldstatus = E1_ENABLE_WRITE(oldstatus); break;
            #if E_STEPPERS > 2
              case 4: case 5: oldstatus = E2_ENABLE_WRITE(oldstatus); break;
            #endif // E_STEPPERS > 2
          #endif // E_STEPPERS > 1
        }
      #else // !SWITCHING_EXTRUDER
        switch (active_extruder) {
          #define _CASE_RESTORE(N) case N: E##N##_ENABLE_WRITE(oldstatus); break;
          REPEAT(E_STEPPERS, _CASE_RESTORE);
        }
      #endif // !SWITCHING_EXTRUDER

      gcode.reset_stepper_timeout();
    }
  #endif // EXTRUDER_RUNOUT_PREVENT

  #if ENABLED(DUAL_X_CARRIAGE)
    // handle delayed move timeout
    if (delayed_move_time && ELAPSED(ms, delayed_move_time + 1000UL) && IsRunning()) {
      // travel moves have been received so enact them
      delayed_move_time = 0xFFFFFFFFUL; // force moves to be done
      destination = current_position;
      prepare_line_to_destination();
    }
  #endif

  #if ENABLED(TEMP_STAT_LEDS)
    handle_status_leds();
  #endif

  #if ENABLED(MONITOR_DRIVER_STATUS)
    monitor_tmc_drivers();
  #endif

  #if ENABLED(MONITOR_L6470_DRIVER_STATUS)
    L64xxManager.monitor_driver();
  #endif

  // Limit check_axes_activity frequency to 10Hz
  static millis_t next_check_axes_ms = 0;
  if (ELAPSED(ms, next_check_axes_ms)) {
    planner.check_axes_activity();
    next_check_axes_ms = ms + 100UL;
  }

  #if PIN_EXISTS(FET_SAFETY)
    static millis_t FET_next;
    if (ELAPSED(ms, FET_next)) {
      FET_next = ms + FET_SAFETY_DELAY;  // 2µs pulse every FET_SAFETY_DELAY mS
      OUT_WRITE(FET_SAFETY_PIN, !FET_SAFETY_INVERTED);
      DELAY_US(2);
      WRITE(FET_SAFETY_PIN, FET_SAFETY_INVERTED);
    }
  #endif
}

/**
 * Standard idle routine keeps the machine alive
 */
void idle(
  #if ENABLED(ADVANCED_PAUSE_FEATURE)
    bool no_stepper_sleep/*=false*/
  #endif
) {
  #if ENABLED(POWER_LOSS_RECOVERY) && PIN_EXISTS(POWER_LOSS)
    recovery.outage();
  #endif

  #if ENABLED(SPI_ENDSTOPS)
    if (endstops.tmc_spi_homing.any
      #if ENABLED(IMPROVE_HOMING_RELIABILITY)
        && ELAPSED(millis(), sg_guard_period)
      #endif
    ) {
      for (uint8_t i = 4; i--;) // Read SGT 4 times per idle loop
        if (endstops.tmc_spi_homing_check()) break;
    }
  #endif

  #if ENABLED(MAX7219_DEBUG)
    max7219.idle_tasks();
  #endif

  ui.update();

  #if ENABLED(HOST_KEEPALIVE_FEATURE)
    gcode.host_keepalive();
  #endif

  manage_inactivity(
    #if ENABLED(ADVANCED_PAUSE_FEATURE)
      no_stepper_sleep
    #endif
  );

  thermalManager.manage_heater();

  #if ENABLED(PRINTCOUNTER)
    print_job_timer.tick();
  #endif

  #if USE_BEEPER
    buzzer.tick();
  #endif

  #if ENABLED(I2C_POSITION_ENCODERS)
    static millis_t i2cpem_next_update_ms;
    if (planner.has_blocks_queued()) {
      const millis_t ms = millis();
      if (ELAPSED(ms, i2cpem_next_update_ms)) {
        I2CPEM.update();
        i2cpem_next_update_ms = ms + I2CPE_MIN_UPD_TIME_MS;
      }
    }
  #endif

  #ifdef HAL_IDLETASK
    HAL_idletask();
  #endif

  #if HAS_AUTO_REPORTING
    if (!gcode.autoreport_paused) {
      #if ENABLED(AUTO_REPORT_TEMPERATURES)
        thermalManager.auto_report_temperatures();
      #endif
      #if ENABLED(AUTO_REPORT_SD_STATUS)
        card.auto_report_sd_status();
      #endif
    }
  #endif

  #if ENABLED(USB_FLASH_DRIVE_SUPPORT)
    Sd2Card::idle();
  #endif

  #if ENABLED(PRUSA_MMU2)
    mmu2.mmu_loop();
  #endif

  #if ENABLED(POLL_JOG)
    joystick.inject_jog_moves();
  #endif
}

/**
 * Kill all activity and lock the machine.
 * After this the machine will need to be reset.
 */
void kill(PGM_P const lcd_error/*=nullptr*/, PGM_P const lcd_component/*=nullptr*/, const bool steppers_off/*=false*/) {
  thermalManager.disable_all_heaters();

  SERIAL_ERROR_MSG(STR_ERR_KILLED);

  #if HAS_DISPLAY
    ui.kill_screen(lcd_error ?: GET_TEXT(MSG_KILLED), lcd_component ?: NUL_STR);
  #else
    UNUSED(lcd_error);
    UNUSED(lcd_component);
  #endif

  #ifdef ACTION_ON_KILL
    host_action_kill();
  #endif

  minkill(steppers_off);
}

void minkill(const bool steppers_off/*=false*/) {

  // Wait a short time (allows messages to get out before shutting down.
  for (int i = 1000; i--;) DELAY_US(600);

  cli(); // Stop interrupts

  // Wait to ensure all interrupts stopped
  for (int i = 1000; i--;) DELAY_US(250);

  // Reiterate heaters off
  thermalManager.disable_all_heaters();

  // Power off all steppers (for M112) or just the E steppers
  steppers_off ? disable_all_steppers() : disable_e_steppers();

  #if ENABLED(PSU_CONTROL)
    PSU_OFF();
  #endif

  #if HAS_SUICIDE
    suicide();
  #endif

  #if HAS_KILL

    // Wait for kill to be released
    while (!READ(KILL_PIN)) watchdog_refresh();

    // Wait for kill to be pressed
    while (READ(KILL_PIN)) watchdog_refresh();

    void (*resetFunc)() = 0;  // Declare resetFunc() at address 0
    resetFunc();                  // Jump to address 0

  #else // !HAS_KILL

    for (;;) watchdog_refresh(); // Wait for reset

  #endif // !HAS_KILL
}

/**
 * Turn off heaters and stop the print in progress
 * After a stop the machine may be resumed with M999
 */
void stop() {
  thermalManager.disable_all_heaters(); // 'unpause' taken care of in here
  print_job_timer.stop();

  #if ENABLED(PROBING_FANS_OFF)
    if (thermalManager.fans_paused) thermalManager.set_fans_paused(false); // put things back the way they were
  #endif

  if (IsRunning()) {
    SERIAL_ERROR_MSG(STR_ERR_STOPPED);
    LCD_MESSAGEPGM(MSG_STOPPED);
    safe_delay(350);       // allow enough time for messages to get out before stopping
    marlin_state = MF_STOPPED;
  }
}

/**
 * Marlin entry-point: Set up before the program loop
 *  - Set up the kill pin, filament runout, power hold
 *  - Start the serial port
 *  - Print startup messages and diagnostics
 *  - Get EEPROM or default settings
 *  - Initialize managers for:
 *    • temperature
 *    • planner
 *    • watchdog
 *    • stepper
 *    • photo pin
 *    • servos
 *    • LCD controller
 *    • Digipot I2C
 *    • Z probe sled
 *    • status LEDs
 *    • Max7219
 */
void setup() {

  HAL_init();

  #if HAS_L64XX
    L64xxManager.init();  // Set up SPI, init drivers
  #endif

  #if ENABLED(SMART_EFFECTOR) && PIN_EXISTS(SMART_EFFECTOR_MOD)
    OUT_WRITE(SMART_EFFECTOR_MOD_PIN, LOW);   // Put Smart Effector into NORMAL mode
  #endif

  #if ENABLED(DISABLE_DEBUG)
    // Disable any hardware debug to free up pins for IO
    #ifdef JTAGSWD_DISABLE
      JTAGSWD_DISABLE();
    #elif defined(JTAG_DISABLE)
      JTAG_DISABLE();
    #else
      #error "DISABLE_DEBUG is not supported for the selected MCU/Board"
    #endif
  #elif ENABLED(DISABLE_JTAG)
    // Disable JTAG to free up pins for IO
    #ifdef JTAG_DISABLE
      JTAG_DISABLE();
    #else
      #error "DISABLE_JTAG is not supported for the selected MCU/Board"
    #endif
  #endif

  #if HAS_FILAMENT_SENSOR
    runout.setup();
  #endif

  #if ENABLED(POWER_LOSS_RECOVERY)
    recovery.setup();
  #endif

  setup_killpin();

  #if HAS_TMC220x
    tmc_serial_begin();
  #endif

  setup_powerhold();

  #if HAS_STEPPER_RESET
    disableStepperDrivers();
  #endif

  #if NUM_SERIAL > 0
    MYSERIAL0.begin(BAUDRATE);
    uint32_t serial_connect_timeout = millis() + 1000UL;
    while (!MYSERIAL0 && PENDING(millis(), serial_connect_timeout)) { /*nada*/ }
    #if NUM_SERIAL > 1
      MYSERIAL1.begin(BAUDRATE);
      serial_connect_timeout = millis() + 1000UL;
      while (!MYSERIAL1 && PENDING(millis(), serial_connect_timeout)) { /*nada*/ }
    #endif
  #endif

  SERIAL_ECHOLNPGM("start");
  SERIAL_ECHO_START();

  #if HAS_TMC_SPI
    #if DISABLED(TMC_USE_SW_SPI)
      SPI.begin();
    #endif
    tmc_init_cs_pins();
  #endif

  #ifdef BOARD_INIT
    BOARD_INIT();
  #endif

  // Check startup - does nothing if bootloader sets MCUSR to 0
  byte mcu = HAL_get_reset_source();
  if (mcu &  1) SERIAL_ECHOLNPGM(STR_POWERUP);
  if (mcu &  2) SERIAL_ECHOLNPGM(STR_EXTERNAL_RESET);
  if (mcu &  4) SERIAL_ECHOLNPGM(STR_BROWNOUT_RESET);
  if (mcu &  8) SERIAL_ECHOLNPGM(STR_WATCHDOG_RESET);
  if (mcu & 32) SERIAL_ECHOLNPGM(STR_SOFTWARE_RESET);
  HAL_clear_reset_source();

  serialprintPGM(GET_TEXT(MSG_MARLIN));
  SERIAL_CHAR(' ');
  SERIAL_ECHOLNPGM(SHORT_BUILD_VERSION);
  SERIAL_EOL();

  #if defined(STRING_DISTRIBUTION_DATE) && defined(STRING_CONFIG_H_AUTHOR)
    SERIAL_ECHO_MSG(
      STR_CONFIGURATION_VER
      STRING_DISTRIBUTION_DATE
      STR_AUTHOR STRING_CONFIG_H_AUTHOR
    );
    SERIAL_ECHO_MSG("Compiled: " __DATE__);
  #endif

  SERIAL_ECHO_START();
  SERIAL_ECHOLNPAIR(STR_FREE_MEMORY, freeMemory(), STR_PLANNER_BUFFER_BYTES, (int)sizeof(block_t) * (BLOCK_BUFFER_SIZE));

  // UI must be initialized before EEPROM
  // (because EEPROM code calls the UI).

  #if ENABLED(MARLIN_DEV_MODE)
    auto log_current_ms = [&](PGM_P const msg) {
      SERIAL_ECHO_START();
      SERIAL_CHAR('['); SERIAL_ECHO(millis()); SERIAL_ECHO("] ");
      serialprintPGM(msg);
      SERIAL_EOL();
    };
    #define SETUP_LOG(M) log_current_ms(PSTR(M))
  #else
    #define SETUP_LOG(...) NOOP
  #endif
  #define SETUP_RUN(C) do{ SETUP_LOG(STRINGIFY(C)); C; }while(0)

  // Set up LEDs early
  #if HAS_COLOR_LEDS
    SETUP_RUN(leds.setup());
  #endif

  #if ENABLED(USE_CONTROLLER_FAN)     // Set up fan controller to initialize also the default configurations.
    SETUP_RUN(controllerFan.setup());
  #endif

  SETUP_RUN(ui.init());
  SETUP_RUN(ui.reset_status());       // Load welcome message early. (Retained if no errors exist.)

  #if HAS_SPI_LCD && ENABLED(SHOW_BOOTSCREEN)
    SETUP_RUN(ui.show_bootscreen());
  #endif

  #if ENABLED(SDSUPPORT) && defined(SDCARD_CONNECTION) && !SD_CONNECTION_IS(LCD)
    SETUP_RUN(card.mount());          // Mount onboard / custom SD card before settings.first_load
  #endif

  SETUP_RUN(settings.first_load());   // Load data from EEPROM if available (or use defaults)
                                      // This also updates variables in the planner, elsewhere

  #if HAS_SERVICE_INTERVALS
    SETUP_RUN(ui.reset_status(true)); // Show service messages or keep current status
  #endif

  #if ENABLED(TOUCH_BUTTONS)
    SETUP_RUN(touch.init());
  #endif

  #if HAS_M206_COMMAND
    current_position += home_offset;  // Init current position based on home_offset
  #endif

  sync_plan_position();               // Vital to init stepper/planner equivalent for current_position

  SETUP_RUN(thermalManager.init());   // Initialize temperature loop

  SETUP_RUN(print_job_timer.init());  // Initial setup of print job timer

  SETUP_RUN(endstops.init());         // Init endstops and pullups

  SETUP_RUN(stepper.init());          // Init stepper. This enables interrupts!

  #if HAS_SERVOS
    SETUP_RUN(servo_init());
  #endif

  #if HAS_Z_SERVO_PROBE
    SETUP_RUN(probe.servo_probe_init());
  #endif

  #if HAS_PHOTOGRAPH
    OUT_WRITE(PHOTOGRAPH_PIN, LOW);
  #endif

  #if HAS_CUTTER
    SETUP_RUN(cutter.init());
  #endif

  #if ENABLED(COOLANT_MIST)
    OUT_WRITE(COOLANT_MIST_PIN, COOLANT_MIST_INVERT);   // Init Mist Coolant OFF
  #endif
  #if ENABLED(COOLANT_FLOOD)
    OUT_WRITE(COOLANT_FLOOD_PIN, COOLANT_FLOOD_INVERT); // Init Flood Coolant OFF
  #endif

  #if HAS_BED_PROBE
    SETUP_RUN(endstops.enable_z_probe(false));
  #endif

  #if HAS_STEPPER_RESET
    SETUP_RUN(enableStepperDrivers());
  #endif

  #if ENABLED(DIGIPOT_I2C)
    SETUP_RUN(digipot_i2c_init());
  #endif

  #if ENABLED(DAC_STEPPER_CURRENT)
    SETUP_RUN(dac_init());
  #endif

  #if EITHER(Z_PROBE_SLED, SOLENOID_PROBE) && HAS_SOLENOID_1
    OUT_WRITE(SOL1_PIN, LOW); // OFF
  #endif

  #if HAS_HOME
    SET_INPUT_PULLUP(HOME_PIN);
  #endif

  #if PIN_EXISTS(STAT_LED_RED)
    OUT_WRITE(STAT_LED_RED_PIN, LOW); // OFF
  #endif

  #if PIN_EXISTS(STAT_LED_BLUE)
    OUT_WRITE(STAT_LED_BLUE_PIN, LOW); // OFF
  #endif

  #if HAS_CASE_LIGHT
    #if DISABLED(CASE_LIGHT_USE_NEOPIXEL)
      if (PWM_PIN(CASE_LIGHT_PIN)) SET_PWM(CASE_LIGHT_PIN); else SET_OUTPUT(CASE_LIGHT_PIN);
    #endif
    SETUP_RUN(update_case_light());
  #endif

  #if ENABLED(MK2_MULTIPLEXER)
    SETUP_LOG("MK2_MULTIPLEXER");
    SET_OUTPUT(E_MUX0_PIN);
    SET_OUTPUT(E_MUX1_PIN);
    SET_OUTPUT(E_MUX2_PIN);
  #endif

  #if HAS_FANMUX
    SETUP_RUN(fanmux_init());
  #endif

  #if ENABLED(MIXING_EXTRUDER)
    SETUP_RUN(mixer.init());
  #endif

  #if ENABLED(BLTOUCH)
    SETUP_RUN(bltouch.init(/*set_voltage=*/true));
  #endif

  #if ENABLED(I2C_POSITION_ENCODERS)
    SETUP_RUN(I2CPEM.init());
  #endif

  #if ENABLED(EXPERIMENTAL_I2CBUS) && I2C_SLAVE_ADDRESS > 0
    SETUP_LOG("i2c...");
    i2c.onReceive(i2c_on_receive);
    i2c.onRequest(i2c_on_request);
  #endif

  #if DO_SWITCH_EXTRUDER
    SETUP_RUN(move_extruder_servo(0));  // Initialize extruder servo
  #endif

  #if ENABLED(SWITCHING_NOZZLE)
    SETUP_LOG("SWITCHING_NOZZLE");
    // Initialize nozzle servo(s)
    #if SWITCHING_NOZZLE_TWO_SERVOS
      lower_nozzle(0);
      raise_nozzle(1);
    #else
      move_nozzle_servo(0);
    #endif
  #endif

  #if ENABLED(MAGNETIC_PARKING_EXTRUDER)
    SETUP_RUN(mpe_settings_init());
  #endif

  #if ENABLED(PARKING_EXTRUDER)
    SETUP_RUN(pe_solenoid_init());
  #endif

  #if ENABLED(SWITCHING_TOOLHEAD)
    swt_init();
  #endif

  #if ENABLED(ELECTROMAGNETIC_SWITCHING_TOOLHEAD)
    SETUP_RUN(est_init());
  #endif

  #if ENABLED(POWER_LOSS_RECOVERY)
    SETUP_RUN(recovery.check());
  #endif

  #if ENABLED(USE_WATCHDOG)
    SETUP_RUN(watchdog_init());       // Reinit watchdog after HAL_get_reset_source call
  #endif

  #if ENABLED(EXTERNAL_CLOSED_LOOP_CONTROLLER)
    SETUP_RUN(init_closedloop());
  #endif

  #ifdef STARTUP_COMMANDS
    SETUP_LOG("STARTUP_COMMANDS");
    queue.inject_P(PSTR(STARTUP_COMMANDS));
  #endif

  #if ENABLED(INIT_SDCARD_ON_BOOT) && !HAS_SPI_LCD
    SETUP_RUN(card.beginautostart());
  #endif

  #if ENABLED(HOST_PROMPT_SUPPORT)
    SETUP_RUN(host_action_prompt_end());
  #endif

  #if HAS_TRINAMIC_CONFIG && DISABLED(PSU_DEFAULT_OFF)
    SETUP_RUN(test_tmc_connection(true, true, true, true));
  #endif

  #if ENABLED(PRUSA_MMU2)
    SETUP_RUN(mmu2.init());
  #endif

  #if ENABLED(MAX7219_DEBUG)
    SETUP_RUN(max7219.init());
  #endif

  marlin_state = MF_RUNNING;

  SETUP_LOG("setup() completed.");
}

/**
 * The main Marlin program loop
 *
 *  - Call idle() to handle all tasks between G-code commands
 *      Note that no G-codes from the queue can be executed during idle()
 *      but many G-codes can be called directly anytime like macros.
 *  - Check whether SD card auto-start is needed now.
 *  - Check whether SD print finishing is needed now.
 *  - Run one G-code command from the immediate or main command queue
 *    and open up one space. Commands in the main queue may come from sd
 *    card, host, or by direct injection. The queue will continue to fill
 *    as long as idle() or manage_inactivity() are being called.
 */
void loop() {
  do {
    idle();

    #if ENABLED(SDSUPPORT)
      card.checkautostart();
      if (card.flag.abort_sd_printing) abortSDPrinting();
      if (marlin_state == MF_SD_COMPLETE) finishSDPrinting();
    #endif

    queue.advance();

    endstops.event_handler();

  } while (ENABLED(__AVR__)); // Loop forever on slower (AVR) boards
}<|MERGE_RESOLUTION|>--- conflicted
+++ resolved
@@ -436,67 +436,8 @@
   }
 
   inline void finishSDPrinting() {
-<<<<<<< HEAD
-
-    bool did_state = true;
-    switch (card.sdprinting_done_state) {
-
-      case 1:
-        did_state = print_job_timer.duration() < 60 || queue.enqueue_one_P(PSTR("M31"));
-        break;
-
-      case 2:
-        did_state = queue.enqueue_one_P(PSTR("M77"));
-        break;
-
-      case 3:
-        #if ENABLED(LCD_SET_PROGRESS_MANUALLY)
-          ui.set_progress_done();
-        #endif
-        break;
-
-      case 4:                                   // Display "Click to Continue..."
-        #if HAS_RESUME_CONTINUE                 // 30 min timeout with LCD, 1 min without
-          {
-            const char * const gcode = print_job_timer.duration() < 60 ? PSTR("M0Q1P1") : PSTR("M0Q1S" TERN(HAS_LCD_MENU, "1800", "60"));
-            #if ENABLED(EXTENSIBLE_UI)
-              const char * const msg = GET_TEXT(MSG_PRINT_FINISHED);
-              char str[strlen_P(gcode) + strlen_P(msg) + 2];
-              strcpy_P(str, gcode);
-              strcat_P(str, " ");
-              strcat_P(str, msg);
-              did_state = queue.enqueue_one(str);
-            #else
-              did_state = queue.enqueue_one_P(gcode);
-            #endif
-          }
-        #endif
-        break;
-
-      case 5:
-        #if ENABLED(POWER_LOSS_RECOVERY)
-          recovery.purge();
-        #endif
-
-        #if ENABLED(SD_FINISHED_STEPPERRELEASE) && defined(SD_FINISHED_RELEASECOMMAND)
-          planner.finish_and_disable();
-        #endif
-
-        #if ENABLED(SD_REPRINT_LAST_SELECTED_FILE)
-          ui.reselect_last_file();
-        #endif
-
-        SERIAL_ECHOLNPGM(STR_FILE_PRINTED);
-
-      default:
-        did_state = false;
-        card.sdprinting_done_state = 0;
-    }
-    if (did_state) ++card.sdprinting_done_state;
-=======
     if (queue.enqueue_one_P(PSTR("M1001")))
       marlin_state = MF_RUNNING;
->>>>>>> 178ca2bc
   }
 
 #endif // SDSUPPORT
