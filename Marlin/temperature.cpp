/**
 * Marlin 3D Printer Firmware
 * Copyright (C) 2016 MarlinFirmware [https://github.com/MarlinFirmware/Marlin]
 *
 * Based on Sprinter and grbl.
 * Copyright (C) 2011 Camiel Gubbels / Erik van der Zalm
 *
 * This program is free software: you can redistribute it and/or modify
 * it under the terms of the GNU General Public License as published by
 * the Free Software Foundation, either version 3 of the License, or
 * (at your option) any later version.
 *
 * This program is distributed in the hope that it will be useful,
 * but WITHOUT ANY WARRANTY; without even the implied warranty of
 * MERCHANTABILITY or FITNESS FOR A PARTICULAR PURPOSE.  See the
 * GNU General Public License for more details.
 *
 * You should have received a copy of the GNU General Public License
 * along with this program.  If not, see <http://www.gnu.org/licenses/>.
 *
 */

/**
 * temperature.cpp - temperature control
 */

#include "Marlin.h"
#include "temperature.h"
#include "thermistortables.h"
#include "ultralcd.h"
#include "planner.h"
#include "language.h"

#if ENABLED(HEATER_0_USES_MAX6675)
  #include "spi.h"
#endif

#if ENABLED(BABYSTEPPING)
  #include "stepper.h"
#endif

#if ENABLED(ENDSTOP_INTERRUPTS_FEATURE)
  #include "endstops.h"
#endif

#if ENABLED(USE_WATCHDOG)
  #include "watchdog.h"
#endif

#ifdef K1 // Defined in Configuration.h in the PID settings
  #define K2 (1.0-K1)
#endif

#if ENABLED(TEMP_SENSOR_1_AS_REDUNDANT)
  static void* heater_ttbl_map[2] = {(void*)HEATER_0_TEMPTABLE, (void*)HEATER_1_TEMPTABLE };
  static uint8_t heater_ttbllen_map[2] = { HEATER_0_TEMPTABLE_LEN, HEATER_1_TEMPTABLE_LEN };
#else
  static void* heater_ttbl_map[HOTENDS] = ARRAY_BY_HOTENDS((void*)HEATER_0_TEMPTABLE, (void*)HEATER_1_TEMPTABLE, (void*)HEATER_2_TEMPTABLE, (void*)HEATER_3_TEMPTABLE, (void*)HEATER_4_TEMPTABLE);
  static uint8_t heater_ttbllen_map[HOTENDS] = ARRAY_BY_HOTENDS(HEATER_0_TEMPTABLE_LEN, HEATER_1_TEMPTABLE_LEN, HEATER_2_TEMPTABLE_LEN, HEATER_3_TEMPTABLE_LEN, HEATER_4_TEMPTABLE_LEN);
#endif

Temperature thermalManager;

// public:

float Temperature::current_temperature[HOTENDS] = { 0.0 },
      Temperature::current_temperature_bed = 0.0;
int16_t Temperature::current_temperature_raw[HOTENDS] = { 0 },
        Temperature::target_temperature[HOTENDS] = { 0 },
        Temperature::current_temperature_bed_raw = 0;

#if HAS_HEATER_BED
  int16_t Temperature::target_temperature_bed = 0;
#endif

#if ENABLED(TEMP_SENSOR_1_AS_REDUNDANT)
  float Temperature::redundant_temperature = 0.0;
#endif

#if ENABLED(PIDTEMP)
  #if ENABLED(PID_PARAMS_PER_HOTEND) && HOTENDS > 1
    float Temperature::Kp[HOTENDS] = ARRAY_BY_HOTENDS1(DEFAULT_Kp),
          Temperature::Ki[HOTENDS] = ARRAY_BY_HOTENDS1((DEFAULT_Ki) * (PID_dT)),
          Temperature::Kd[HOTENDS] = ARRAY_BY_HOTENDS1((DEFAULT_Kd) / (PID_dT));
    #if ENABLED(PID_EXTRUSION_SCALING)
      float Temperature::Kc[HOTENDS] = ARRAY_BY_HOTENDS1(DEFAULT_Kc);
    #endif
  #else
    float Temperature::Kp = DEFAULT_Kp,
          Temperature::Ki = (DEFAULT_Ki) * (PID_dT),
          Temperature::Kd = (DEFAULT_Kd) / (PID_dT);
    #if ENABLED(PID_EXTRUSION_SCALING)
      float Temperature::Kc = DEFAULT_Kc;
    #endif
  #endif
#endif

#if ENABLED(PIDTEMPBED)
  float Temperature::bedKp = DEFAULT_bedKp,
        Temperature::bedKi = ((DEFAULT_bedKi) * PID_dT),
        Temperature::bedKd = ((DEFAULT_bedKd) / PID_dT);
#endif

#if ENABLED(BABYSTEPPING)
  volatile int Temperature::babystepsTodo[XYZ] = { 0 };
#endif

#if WATCH_HOTENDS
  uint16_t Temperature::watch_target_temp[HOTENDS] = { 0 };
  millis_t Temperature::watch_heater_next_ms[HOTENDS] = { 0 };
#endif

#if WATCH_THE_BED
  uint16_t Temperature::watch_target_bed_temp = 0;
  millis_t Temperature::watch_bed_next_ms = 0;
#endif

#if ENABLED(PREVENT_COLD_EXTRUSION)
  bool Temperature::allow_cold_extrude = false;
  uint16_t Temperature::extrude_min_temp = EXTRUDE_MINTEMP;
#endif

// private:

#if ENABLED(TEMP_SENSOR_1_AS_REDUNDANT)
  uint16_t Temperature::redundant_temperature_raw = 0;
  float Temperature::redundant_temperature = 0.0;
#endif

volatile bool Temperature::temp_meas_ready = false;

#if ENABLED(PIDTEMP)
  float Temperature::temp_iState[HOTENDS] = { 0 },
        Temperature::temp_dState[HOTENDS] = { 0 },
        Temperature::pTerm[HOTENDS],
        Temperature::iTerm[HOTENDS],
        Temperature::dTerm[HOTENDS];

  #if ENABLED(PID_EXTRUSION_SCALING)
    float Temperature::cTerm[HOTENDS];
    long Temperature::last_e_position;
    long Temperature::lpq[LPQ_MAX_LEN];
    int Temperature::lpq_ptr = 0;
  #endif

  float Temperature::pid_error[HOTENDS];
  bool Temperature::pid_reset[HOTENDS];
#endif

#if ENABLED(PIDTEMPBED)
  float Temperature::temp_iState_bed = { 0 },
        Temperature::temp_dState_bed = { 0 },
        Temperature::pTerm_bed,
        Temperature::iTerm_bed,
        Temperature::dTerm_bed,
        Temperature::pid_error_bed;
#else
  millis_t Temperature::next_bed_check_ms;
#endif

uint16_t Temperature::raw_temp_value[MAX_EXTRUDERS] = { 0 },
         Temperature::raw_temp_bed_value = 0;

// Init min and max temp with extreme values to prevent false errors during startup
int16_t Temperature::minttemp_raw[HOTENDS] = ARRAY_BY_HOTENDS(HEATER_0_RAW_LO_TEMP , HEATER_1_RAW_LO_TEMP , HEATER_2_RAW_LO_TEMP, HEATER_3_RAW_LO_TEMP, HEATER_4_RAW_LO_TEMP),
        Temperature::maxttemp_raw[HOTENDS] = ARRAY_BY_HOTENDS(HEATER_0_RAW_HI_TEMP , HEATER_1_RAW_HI_TEMP , HEATER_2_RAW_HI_TEMP, HEATER_3_RAW_HI_TEMP, HEATER_4_RAW_HI_TEMP),
        Temperature::minttemp[HOTENDS] = { 0 },
        Temperature::maxttemp[HOTENDS] = ARRAY_BY_HOTENDS1(16383);

#ifdef MAX_CONSECUTIVE_LOW_TEMPERATURE_ERROR_ALLOWED
  uint8_t Temperature::consecutive_low_temperature_error[HOTENDS] = { 0 };
#endif

#ifdef MILLISECONDS_PREHEAT_TIME
  millis_t Temperature::preheat_end_time[HOTENDS] = { 0 };
#endif

#ifdef BED_MINTEMP
  int16_t Temperature::bed_minttemp_raw = HEATER_BED_RAW_LO_TEMP;
#endif

#ifdef BED_MAXTEMP
  int16_t Temperature::bed_maxttemp_raw = HEATER_BED_RAW_HI_TEMP;
#endif

#if ENABLED(FILAMENT_WIDTH_SENSOR)
  int16_t Temperature::meas_shift_index;  // Index of a delayed sample in buffer
#endif

#if HAS_AUTO_FAN
  millis_t Temperature::next_auto_fan_check_ms = 0;
#endif

uint8_t Temperature::soft_pwm_amount[HOTENDS],
        Temperature::soft_pwm_amount_bed;

#if ENABLED(FAN_SOFT_PWM)
  uint8_t Temperature::soft_pwm_amount_fan[FAN_COUNT],
          Temperature::soft_pwm_count_fan[FAN_COUNT];
#endif

#if ENABLED(FILAMENT_WIDTH_SENSOR)
  int Temperature::current_raw_filwidth = 0;  //Holds measured filament diameter - one extruder only
#endif

#if ENABLED(PROBING_HEATERS_OFF)
  bool Temperature::paused;
<<<<<<< HEAD
  int16_t Temperature::paused_hotend_temps[HOTENDS];
  #if HAS_TEMP_BED
    int16_t Temperature::paused_bed_temp;
=======
#endif

#if ENABLED(ADVANCED_PAUSE_FEATURE)
  millis_t Temperature::heater_idle_timeout_ms[HOTENDS] = { 0 };
  bool Temperature::heater_idle_timeout_exceeded[HOTENDS] = { false };
  #if HAS_TEMP_BED
    millis_t Temperature::bed_idle_timeout_ms = 0;
    bool Temperature::bed_idle_timeout_exceeded = false;
>>>>>>> be170337
  #endif
#endif

#if HAS_PID_HEATING

  void Temperature::PID_autotune(float temp, int hotend, int ncycles, bool set_result/*=false*/) {
    float input = 0.0;
    int cycles = 0;
    bool heating = true;

    millis_t temp_ms = millis(), t1 = temp_ms, t2 = temp_ms;
    long t_high = 0, t_low = 0;

    long bias, d;
    float Ku, Tu;
    float workKp = 0, workKi = 0, workKd = 0;
    float max = 0, min = 10000;

    #if HAS_AUTO_FAN
      next_auto_fan_check_ms = temp_ms + 2500UL;
    #endif

    if (hotend >=
        #if ENABLED(PIDTEMP)
          HOTENDS
        #else
          0
        #endif
      || hotend <
        #if ENABLED(PIDTEMPBED)
          -1
        #else
          0
        #endif
    ) {
      SERIAL_ECHOLN(MSG_PID_BAD_EXTRUDER_NUM);
      return;
    }

    SERIAL_ECHOLN(MSG_PID_AUTOTUNE_START);

    disable_all_heaters(); // switch off all heaters.

    #if HAS_PID_FOR_BOTH
      if (hotend < 0)
        soft_pwm_amount_bed = bias = d = (MAX_BED_POWER) >> 1;
      else
        soft_pwm_amount[hotend] = bias = d = (PID_MAX) >> 1;
    #elif ENABLED(PIDTEMP)
      soft_pwm_amount[hotend] = bias = d = (PID_MAX) >> 1;
    #else
      soft_pwm_amount_bed = bias = d = (MAX_BED_POWER) >> 1;
    #endif

    wait_for_heatup = true;

    // PID Tuning loop
    while (wait_for_heatup) {

      millis_t ms = millis();

      if (temp_meas_ready) { // temp sample ready
        updateTemperaturesFromRawValues();

        input =
          #if HAS_PID_FOR_BOTH
            hotend < 0 ? current_temperature_bed : current_temperature[hotend]
          #elif ENABLED(PIDTEMP)
            current_temperature[hotend]
          #else
            current_temperature_bed
          #endif
        ;

        NOLESS(max, input);
        NOMORE(min, input);

        #if HAS_AUTO_FAN
          if (ELAPSED(ms, next_auto_fan_check_ms)) {
            checkExtruderAutoFans();
            next_auto_fan_check_ms = ms + 2500UL;
          }
        #endif

        if (heating && input > temp) {
          if (ELAPSED(ms, t2 + 5000UL)) {
            heating = false;
            #if HAS_PID_FOR_BOTH
              if (hotend < 0)
                soft_pwm_amount_bed = (bias - d) >> 1;
              else
                soft_pwm_amount[hotend] = (bias - d) >> 1;
            #elif ENABLED(PIDTEMP)
              soft_pwm_amount[hotend] = (bias - d) >> 1;
            #elif ENABLED(PIDTEMPBED)
              soft_pwm_amount_bed = (bias - d) >> 1;
            #endif
            t1 = ms;
            t_high = t1 - t2;
            max = temp;
          }
        }

        if (!heating && input < temp) {
          if (ELAPSED(ms, t1 + 5000UL)) {
            heating = true;
            t2 = ms;
            t_low = t2 - t1;
            if (cycles > 0) {
              long max_pow =
                #if HAS_PID_FOR_BOTH
                  hotend < 0 ? MAX_BED_POWER : PID_MAX
                #elif ENABLED(PIDTEMP)
                  PID_MAX
                #else
                  MAX_BED_POWER
                #endif
              ;
              bias += (d * (t_high - t_low)) / (t_low + t_high);
              bias = constrain(bias, 20, max_pow - 20);
              d = (bias > max_pow / 2) ? max_pow - 1 - bias : bias;

              SERIAL_PROTOCOLPAIR(MSG_BIAS, bias);
              SERIAL_PROTOCOLPAIR(MSG_D, d);
              SERIAL_PROTOCOLPAIR(MSG_T_MIN, min);
              SERIAL_PROTOCOLPAIR(MSG_T_MAX, max);
              if (cycles > 2) {
                Ku = (4.0 * d) / (M_PI * (max - min) * 0.5);
                Tu = ((float)(t_low + t_high) * 0.001);
                SERIAL_PROTOCOLPAIR(MSG_KU, Ku);
                SERIAL_PROTOCOLPAIR(MSG_TU, Tu);
                workKp = 0.6 * Ku;
                workKi = 2 * workKp / Tu;
                workKd = workKp * Tu * 0.125;
                SERIAL_PROTOCOLLNPGM("\n" MSG_CLASSIC_PID);
                SERIAL_PROTOCOLPAIR(MSG_KP, workKp);
                SERIAL_PROTOCOLPAIR(MSG_KI, workKi);
                SERIAL_PROTOCOLLNPAIR(MSG_KD, workKd);
                /**
                workKp = 0.33*Ku;
                workKi = workKp/Tu;
                workKd = workKp*Tu/3;
                SERIAL_PROTOCOLLNPGM(" Some overshoot");
                SERIAL_PROTOCOLPAIR(" Kp: ", workKp);
                SERIAL_PROTOCOLPAIR(" Ki: ", workKi);
                SERIAL_PROTOCOLPAIR(" Kd: ", workKd);
                workKp = 0.2*Ku;
                workKi = 2*workKp/Tu;
                workKd = workKp*Tu/3;
                SERIAL_PROTOCOLLNPGM(" No overshoot");
                SERIAL_PROTOCOLPAIR(" Kp: ", workKp);
                SERIAL_PROTOCOLPAIR(" Ki: ", workKi);
                SERIAL_PROTOCOLPAIR(" Kd: ", workKd);
                */
              }
            }
            #if HAS_PID_FOR_BOTH
              if (hotend < 0)
                soft_pwm_amount_bed = (bias + d) >> 1;
              else
                soft_pwm_amount[hotend] = (bias + d) >> 1;
            #elif ENABLED(PIDTEMP)
              soft_pwm_amount[hotend] = (bias + d) >> 1;
            #else
              soft_pwm_amount_bed = (bias + d) >> 1;
            #endif
            cycles++;
            min = temp;
          }
        }
      }
      #define MAX_OVERSHOOT_PID_AUTOTUNE 20
      if (input > temp + MAX_OVERSHOOT_PID_AUTOTUNE) {
        SERIAL_PROTOCOLLNPGM(MSG_PID_TEMP_TOO_HIGH);
        return;
      }
      // Every 2 seconds...
      if (ELAPSED(ms, temp_ms + 2000UL)) {
        #if HAS_TEMP_HOTEND || HAS_TEMP_BED
          print_heaterstates();
          SERIAL_EOL;
        #endif

        temp_ms = ms;
      } // every 2 seconds
      // Over 2 minutes?
      if (((ms - t1) + (ms - t2)) > (10L * 60L * 1000L * 2L)) {
        SERIAL_PROTOCOLLNPGM(MSG_PID_TIMEOUT);
        return;
      }
      if (cycles > ncycles) {
        SERIAL_PROTOCOLLNPGM(MSG_PID_AUTOTUNE_FINISHED);

        #if HAS_PID_FOR_BOTH
          const char* estring = hotend < 0 ? "bed" : "";
          SERIAL_PROTOCOLPAIR("#define  DEFAULT_", estring); SERIAL_PROTOCOLPAIR("Kp ", workKp); SERIAL_EOL;
          SERIAL_PROTOCOLPAIR("#define  DEFAULT_", estring); SERIAL_PROTOCOLPAIR("Ki ", workKi); SERIAL_EOL;
          SERIAL_PROTOCOLPAIR("#define  DEFAULT_", estring); SERIAL_PROTOCOLPAIR("Kd ", workKd); SERIAL_EOL;
        #elif ENABLED(PIDTEMP)
          SERIAL_PROTOCOLPAIR("#define  DEFAULT_Kp ", workKp); SERIAL_EOL;
          SERIAL_PROTOCOLPAIR("#define  DEFAULT_Ki ", workKi); SERIAL_EOL;
          SERIAL_PROTOCOLPAIR("#define  DEFAULT_Kd ", workKd); SERIAL_EOL;
        #else
          SERIAL_PROTOCOLPAIR("#define  DEFAULT_bedKp ", workKp); SERIAL_EOL;
          SERIAL_PROTOCOLPAIR("#define  DEFAULT_bedKi ", workKi); SERIAL_EOL;
          SERIAL_PROTOCOLPAIR("#define  DEFAULT_bedKd ", workKd); SERIAL_EOL;
        #endif

        #define _SET_BED_PID() do { \
          bedKp = workKp; \
          bedKi = scalePID_i(workKi); \
          bedKd = scalePID_d(workKd); \
          updatePID(); } while(0)

        #define _SET_EXTRUDER_PID() do { \
          PID_PARAM(Kp, hotend) = workKp; \
          PID_PARAM(Ki, hotend) = scalePID_i(workKi); \
          PID_PARAM(Kd, hotend) = scalePID_d(workKd); \
          updatePID(); } while(0)

        // Use the result? (As with "M303 U1")
        if (set_result) {
          #if HAS_PID_FOR_BOTH
            if (hotend < 0)
              _SET_BED_PID();
            else
              _SET_EXTRUDER_PID();
          #elif ENABLED(PIDTEMP)
            _SET_EXTRUDER_PID();
          #else
            _SET_BED_PID();
          #endif
        }
        return;
      }
      lcd_update();
    }
    if (!wait_for_heatup) disable_all_heaters();
  }

#endif // HAS_PID_HEATING

/**
 * Class and Instance Methods
 */

Temperature::Temperature() { }

void Temperature::updatePID() {
  #if ENABLED(PIDTEMP)
    #if ENABLED(PID_EXTRUSION_SCALING)
      last_e_position = 0;
    #endif
  #endif
}

int Temperature::getHeaterPower(int heater) {
  return heater < 0 ? soft_pwm_amount_bed : soft_pwm_amount[heater];
}

#if HAS_AUTO_FAN

  void Temperature::checkExtruderAutoFans() {
    constexpr int8_t fanPin[] = { E0_AUTO_FAN_PIN, E1_AUTO_FAN_PIN, E2_AUTO_FAN_PIN, E3_AUTO_FAN_PIN, E4_AUTO_FAN_PIN };
    constexpr int fanBit[] = {
                    0,
      AUTO_1_IS_0 ? 0 :               1,
      AUTO_2_IS_0 ? 0 : AUTO_2_IS_1 ? 1 :               2,
      AUTO_3_IS_0 ? 0 : AUTO_3_IS_1 ? 1 : AUTO_3_IS_2 ? 2 :               3,
      AUTO_4_IS_0 ? 0 : AUTO_4_IS_1 ? 1 : AUTO_4_IS_2 ? 2 : AUTO_4_IS_3 ? 3 : 4
    };
    uint8_t fanState = 0;

    HOTEND_LOOP() {
      if (current_temperature[e] > EXTRUDER_AUTO_FAN_TEMPERATURE)
        SBI(fanState, fanBit[e]);
    }

    uint8_t fanDone = 0;
    for (uint8_t f = 0; f < COUNT(fanPin); f++) {
      int8_t pin = fanPin[f];
      if (pin >= 0 && !TEST(fanDone, fanBit[f])) {
        uint8_t newFanSpeed = TEST(fanState, fanBit[f]) ? EXTRUDER_AUTO_FAN_SPEED : 0;
        // this idiom allows both digital and PWM fan outputs (see M42 handling).
        digitalWrite(pin, newFanSpeed);
        analogWrite(pin, newFanSpeed);
        SBI(fanDone, fanBit[f]);
      }
    }
  }

#endif // HAS_AUTO_FAN

//
// Temperature Error Handlers
//
void Temperature::_temp_error(int e, const char* serial_msg, const char* lcd_msg) {
  static bool killed = false;
  if (IsRunning()) {
    SERIAL_ERROR_START;
    serialprintPGM(serial_msg);
    SERIAL_ERRORPGM(MSG_STOPPED_HEATER);
    if (e >= 0) SERIAL_ERRORLN((int)e); else SERIAL_ERRORLNPGM(MSG_HEATER_BED);
  }
  #if DISABLED(BOGUS_TEMPERATURE_FAILSAFE_OVERRIDE)
    if (!killed) {
      Running = false;
      killed = true;
      kill(lcd_msg);
    }
    else
      disable_all_heaters(); // paranoia
  #endif
}

void Temperature::max_temp_error(int8_t e) {
  #if HAS_TEMP_BED
    _temp_error(e, PSTR(MSG_T_MAXTEMP), e >= 0 ? PSTR(MSG_ERR_MAXTEMP) : PSTR(MSG_ERR_MAXTEMP_BED));
  #else
    _temp_error(HOTEND_INDEX, PSTR(MSG_T_MAXTEMP), PSTR(MSG_ERR_MAXTEMP));
    #if HOTENDS == 1
      UNUSED(e);
    #endif
  #endif
}
void Temperature::min_temp_error(int8_t e) {
  #if HAS_TEMP_BED
    _temp_error(e, PSTR(MSG_T_MINTEMP), e >= 0 ? PSTR(MSG_ERR_MINTEMP) : PSTR(MSG_ERR_MINTEMP_BED));
  #else
    _temp_error(HOTEND_INDEX, PSTR(MSG_T_MINTEMP), PSTR(MSG_ERR_MINTEMP));
    #if HOTENDS == 1
      UNUSED(e);
    #endif
  #endif
}

float Temperature::get_pid_output(int e) {
  #if HOTENDS == 1
    UNUSED(e);
    #define _HOTEND_TEST     true
  #else
    #define _HOTEND_TEST     e == active_extruder
  #endif
  float pid_output;
  #if ENABLED(PIDTEMP)
    #if DISABLED(PID_OPENLOOP)
      pid_error[HOTEND_INDEX] = target_temperature[HOTEND_INDEX] - current_temperature[HOTEND_INDEX];
      dTerm[HOTEND_INDEX] = K2 * PID_PARAM(Kd, HOTEND_INDEX) * (current_temperature[HOTEND_INDEX] - temp_dState[HOTEND_INDEX]) + K1 * dTerm[HOTEND_INDEX];
      temp_dState[HOTEND_INDEX] = current_temperature[HOTEND_INDEX];
      #if ENABLED(ADVANCED_PAUSE_FEATURE)
        if (heater_idle_timeout_exceeded[HOTEND_INDEX]) {
          pid_output = 0;
          pid_reset[HOTEND_INDEX] = true;
        }
        else
      #endif
      if (pid_error[HOTEND_INDEX] > PID_FUNCTIONAL_RANGE) {
        pid_output = BANG_MAX;
        pid_reset[HOTEND_INDEX] = true;
      }
      else if (pid_error[HOTEND_INDEX] < -(PID_FUNCTIONAL_RANGE) || target_temperature[HOTEND_INDEX] == 0
        #if ENABLED(ADVANCED_PAUSE_FEATURE)
          || heater_idle_timeout_exceeded[HOTEND_INDEX]
        #endif
        ) {
        pid_output = 0;
        pid_reset[HOTEND_INDEX] = true;
      }
      else {
        if (pid_reset[HOTEND_INDEX]) {
          temp_iState[HOTEND_INDEX] = 0.0;
          pid_reset[HOTEND_INDEX] = false;
        }
        pTerm[HOTEND_INDEX] = PID_PARAM(Kp, HOTEND_INDEX) * pid_error[HOTEND_INDEX];
        temp_iState[HOTEND_INDEX] += pid_error[HOTEND_INDEX];
        iTerm[HOTEND_INDEX] = PID_PARAM(Ki, HOTEND_INDEX) * temp_iState[HOTEND_INDEX];

        pid_output = pTerm[HOTEND_INDEX] + iTerm[HOTEND_INDEX] - dTerm[HOTEND_INDEX];

        #if ENABLED(PID_EXTRUSION_SCALING)
          cTerm[HOTEND_INDEX] = 0;
          if (_HOTEND_TEST) {
            long e_position = stepper.position(E_AXIS);
            if (e_position > last_e_position) {
              lpq[lpq_ptr] = e_position - last_e_position;
              last_e_position = e_position;
            }
            else {
              lpq[lpq_ptr] = 0;
            }
            if (++lpq_ptr >= lpq_len) lpq_ptr = 0;
            cTerm[HOTEND_INDEX] = (lpq[lpq_ptr] * planner.steps_to_mm[E_AXIS]) * PID_PARAM(Kc, HOTEND_INDEX);
            pid_output += cTerm[HOTEND_INDEX];
          }
        #endif // PID_EXTRUSION_SCALING

        if (pid_output > PID_MAX) {
          if (pid_error[HOTEND_INDEX] > 0) temp_iState[HOTEND_INDEX] -= pid_error[HOTEND_INDEX]; // conditional un-integration
          pid_output = PID_MAX;
        }
        else if (pid_output < 0) {
          if (pid_error[HOTEND_INDEX] < 0) temp_iState[HOTEND_INDEX] -= pid_error[HOTEND_INDEX]; // conditional un-integration
          pid_output = 0;
        }
      }
    #else
      pid_output = constrain(target_temperature[HOTEND_INDEX], 0, PID_MAX);
    #endif // PID_OPENLOOP

    #if ENABLED(PID_DEBUG)
      SERIAL_ECHO_START;
      SERIAL_ECHOPAIR(MSG_PID_DEBUG, HOTEND_INDEX);
      SERIAL_ECHOPAIR(MSG_PID_DEBUG_INPUT, current_temperature[HOTEND_INDEX]);
      SERIAL_ECHOPAIR(MSG_PID_DEBUG_OUTPUT, pid_output);
      SERIAL_ECHOPAIR(MSG_PID_DEBUG_PTERM, pTerm[HOTEND_INDEX]);
      SERIAL_ECHOPAIR(MSG_PID_DEBUG_ITERM, iTerm[HOTEND_INDEX]);
      SERIAL_ECHOPAIR(MSG_PID_DEBUG_DTERM, dTerm[HOTEND_INDEX]);
      #if ENABLED(PID_EXTRUSION_SCALING)
        SERIAL_ECHOPAIR(MSG_PID_DEBUG_CTERM, cTerm[HOTEND_INDEX]);
      #endif
      SERIAL_EOL;
    #endif // PID_DEBUG

  #else /* PID off */
    #if ENABLED(ADVANCED_PAUSE_FEATURE)
      if (heater_idle_timeout_exceeded[HOTEND_INDEX])
        pid_output = 0;
      else
    #endif
    pid_output = (current_temperature[HOTEND_INDEX] < target_temperature[HOTEND_INDEX]) ? PID_MAX : 0;
  #endif

  return pid_output;
}

#if ENABLED(PIDTEMPBED)
  float Temperature::get_pid_output_bed() {
    float pid_output;
    #if DISABLED(PID_OPENLOOP)
      pid_error_bed = target_temperature_bed - current_temperature_bed;
      pTerm_bed = bedKp * pid_error_bed;
      temp_iState_bed += pid_error_bed;
      iTerm_bed = bedKi * temp_iState_bed;

      dTerm_bed = K2 * bedKd * (current_temperature_bed - temp_dState_bed) + K1 * dTerm_bed;
      temp_dState_bed = current_temperature_bed;

      pid_output = pTerm_bed + iTerm_bed - dTerm_bed;
      if (pid_output > MAX_BED_POWER) {
        if (pid_error_bed > 0) temp_iState_bed -= pid_error_bed; // conditional un-integration
        pid_output = MAX_BED_POWER;
      }
      else if (pid_output < 0) {
        if (pid_error_bed < 0) temp_iState_bed -= pid_error_bed; // conditional un-integration
        pid_output = 0;
      }
    #else
      pid_output = constrain(target_temperature_bed, 0, MAX_BED_POWER);
    #endif // PID_OPENLOOP

    #if ENABLED(PID_BED_DEBUG)
      SERIAL_ECHO_START;
      SERIAL_ECHOPGM(" PID_BED_DEBUG ");
      SERIAL_ECHOPGM(": Input ");
      SERIAL_ECHO(current_temperature_bed);
      SERIAL_ECHOPGM(" Output ");
      SERIAL_ECHO(pid_output);
      SERIAL_ECHOPGM(" pTerm ");
      SERIAL_ECHO(pTerm_bed);
      SERIAL_ECHOPGM(" iTerm ");
      SERIAL_ECHO(iTerm_bed);
      SERIAL_ECHOPGM(" dTerm ");
      SERIAL_ECHOLN(dTerm_bed);
    #endif // PID_BED_DEBUG

    return pid_output;
  }
#endif // PIDTEMPBED

/**
 * Manage heating activities for extruder hot-ends and a heated bed
 *  - Acquire updated temperature readings
 *    - Also resets the watchdog timer
 *  - Invoke thermal runaway protection
 *  - Manage extruder auto-fan
 *  - Apply filament width to the extrusion rate (may move)
 *  - Update the heated bed PID output value
 */

/**
 * The following line SOMETIMES results in the dreaded "unable to find a register to spill in class 'POINTER_REGS'"
 * compile error.
 *    thermal_runaway_protection(&thermal_runaway_state_machine[e], &thermal_runaway_timer[e], current_temperature[e], target_temperature[e], e, THERMAL_PROTECTION_PERIOD, THERMAL_PROTECTION_HYSTERESIS);
 *
 * This is due to a bug in the C++ compiler used by the Arduino IDE from 1.6.10 to at least 1.8.1.
 *
 * The work around is to add the compiler flag "__attribute__((__optimize__("O2")))" to the declaration for manage_heater()
 */
//void Temperature::manage_heater()  __attribute__((__optimize__("O2")));
void Temperature::manage_heater() {

  if (!temp_meas_ready) return;

  updateTemperaturesFromRawValues(); // also resets the watchdog

  #if ENABLED(HEATER_0_USES_MAX6675)
    if (current_temperature[0] > min(HEATER_0_MAXTEMP, MAX6675_TMAX - 1.0)) max_temp_error(0);
    if (current_temperature[0] < max(HEATER_0_MINTEMP, MAX6675_TMIN + .01)) min_temp_error(0);
  #endif

  #if WATCH_HOTENDS || WATCH_THE_BED || DISABLED(PIDTEMPBED) || HAS_AUTO_FAN || ENABLED(ADVANCED_PAUSE_FEATURE)
    millis_t ms = millis();
  #endif

  HOTEND_LOOP() {

    #if ENABLED(ADVANCED_PAUSE_FEATURE)
      if (!heater_idle_timeout_exceeded[e] && heater_idle_timeout_ms[e] && ELAPSED(ms, heater_idle_timeout_ms[e]))
        heater_idle_timeout_exceeded[e] = true;
    #endif

    #if ENABLED(THERMAL_PROTECTION_HOTENDS)
      // Check for thermal runaway
      thermal_runaway_protection(&thermal_runaway_state_machine[e], &thermal_runaway_timer[e], current_temperature[e], target_temperature[e], e, THERMAL_PROTECTION_PERIOD, THERMAL_PROTECTION_HYSTERESIS);
    #endif

    soft_pwm_amount[e] = (current_temperature[e] > minttemp[e] || is_preheating(e)) && current_temperature[e] < maxttemp[e] ? (int)get_pid_output(e) >> 1 : 0;

    #if WATCH_HOTENDS
      // Make sure temperature is increasing
      if (watch_heater_next_ms[e] && ELAPSED(ms, watch_heater_next_ms[e])) { // Time to check this extruder?
        if (degHotend(e) < watch_target_temp[e])                             // Failed to increase enough?
          _temp_error(e, PSTR(MSG_T_HEATING_FAILED), PSTR(MSG_HEATING_FAILED_LCD));
        else                                                                 // Start again if the target is still far off
          start_watching_heater(e);
      }
    #endif

    #if ENABLED(TEMP_SENSOR_1_AS_REDUNDANT)
      // Make sure measured temperatures are close together
      if (fabs(current_temperature[0] - redundant_temperature) > MAX_REDUNDANT_TEMP_SENSOR_DIFF)
        _temp_error(0, PSTR(MSG_REDUNDANCY), PSTR(MSG_ERR_REDUNDANT_TEMP));
    #endif

  } // HOTEND_LOOP

  #if HAS_AUTO_FAN
    if (ELAPSED(ms, next_auto_fan_check_ms)) { // only need to check fan state very infrequently
      checkExtruderAutoFans();
      next_auto_fan_check_ms = ms + 2500UL;
    }
  #endif

  // Control the extruder rate based on the width sensor
  #if ENABLED(FILAMENT_WIDTH_SENSOR)
    if (filament_sensor) {
      meas_shift_index = filwidth_delay_index[0] - meas_delay_cm;
      if (meas_shift_index < 0) meas_shift_index += MAX_MEASUREMENT_DELAY + 1;  //loop around buffer if needed
      meas_shift_index = constrain(meas_shift_index, 0, MAX_MEASUREMENT_DELAY);

      // Get the delayed info and add 100 to reconstitute to a percent of
      // the nominal filament diameter then square it to get an area
      const float vmroot = measurement_delay[meas_shift_index] * 0.01 + 1.0;
      volumetric_multiplier[FILAMENT_SENSOR_EXTRUDER_NUM] = vmroot <= 0.1 ? 0.01 : sq(vmroot);
    }
  #endif // FILAMENT_WIDTH_SENSOR

  #if WATCH_THE_BED
    // Make sure temperature is increasing
    if (watch_bed_next_ms && ELAPSED(ms, watch_bed_next_ms)) {        // Time to check the bed?
      if (degBed() < watch_target_bed_temp)                           // Failed to increase enough?
        _temp_error(-1, PSTR(MSG_T_HEATING_FAILED), PSTR(MSG_HEATING_FAILED_LCD));
      else                                                            // Start again if the target is still far off
        start_watching_bed();
    }
  #endif // WATCH_THE_BED

  #if DISABLED(PIDTEMPBED)
    if (PENDING(ms, next_bed_check_ms)) return;
    next_bed_check_ms = ms + BED_CHECK_INTERVAL;
  #endif

  #if HAS_TEMP_BED

    #if ENABLED(ADVANCED_PAUSE_FEATURE)
      if (!bed_idle_timeout_exceeded && bed_idle_timeout_ms && ELAPSED(ms, bed_idle_timeout_ms))
        bed_idle_timeout_exceeded = true;
    #endif

    #if HAS_THERMALLY_PROTECTED_BED
      thermal_runaway_protection(&thermal_runaway_bed_state_machine, &thermal_runaway_bed_timer, current_temperature_bed, target_temperature_bed, -1, THERMAL_PROTECTION_BED_PERIOD, THERMAL_PROTECTION_BED_HYSTERESIS);
    #endif

    #if ENABLED(ADVANCED_PAUSE_FEATURE)
      if (bed_idle_timeout_exceeded)
      {
        soft_pwm_amount_bed = 0;

        #if DISABLED(PIDTEMPBED)
          WRITE_HEATER_BED(LOW);
        #endif
      }
      else
    #endif
    {
      #if ENABLED(PIDTEMPBED)
        soft_pwm_amount_bed = WITHIN(current_temperature_bed, BED_MINTEMP, BED_MAXTEMP) ? (int)get_pid_output_bed() >> 1 : 0;

      #elif ENABLED(BED_LIMIT_SWITCHING)
        // Check if temperature is within the correct band
        if (WITHIN(current_temperature_bed, BED_MINTEMP, BED_MAXTEMP)) {
          if (current_temperature_bed >= target_temperature_bed + BED_HYSTERESIS)
            soft_pwm_amount_bed = 0;
          else if (current_temperature_bed <= target_temperature_bed - (BED_HYSTERESIS))
            soft_pwm_amount_bed = MAX_BED_POWER >> 1;
        }
        else {
          soft_pwm_amount_bed = 0;
          WRITE_HEATER_BED(LOW);
        }
      #else // !PIDTEMPBED && !BED_LIMIT_SWITCHING
        // Check if temperature is within the correct range
        if (WITHIN(current_temperature_bed, BED_MINTEMP, BED_MAXTEMP)) {
          soft_pwm_amount_bed = current_temperature_bed < target_temperature_bed ? MAX_BED_POWER >> 1 : 0;
        }
        else {
          soft_pwm_amount_bed = 0;
          WRITE_HEATER_BED(LOW);
        }
      #endif
    }
  #endif // HAS_TEMP_BED
}

#define PGM_RD_W(x)   (short)pgm_read_word(&x)

// Derived from RepRap FiveD extruder::getTemperature()
// For hot end temperature measurement.
float Temperature::analog2temp(int raw, uint8_t e) {
  #if ENABLED(TEMP_SENSOR_1_AS_REDUNDANT)
    if (e > HOTENDS)
  #else
    if (e >= HOTENDS)
  #endif
    {
      SERIAL_ERROR_START;
      SERIAL_ERROR((int)e);
      SERIAL_ERRORLNPGM(MSG_INVALID_EXTRUDER_NUM);
      kill(PSTR(MSG_KILLED));
      return 0.0;
    }

  #if ENABLED(HEATER_0_USES_MAX6675)
    if (e == 0) return 0.25 * raw;
  #endif

  if (heater_ttbl_map[e] != NULL) {
    float celsius = 0;
    uint8_t i;
    short(*tt)[][2] = (short(*)[][2])(heater_ttbl_map[e]);

    for (i = 1; i < heater_ttbllen_map[e]; i++) {
      if (PGM_RD_W((*tt)[i][0]) > raw) {
        celsius = PGM_RD_W((*tt)[i - 1][1]) +
                  (raw - PGM_RD_W((*tt)[i - 1][0])) *
                  (float)(PGM_RD_W((*tt)[i][1]) - PGM_RD_W((*tt)[i - 1][1])) /
                  (float)(PGM_RD_W((*tt)[i][0]) - PGM_RD_W((*tt)[i - 1][0]));
        break;
      }
    }

    // Overflow: Set to last value in the table
    if (i == heater_ttbllen_map[e]) celsius = PGM_RD_W((*tt)[i - 1][1]);

    return celsius;
  }
  return ((raw * ((5.0 * 100.0) / 1024.0) / OVERSAMPLENR) * (TEMP_SENSOR_AD595_GAIN)) + TEMP_SENSOR_AD595_OFFSET;
}

// Derived from RepRap FiveD extruder::getTemperature()
// For bed temperature measurement.
float Temperature::analog2tempBed(int raw) {
  #if ENABLED(BED_USES_THERMISTOR)
    float celsius = 0;
    byte i;

    for (i = 1; i < BEDTEMPTABLE_LEN; i++) {
      if (PGM_RD_W(BEDTEMPTABLE[i][0]) > raw) {
        celsius  = PGM_RD_W(BEDTEMPTABLE[i - 1][1]) +
                   (raw - PGM_RD_W(BEDTEMPTABLE[i - 1][0])) *
                   (float)(PGM_RD_W(BEDTEMPTABLE[i][1]) - PGM_RD_W(BEDTEMPTABLE[i - 1][1])) /
                   (float)(PGM_RD_W(BEDTEMPTABLE[i][0]) - PGM_RD_W(BEDTEMPTABLE[i - 1][0]));
        break;
      }
    }

    // Overflow: Set to last value in the table
    if (i == BEDTEMPTABLE_LEN) celsius = PGM_RD_W(BEDTEMPTABLE[i - 1][1]);

    return celsius;

  #elif defined(BED_USES_AD595)

    return ((raw * ((5.0 * 100.0) / 1024.0) / OVERSAMPLENR) * (TEMP_SENSOR_AD595_GAIN)) + TEMP_SENSOR_AD595_OFFSET;

  #else

    UNUSED(raw);
    return 0;

  #endif
}

/**
 * Get the raw values into the actual temperatures.
 * The raw values are created in interrupt context,
 * and this function is called from normal context
 * as it would block the stepper routine.
 */
void Temperature::updateTemperaturesFromRawValues() {
  #if ENABLED(HEATER_0_USES_MAX6675)
    current_temperature_raw[0] = read_max6675();
  #endif
  HOTEND_LOOP()
    current_temperature[e] = Temperature::analog2temp(current_temperature_raw[e], e);
  current_temperature_bed = Temperature::analog2tempBed(current_temperature_bed_raw);
  #if ENABLED(TEMP_SENSOR_1_AS_REDUNDANT)
    redundant_temperature = Temperature::analog2temp(redundant_temperature_raw, 1);
  #endif
  #if ENABLED(FILAMENT_WIDTH_SENSOR)
    filament_width_meas = analog2widthFil();
  #endif

  #if ENABLED(USE_WATCHDOG)
    // Reset the watchdog after we know we have a temperature measurement.
    watchdog_reset();
  #endif

  CRITICAL_SECTION_START;
  temp_meas_ready = false;
  CRITICAL_SECTION_END;
}


#if ENABLED(FILAMENT_WIDTH_SENSOR)

  // Convert raw Filament Width to millimeters
  float Temperature::analog2widthFil() {
    return current_raw_filwidth / 16383.0 * 5.0;
    //return current_raw_filwidth;
  }

  // Convert raw Filament Width to a ratio
  int Temperature::widthFil_to_size_ratio() {
    float temp = filament_width_meas;
    if (temp < MEASURED_LOWER_LIMIT) temp = filament_width_nominal;  //assume sensor cut out
    else NOMORE(temp, MEASURED_UPPER_LIMIT);
    return filament_width_nominal / temp * 100;
  }

#endif

#if ENABLED(HEATER_0_USES_MAX6675)
  #ifndef MAX6675_SCK_PIN
    #define MAX6675_SCK_PIN SCK_PIN
  #endif
  #ifndef MAX6675_DO_PIN
    #define MAX6675_DO_PIN MISO_PIN
  #endif
  SPI<MAX6675_DO_PIN, MOSI_PIN, MAX6675_SCK_PIN> max6675_spi;
#endif

/**
 * Initialize the temperature manager
 * The manager is implemented by periodic calls to manage_heater()
 */
void Temperature::init() {

  #if MB(RUMBA) && (TEMP_SENSOR_0 == -1 || TEMP_SENSOR_1 == -1 || TEMP_SENSOR_2 == -1 || TEMP_SENSOR_BED == -1)
    // Disable RUMBA JTAG in case the thermocouple extension is plugged on top of JTAG connector
    MCUCR = _BV(JTD);
    MCUCR = _BV(JTD);
  #endif

  // Finish init of mult hotend arrays
  HOTEND_LOOP() maxttemp[e] = maxttemp[0];

  #if ENABLED(PIDTEMP) && ENABLED(PID_EXTRUSION_SCALING)
    last_e_position = 0;
  #endif

  #if HAS_HEATER_0
    SET_OUTPUT(HEATER_0_PIN);
  #endif
  #if HAS_HEATER_1
    SET_OUTPUT(HEATER_1_PIN);
  #endif
  #if HAS_HEATER_2
    SET_OUTPUT(HEATER_2_PIN);
  #endif
  #if HAS_HEATER_3
    SET_OUTPUT(HEATER_3_PIN);
  #endif
  #if HAS_HEATER_4
    SET_OUTPUT(HEATER_3_PIN);
  #endif
  #if HAS_HEATER_BED
    SET_OUTPUT(HEATER_BED_PIN);
  #endif

  #if HAS_FAN0
    SET_OUTPUT(FAN_PIN);
    #if ENABLED(FAST_PWM_FAN)
      setPwmFrequency(FAN_PIN, 1); // No prescaling. Pwm frequency = F_CPU/256/8
    #endif
  #endif

  #if HAS_FAN1
    SET_OUTPUT(FAN1_PIN);
    #if ENABLED(FAST_PWM_FAN)
      setPwmFrequency(FAN1_PIN, 1); // No prescaling. Pwm frequency = F_CPU/256/8
    #endif
  #endif

  #if HAS_FAN2
    SET_OUTPUT(FAN2_PIN);
    #if ENABLED(FAST_PWM_FAN)
      setPwmFrequency(FAN2_PIN, 1); // No prescaling. Pwm frequency = F_CPU/256/8
    #endif
  #endif

  #if ENABLED(HEATER_0_USES_MAX6675)

    OUT_WRITE(SCK_PIN, LOW);
    OUT_WRITE(MOSI_PIN, HIGH);
    SET_INPUT_PULLUP(MISO_PIN);

    max6675_spi.init();

    OUT_WRITE(SS_PIN, HIGH);
    OUT_WRITE(MAX6675_SS, HIGH);

  #endif // HEATER_0_USES_MAX6675

  #ifdef DIDR2
    #define ANALOG_SELECT(pin) do{ if (pin < 8) SBI(DIDR0, pin); else SBI(DIDR2, pin - 8); }while(0)
  #else
    #define ANALOG_SELECT(pin) do{ SBI(DIDR0, pin); }while(0)
  #endif

  // Set analog inputs
  ADCSRA = _BV(ADEN) | _BV(ADSC) | _BV(ADIF) | 0x07;
  DIDR0 = 0;
  #ifdef DIDR2
    DIDR2 = 0;
  #endif
  #if HAS_TEMP_0
    ANALOG_SELECT(TEMP_0_PIN);
  #endif
  #if HAS_TEMP_1
    ANALOG_SELECT(TEMP_1_PIN);
  #endif
  #if HAS_TEMP_2
    ANALOG_SELECT(TEMP_2_PIN);
  #endif
  #if HAS_TEMP_3
    ANALOG_SELECT(TEMP_3_PIN);
  #endif
  #if HAS_TEMP_4
    ANALOG_SELECT(TEMP_4_PIN);
  #endif
  #if HAS_TEMP_BED
    ANALOG_SELECT(TEMP_BED_PIN);
  #endif
  #if ENABLED(FILAMENT_WIDTH_SENSOR)
    ANALOG_SELECT(FILWIDTH_PIN);
  #endif

  #if HAS_AUTO_FAN_0
    #if E0_AUTO_FAN_PIN == FAN1_PIN
      SET_OUTPUT(E0_AUTO_FAN_PIN);
      #if ENABLED(FAST_PWM_FAN)
        setPwmFrequency(E0_AUTO_FAN_PIN, 1); // No prescaling. Pwm frequency = F_CPU/256/8
      #endif
    #else
      SET_OUTPUT(E0_AUTO_FAN_PIN);
    #endif
  #endif
  #if HAS_AUTO_FAN_1 && !AUTO_1_IS_0
    #if E1_AUTO_FAN_PIN == FAN1_PIN
      SET_OUTPUT(E1_AUTO_FAN_PIN);
      #if ENABLED(FAST_PWM_FAN)
        setPwmFrequency(E1_AUTO_FAN_PIN, 1); // No prescaling. Pwm frequency = F_CPU/256/8
      #endif
    #else
      SET_OUTPUT(E1_AUTO_FAN_PIN);
    #endif
  #endif
  #if HAS_AUTO_FAN_2 && !AUTO_2_IS_0 && !AUTO_2_IS_1
    #if E2_AUTO_FAN_PIN == FAN1_PIN
      SET_OUTPUT(E2_AUTO_FAN_PIN);
      #if ENABLED(FAST_PWM_FAN)
        setPwmFrequency(E2_AUTO_FAN_PIN, 1); // No prescaling. Pwm frequency = F_CPU/256/8
      #endif
    #else
      SET_OUTPUT(E2_AUTO_FAN_PIN);
    #endif
  #endif
  #if HAS_AUTO_FAN_3 && !AUTO_3_IS_0 && !AUTO_3_IS_1 && !AUTO_3_IS_2
    #if E3_AUTO_FAN_PIN == FAN1_PIN
      SET_OUTPUT(E3_AUTO_FAN_PIN);
      #if ENABLED(FAST_PWM_FAN)
        setPwmFrequency(E3_AUTO_FAN_PIN, 1); // No prescaling. Pwm frequency = F_CPU/256/8
      #endif
    #else
      SET_OUTPUT(E3_AUTO_FAN_PIN);
    #endif
  #endif
  #if HAS_AUTO_FAN_4 && !AUTO_4_IS_0 && !AUTO_4_IS_1 && !AUTO_4_IS_2 && !AUTO_4_IS_3
    #if E4_AUTO_FAN_PIN == FAN1_PIN
      SET_OUTPUT(E4_AUTO_FAN_PIN);
      #if ENABLED(FAST_PWM_FAN)
        setPwmFrequency(E4_AUTO_FAN_PIN, 1); // No prescaling. Pwm frequency = F_CPU/256/8
      #endif
    #else
      SET_OUTPUT(E4_AUTO_FAN_PIN);
    #endif
  #endif

  // Use timer0 for temperature measurement
  // Interleave temperature interrupt with millies interrupt
  OCR0B = 128;
  SBI(TIMSK0, OCIE0B);

  // Wait for temperature measurement to settle
  delay(250);

  #define TEMP_MIN_ROUTINE(NR) \
    minttemp[NR] = HEATER_ ##NR## _MINTEMP; \
    while(analog2temp(minttemp_raw[NR], NR) < HEATER_ ##NR## _MINTEMP) { \
      if (HEATER_ ##NR## _RAW_LO_TEMP < HEATER_ ##NR## _RAW_HI_TEMP) \
        minttemp_raw[NR] += OVERSAMPLENR; \
      else \
        minttemp_raw[NR] -= OVERSAMPLENR; \
    }
  #define TEMP_MAX_ROUTINE(NR) \
    maxttemp[NR] = HEATER_ ##NR## _MAXTEMP; \
    while(analog2temp(maxttemp_raw[NR], NR) > HEATER_ ##NR## _MAXTEMP) { \
      if (HEATER_ ##NR## _RAW_LO_TEMP < HEATER_ ##NR## _RAW_HI_TEMP) \
        maxttemp_raw[NR] -= OVERSAMPLENR; \
      else \
        maxttemp_raw[NR] += OVERSAMPLENR; \
    }

  #ifdef HEATER_0_MINTEMP
    TEMP_MIN_ROUTINE(0);
  #endif
  #ifdef HEATER_0_MAXTEMP
    TEMP_MAX_ROUTINE(0);
  #endif
  #if HOTENDS > 1
    #ifdef HEATER_1_MINTEMP
      TEMP_MIN_ROUTINE(1);
    #endif
    #ifdef HEATER_1_MAXTEMP
      TEMP_MAX_ROUTINE(1);
    #endif
    #if HOTENDS > 2
      #ifdef HEATER_2_MINTEMP
        TEMP_MIN_ROUTINE(2);
      #endif
      #ifdef HEATER_2_MAXTEMP
        TEMP_MAX_ROUTINE(2);
      #endif
      #if HOTENDS > 3
        #ifdef HEATER_3_MINTEMP
          TEMP_MIN_ROUTINE(3);
        #endif
        #ifdef HEATER_3_MAXTEMP
          TEMP_MAX_ROUTINE(3);
        #endif
        #if HOTENDS > 4
          #ifdef HEATER_4_MINTEMP
            TEMP_MIN_ROUTINE(4);
          #endif
          #ifdef HEATER_4_MAXTEMP
            TEMP_MAX_ROUTINE(4);
          #endif
        #endif // HOTENDS > 4
      #endif // HOTENDS > 3
    #endif // HOTENDS > 2
  #endif // HOTENDS > 1

  #ifdef BED_MINTEMP
    while(analog2tempBed(bed_minttemp_raw) < BED_MINTEMP) {
      #if HEATER_BED_RAW_LO_TEMP < HEATER_BED_RAW_HI_TEMP
        bed_minttemp_raw += OVERSAMPLENR;
      #else
        bed_minttemp_raw -= OVERSAMPLENR;
      #endif
    }
  #endif // BED_MINTEMP
  #ifdef BED_MAXTEMP
    while (analog2tempBed(bed_maxttemp_raw) > BED_MAXTEMP) {
      #if HEATER_BED_RAW_LO_TEMP < HEATER_BED_RAW_HI_TEMP
        bed_maxttemp_raw -= OVERSAMPLENR;
      #else
        bed_maxttemp_raw += OVERSAMPLENR;
      #endif
    }
<<<<<<< HEAD
  #endif //BED_MAXTEMP

  #if ENABLED(PROBING_HEATERS_OFF)
    paused = false;
    ZERO(paused_hotend_temps);
    #if HAS_TEMP_BED
      paused_bed_temp = 0;
    #endif
=======
  #endif // BED_MAXTEMP

  #if ENABLED(PROBING_HEATERS_OFF)
    paused = false;
>>>>>>> be170337
  #endif
}

#if WATCH_HOTENDS
  /**
   * Start Heating Sanity Check for hotends that are below
   * their target temperature by a configurable margin.
   * This is called when the temperature is set. (M104, M109)
   */
  void Temperature::start_watching_heater(uint8_t e) {
    #if HOTENDS == 1
      UNUSED(e);
    #endif
    if (degHotend(HOTEND_INDEX) < degTargetHotend(HOTEND_INDEX) - (WATCH_TEMP_INCREASE + TEMP_HYSTERESIS + 1)) {
      watch_target_temp[HOTEND_INDEX] = degHotend(HOTEND_INDEX) + WATCH_TEMP_INCREASE;
      watch_heater_next_ms[HOTEND_INDEX] = millis() + (WATCH_TEMP_PERIOD) * 1000UL;
    }
    else
      watch_heater_next_ms[HOTEND_INDEX] = 0;
  }
#endif

#if WATCH_THE_BED
  /**
   * Start Heating Sanity Check for hotends that are below
   * their target temperature by a configurable margin.
   * This is called when the temperature is set. (M140, M190)
   */
  void Temperature::start_watching_bed() {
    if (degBed() < degTargetBed() - (WATCH_BED_TEMP_INCREASE + TEMP_BED_HYSTERESIS + 1)) {
      watch_target_bed_temp = degBed() + WATCH_BED_TEMP_INCREASE;
      watch_bed_next_ms = millis() + (WATCH_BED_TEMP_PERIOD) * 1000UL;
    }
    else
      watch_bed_next_ms = 0;
  }
#endif

#if ENABLED(THERMAL_PROTECTION_HOTENDS) || HAS_THERMALLY_PROTECTED_BED

  #if ENABLED(THERMAL_PROTECTION_HOTENDS)
    Temperature::TRState Temperature::thermal_runaway_state_machine[HOTENDS] = { TRInactive };
    millis_t Temperature::thermal_runaway_timer[HOTENDS] = { 0 };
  #endif

  #if HAS_THERMALLY_PROTECTED_BED
    Temperature::TRState Temperature::thermal_runaway_bed_state_machine = TRInactive;
    millis_t Temperature::thermal_runaway_bed_timer;
  #endif

  void Temperature::thermal_runaway_protection(Temperature::TRState* state, millis_t* timer, float current, float target, int heater_id, int period_seconds, int hysteresis_degc) {

    static float tr_target_temperature[HOTENDS + 1] = { 0.0 };

    /**
        SERIAL_ECHO_START;
        SERIAL_ECHOPGM("Thermal Thermal Runaway Running. Heater ID: ");
        if (heater_id < 0) SERIAL_ECHOPGM("bed"); else SERIAL_ECHO(heater_id);
        SERIAL_ECHOPAIR(" ;  State:", *state);
        SERIAL_ECHOPAIR(" ;  Timer:", *timer);
        SERIAL_ECHOPAIR(" ;  Temperature:", current);
        SERIAL_ECHOPAIR(" ;  Target Temp:", target);
        if (heater_id >= 0)
          SERIAL_ECHOPAIR(" ;  Idle Timeout:", heater_idle_timeout_exceeded[heater_id]);
        else
          SERIAL_ECHOPAIR(" ;  Idle Timeout:", bed_idle_timeout_exceeded);
        SERIAL_EOL;
    */

    int heater_index = heater_id >= 0 ? heater_id : HOTENDS;

    #if ENABLED(ADVANCED_PAUSE_FEATURE)
      // If the heater idle timeout expires, restart
      if (heater_id >= 0 && heater_idle_timeout_exceeded[heater_id]) {
        *state = TRInactive;
        tr_target_temperature[heater_index] = 0;
      }
      #if HAS_TEMP_BED
        else if (heater_id < 0 && bed_idle_timeout_exceeded) {
          *state = TRInactive;
          tr_target_temperature[heater_index] = 0;
        }
      #endif
      else
    #endif
    // If the target temperature changes, restart
    if (tr_target_temperature[heater_index] != target) {
      tr_target_temperature[heater_index] = target;
      *state = target > 0 ? TRFirstHeating : TRInactive;
    }

    switch (*state) {
      // Inactive state waits for a target temperature to be set
      case TRInactive: break;
      // When first heating, wait for the temperature to be reached then go to Stable state
      case TRFirstHeating:
        if (current < tr_target_temperature[heater_index]) break;
        *state = TRStable;
      // While the temperature is stable watch for a bad temperature
      case TRStable:
        if (current >= tr_target_temperature[heater_index] - hysteresis_degc) {
          *timer = millis() + period_seconds * 1000UL;
          break;
        }
        else if (PENDING(millis(), *timer)) break;
        *state = TRRunaway;
      case TRRunaway:
        _temp_error(heater_id, PSTR(MSG_T_THERMAL_RUNAWAY), PSTR(MSG_THERMAL_RUNAWAY));
    }
  }

#endif // THERMAL_PROTECTION_HOTENDS || THERMAL_PROTECTION_BED

void Temperature::disable_all_heaters() {

  #if ENABLED(AUTOTEMP)
    planner.autotemp_enabled = false;
  #endif

  HOTEND_LOOP() setTargetHotend(0, e);
  setTargetBed(0);

  // Unpause and reset everything
  #if ENABLED(PROBING_HEATERS_OFF)
<<<<<<< HEAD
    paused = false;
    ZERO(paused_hotend_temps);
    #if HAS_TEMP_BED
      paused_bed_temp = 0;
    #endif
=======
    pause(false);
>>>>>>> be170337
  #endif

  // If all heaters go down then for sure our print job has stopped
  print_job_timer.stop();

  #define DISABLE_HEATER(NR) { \
    setTargetHotend(0, NR); \
    soft_pwm_amount[NR] = 0; \
    WRITE_HEATER_ ##NR (LOW); \
  }

  #if HAS_TEMP_HOTEND
    DISABLE_HEATER(0);
    #if HOTENDS > 1
      DISABLE_HEATER(1);
      #if HOTENDS > 2
        DISABLE_HEATER(2);
        #if HOTENDS > 3
          DISABLE_HEATER(3);
          #if HOTENDS > 4
            DISABLE_HEATER(4);
          #endif // HOTENDS > 4
        #endif // HOTENDS > 3
      #endif // HOTENDS > 2
    #endif // HOTENDS > 1
  #endif

  #if HAS_TEMP_BED
    target_temperature_bed = 0;
    soft_pwm_amount_bed = 0;
    #if HAS_HEATER_BED
      WRITE_HEATER_BED(LOW);
    #endif
  #endif
}

#if ENABLED(PROBING_HEATERS_OFF)
<<<<<<< HEAD
  void Temperature::pause(bool p) {
    if (p && paused) { // If called out of order something is wrong
      SERIAL_ERROR_START;
      SERIAL_ERRORLNPGM("Heaters already paused!");
      return;
    }

    if (!p && !paused) {
      SERIAL_ERROR_START;
      SERIAL_ERRORLNPGM("Heaters already unpaused!");
      return;
    }

    if (p) {
      HOTEND_LOOP() {
        paused_hotend_temps[e] = degTargetHotend(e);
        setTargetHotend(0, e);
      }
      #if HAS_TEMP_BED
        paused_bed_temp = degTargetBed();
        setTargetBed(0);
      #endif
    }
    else {
      HOTEND_LOOP() setTargetHotend(paused_hotend_temps[e], e);
      #if HAS_TEMP_BED
        setTargetBed(paused_bed_temp);
      #endif
    }

    paused = p;
  }

  bool Temperature::ispaused() {
    return paused;
  }
#endif
=======

  void Temperature::pause(const bool p) {
    if (p != paused) {
      paused = p;
      if (p) {
        HOTEND_LOOP() start_heater_idle_timer(e, 0); // timeout immediately
        #if HAS_TEMP_BED
          start_bed_idle_timer(0); // timeout immediately
        #endif
      }
      else {
        HOTEND_LOOP() reset_heater_idle_timer(e);
        #if HAS_TEMP_BED
          reset_bed_idle_timer();
        #endif
      }
    }
  }

#endif // PROBING_HEATERS_OFF
>>>>>>> be170337

#if ENABLED(HEATER_0_USES_MAX6675)

  #define MAX6675_HEAT_INTERVAL 250u

  #if ENABLED(MAX6675_IS_MAX31855)
    uint32_t max6675_temp = 2000;
    #define MAX6675_ERROR_MASK 7
    #define MAX6675_DISCARD_BITS 18
    #define MAX6675_SPEED_BITS (_BV(SPR1)) // clock ÷ 64
  #else
    uint16_t max6675_temp = 2000;
    #define MAX6675_ERROR_MASK 4
    #define MAX6675_DISCARD_BITS 3
    #define MAX6675_SPEED_BITS (_BV(SPR0)) // clock ÷ 16
  #endif

  int Temperature::read_max6675() {

    static millis_t next_max6675_ms = 0;

    millis_t ms = millis();

    if (PENDING(ms, next_max6675_ms)) return (int)max6675_temp;

    next_max6675_ms = ms + MAX6675_HEAT_INTERVAL;

    CBI(
      #ifdef PRR
        PRR
      #elif defined(PRR0)
        PRR0
      #endif
        , PRSPI);
    SPCR = _BV(MSTR) | _BV(SPE) | MAX6675_SPEED_BITS;

    WRITE(MAX6675_SS, 0); // enable TT_MAX6675

    // ensure 100ns delay - a bit extra is fine
    asm("nop");//50ns on 20Mhz, 62.5ns on 16Mhz
    asm("nop");//50ns on 20Mhz, 62.5ns on 16Mhz

    // Read a big-endian temperature value
    max6675_temp = 0;
    for (uint8_t i = sizeof(max6675_temp); i--;) {
      max6675_temp |= max6675_spi.receive();
      if (i > 0) max6675_temp <<= 8; // shift left if not the last byte
    }

    WRITE(MAX6675_SS, 1); // disable TT_MAX6675

    if (max6675_temp & MAX6675_ERROR_MASK) {
      SERIAL_ERROR_START;
      SERIAL_ERRORPGM("Temp measurement error! ");
      #if MAX6675_ERROR_MASK == 7
        SERIAL_ERRORPGM("MAX31855 ");
        if (max6675_temp & 1)
          SERIAL_ERRORLNPGM("Open Circuit");
        else if (max6675_temp & 2)
          SERIAL_ERRORLNPGM("Short to GND");
        else if (max6675_temp & 4)
          SERIAL_ERRORLNPGM("Short to VCC");
      #else
        SERIAL_ERRORLNPGM("MAX6675");
      #endif
      max6675_temp = MAX6675_TMAX * 4; // thermocouple open
    }
    else
      max6675_temp >>= MAX6675_DISCARD_BITS;
      #if ENABLED(MAX6675_IS_MAX31855)
        // Support negative temperature
        if (max6675_temp & 0x00002000) max6675_temp |= 0xFFFFC000;
      #endif

    return (int)max6675_temp;
  }

#endif // HEATER_0_USES_MAX6675

/**
 * Get raw temperatures
 */
void Temperature::set_current_temp_raw() {
  #if HAS_TEMP_0 && DISABLED(HEATER_0_USES_MAX6675)
    current_temperature_raw[0] = raw_temp_value[0];
  #endif
  #if HAS_TEMP_1
    #if ENABLED(TEMP_SENSOR_1_AS_REDUNDANT)
      redundant_temperature_raw = raw_temp_value[1];
    #else
      current_temperature_raw[1] = raw_temp_value[1];
    #endif
    #if HAS_TEMP_2
      current_temperature_raw[2] = raw_temp_value[2];
      #if HAS_TEMP_3
        current_temperature_raw[3] = raw_temp_value[3];
        #if HAS_TEMP_4
          current_temperature_raw[4] = raw_temp_value[4];
        #endif
      #endif
    #endif
  #endif
  current_temperature_bed_raw = raw_temp_bed_value;
  temp_meas_ready = true;
}

#if ENABLED(PINS_DEBUGGING)
  /**
   * monitors endstops & Z probe for changes
   *
   * If a change is detected then the LED is toggled and
   * a message is sent out the serial port
   *
   * Yes, we could miss a rapid back & forth change but
   * that won't matter because this is all manual.
   *
   */
  void endstop_monitor() {
    static uint16_t old_endstop_bits_local = 0;
    static uint8_t local_LED_status = 0;
    uint16_t current_endstop_bits_local = 0;
    #if HAS_X_MIN
      if (READ(X_MIN_PIN)) SBI(current_endstop_bits_local, X_MIN);
    #endif
    #if HAS_X_MAX
      if (READ(X_MAX_PIN)) SBI(current_endstop_bits_local, X_MAX);
    #endif
    #if HAS_Y_MIN
      if (READ(Y_MIN_PIN)) SBI(current_endstop_bits_local, Y_MIN);
    #endif
    #if HAS_Y_MAX
      if (READ(Y_MAX_PIN)) SBI(current_endstop_bits_local, Y_MAX);
    #endif
    #if HAS_Z_MIN
      if (READ(Z_MIN_PIN)) SBI(current_endstop_bits_local, Z_MIN);
    #endif
    #if HAS_Z_MAX
      if (READ(Z_MAX_PIN)) SBI(current_endstop_bits_local, Z_MAX);
    #endif
    #if HAS_Z_MIN_PROBE_PIN
      if (READ(Z_MIN_PROBE_PIN)) SBI(current_endstop_bits_local, Z_MIN_PROBE);
    #endif
    #if HAS_Z2_MIN
      if (READ(Z2_MIN_PIN)) SBI(current_endstop_bits_local, Z2_MIN);
    #endif
    #if HAS_Z2_MAX
      if (READ(Z2_MAX_PIN)) SBI(current_endstop_bits_local, Z2_MAX);
    #endif

    uint16_t endstop_change = current_endstop_bits_local ^ old_endstop_bits_local;

    if (endstop_change) {
      #if HAS_X_MIN
        if (TEST(endstop_change, X_MIN)) SERIAL_PROTOCOLPAIR("X_MIN:", !!TEST(current_endstop_bits_local, X_MIN));
      #endif
      #if HAS_X_MAX
        if (TEST(endstop_change, X_MAX)) SERIAL_PROTOCOLPAIR("  X_MAX:", !!TEST(current_endstop_bits_local, X_MAX));
      #endif
      #if HAS_Y_MIN
        if (TEST(endstop_change, Y_MIN)) SERIAL_PROTOCOLPAIR("  Y_MIN:", !!TEST(current_endstop_bits_local, Y_MIN));
      #endif
      #if HAS_Y_MAX
        if (TEST(endstop_change, Y_MAX)) SERIAL_PROTOCOLPAIR("  Y_MAX:", !!TEST(current_endstop_bits_local, Y_MAX));
      #endif
      #if HAS_Z_MIN
        if (TEST(endstop_change, Z_MIN)) SERIAL_PROTOCOLPAIR("  Z_MIN:", !!TEST(current_endstop_bits_local, Z_MIN));
      #endif
      #if HAS_Z_MAX
        if (TEST(endstop_change, Z_MAX)) SERIAL_PROTOCOLPAIR("  Z_MAX:", !!TEST(current_endstop_bits_local, Z_MAX));
      #endif
      #if HAS_Z_MIN_PROBE_PIN
        if (TEST(endstop_change, Z_MIN_PROBE)) SERIAL_PROTOCOLPAIR("  PROBE:", !!TEST(current_endstop_bits_local, Z_MIN_PROBE));
      #endif
      #if HAS_Z2_MIN
        if (TEST(endstop_change, Z2_MIN)) SERIAL_PROTOCOLPAIR("  Z2_MIN:", !!TEST(current_endstop_bits_local, Z2_MIN));
      #endif
      #if HAS_Z2_MAX
        if (TEST(endstop_change, Z2_MAX)) SERIAL_PROTOCOLPAIR("  Z2_MAX:", !!TEST(current_endstop_bits_local, Z2_MAX));
      #endif
      SERIAL_PROTOCOLPGM("\n\n");
      analogWrite(LED_PIN, local_LED_status);
      local_LED_status ^= 255;
      old_endstop_bits_local = current_endstop_bits_local;
    }
  }
#endif // PINS_DEBUGGING

/**
 * Timer 0 is shared with millies so don't change the prescaler.
 *
 * This ISR uses the compare method so it runs at the base
 * frequency (16 MHz / 64 / 256 = 976.5625 Hz), but at the TCNT0 set
 * in OCR0B above (128 or halfway between OVFs).
 *
 *  - Manage PWM to all the heaters and fan
 *  - Prepare or Measure one of the raw ADC sensor values
 *  - Check new temperature values for MIN/MAX errors (kill on error)
 *  - Step the babysteps value for each axis towards 0
 *  - For PINS_DEBUGGING, monitor and report endstop pins
 *  - For ENDSTOP_INTERRUPTS_FEATURE check endstops if flagged
 */
ISR(TIMER0_COMPB_vect) { Temperature::isr(); }

volatile bool Temperature::in_temp_isr = false;

void Temperature::isr() {
  // The stepper ISR can interrupt this ISR. When it does it re-enables this ISR
  // at the end of its run, potentially causing re-entry. This flag prevents it.
  if (in_temp_isr) return;
  in_temp_isr = true;

  // Allow UART and stepper ISRs
  CBI(TIMSK0, OCIE0B); //Disable Temperature ISR
  sei();

  static int8_t temp_count = -1;
  static ADCSensorState adc_sensor_state = StartupDelay;
  static uint8_t pwm_count = _BV(SOFT_PWM_SCALE);
  // avoid multiple loads of pwm_count
  uint8_t pwm_count_tmp = pwm_count;

  // Static members for each heater
  #if ENABLED(SLOW_PWM_HEATERS)
    static uint8_t slow_pwm_count = 0;
    #define ISR_STATICS(n) \
      static uint8_t soft_pwm_count_ ## n, \
                     state_heater_ ## n = 0, \
                     state_timer_heater_ ## n = 0
  #else
    #define ISR_STATICS(n) static uint8_t soft_pwm_count_ ## n = 0
  #endif

  // Statics per heater
  ISR_STATICS(0);
  #if HOTENDS > 1
    ISR_STATICS(1);
    #if HOTENDS > 2
      ISR_STATICS(2);
      #if HOTENDS > 3
        ISR_STATICS(3);
        #if HOTENDS > 4
          ISR_STATICS(4);
        #endif // HOTENDS > 4
      #endif // HOTENDS > 3
    #endif // HOTENDS > 2
  #endif // HOTENDS > 1
  #if HAS_HEATER_BED
    ISR_STATICS(BED);
  #endif

  #if ENABLED(FILAMENT_WIDTH_SENSOR)
    static unsigned long raw_filwidth_value = 0;
  #endif

  #if DISABLED(SLOW_PWM_HEATERS)
    constexpr uint8_t pwm_mask =
      #if ENABLED(SOFT_PWM_DITHER)
        _BV(SOFT_PWM_SCALE) - 1
      #else
        0
      #endif
    ;

    /**
     * Standard PWM modulation
     */
    if (pwm_count_tmp >= 127) {
      pwm_count_tmp -= 127;
      soft_pwm_count_0 = (soft_pwm_count_0 & pwm_mask) + soft_pwm_amount[0];
      WRITE_HEATER_0(soft_pwm_count_0 > pwm_mask ? HIGH : LOW);
      #if HOTENDS > 1
        soft_pwm_count_1 = (soft_pwm_count_1 & pwm_mask) + soft_pwm_amount[1];
        WRITE_HEATER_1(soft_pwm_count_1 > pwm_mask ? HIGH : LOW);
        #if HOTENDS > 2
          soft_pwm_count_2 = (soft_pwm_count_2 & pwm_mask) + soft_pwm_amount[2];
          WRITE_HEATER_2(soft_pwm_count_2 > pwm_mask ? HIGH : LOW);
          #if HOTENDS > 3
            soft_pwm_count_3 = (soft_pwm_count_3 & pwm_mask) + soft_pwm_amount[3];
            WRITE_HEATER_3(soft_pwm_count_3 > pwm_mask ? HIGH : LOW);
            #if HOTENDS > 4
              soft_pwm_count_4 = (soft_pwm_count_4 & pwm_mask) + soft_pwm_amount[4];
              WRITE_HEATER_4(soft_pwm_count_4 > pwm_mask ? HIGH : LOW);
            #endif // HOTENDS > 4
          #endif // HOTENDS > 3
        #endif // HOTENDS > 2
      #endif // HOTENDS > 1

      #if HAS_HEATER_BED
        soft_pwm_count_BED = (soft_pwm_count_BED & pwm_mask) + soft_pwm_amount_bed;
        WRITE_HEATER_BED(soft_pwm_count_BED > pwm_mask ? HIGH : LOW);
      #endif

      #if ENABLED(FAN_SOFT_PWM)
        #if HAS_FAN0
          soft_pwm_count_fan[0] = (soft_pwm_count_fan[0] & pwm_mask) + soft_pwm_amount_fan[0] >> 1;
          WRITE_FAN(soft_pwm_count_fan[0] > pwm_mask ? HIGH : LOW);
        #endif
        #if HAS_FAN1
          soft_pwm_count_fan[1] = (soft_pwm_count_fan[1] & pwm_mask) + soft_pwm_amount_fan[1] >> 1;
          WRITE_FAN1(soft_pwm_count_fan[1] > pwm_mask ? HIGH : LOW);
        #endif
        #if HAS_FAN2
          soft_pwm_count_fan[2] = (soft_pwm_count_fan[2] & pwm_mask) + soft_pwm_amount_fan[2] >> 1;
          WRITE_FAN2(soft_pwm_count_fan[2] > pwm_mask ? HIGH : LOW);
        #endif
      #endif
    }
    else {
      if (soft_pwm_count_0 <= pwm_count_tmp) WRITE_HEATER_0(0);
      #if HOTENDS > 1
        if (soft_pwm_count_1 <= pwm_count_tmp) WRITE_HEATER_1(0);
        #if HOTENDS > 2
          if (soft_pwm_count_2 <= pwm_count_tmp) WRITE_HEATER_2(0);
          #if HOTENDS > 3
            if (soft_pwm_count_3 <= pwm_count_tmp) WRITE_HEATER_3(0);
            #if HOTENDS > 4
              if (soft_pwm_count_4 <= pwm_count_tmp) WRITE_HEATER_4(0);
            #endif // HOTENDS > 4
          #endif // HOTENDS > 3
        #endif // HOTENDS > 2
      #endif // HOTENDS > 1

      #if HAS_HEATER_BED
        if (soft_pwm_count_BED <= pwm_count_tmp) WRITE_HEATER_BED(0);
      #endif

      #if ENABLED(FAN_SOFT_PWM)
        #if HAS_FAN0
          if (soft_pwm_count_fan[0] <= pwm_count_tmp) WRITE_FAN(0);
        #endif
        #if HAS_FAN1
          if (soft_pwm_count_fan[1] <= pwm_count_tmp) WRITE_FAN1(0);
        #endif
        #if HAS_FAN2
          if (soft_pwm_count_fan[2] <= pwm_count_tmp) WRITE_FAN2(0);
        #endif
      #endif
    }

    // SOFT_PWM_SCALE to frequency:
    //
    // 0: 16000000/64/256/128 =   7.6294 Hz
    // 1:                / 64 =  15.2588 Hz
    // 2:                / 32 =  30.5176 Hz
    // 3:                / 16 =  61.0352 Hz
    // 4:                /  8 = 122.0703 Hz
    // 5:                /  4 = 244.1406 Hz
    pwm_count = pwm_count_tmp + _BV(SOFT_PWM_SCALE);

  #else // SLOW_PWM_HEATERS

    /**
     * SLOW PWM HEATERS
     *
     * For relay-driven heaters
     */
    #ifndef MIN_STATE_TIME
      #define MIN_STATE_TIME 16 // MIN_STATE_TIME * 65.5 = time in milliseconds
    #endif

    // Macros for Slow PWM timer logic
    #define _SLOW_PWM_ROUTINE(NR, src) \
      soft_pwm_ ##NR = src; \
      if (soft_pwm_ ##NR > 0) { \
        if (state_timer_heater_ ##NR == 0) { \
          if (state_heater_ ##NR == 0) state_timer_heater_ ##NR = MIN_STATE_TIME; \
          state_heater_ ##NR = 1; \
          WRITE_HEATER_ ##NR(1); \
        } \
      } \
      else { \
        if (state_timer_heater_ ##NR == 0) { \
          if (state_heater_ ##NR == 1) state_timer_heater_ ##NR = MIN_STATE_TIME; \
          state_heater_ ##NR = 0; \
          WRITE_HEATER_ ##NR(0); \
        } \
      }
    #define SLOW_PWM_ROUTINE(n) _SLOW_PWM_ROUTINE(n, soft_pwm_amount[n])

    #define PWM_OFF_ROUTINE(NR) \
      if (soft_pwm_ ##NR < slow_pwm_count) { \
        if (state_timer_heater_ ##NR == 0) { \
          if (state_heater_ ##NR == 1) state_timer_heater_ ##NR = MIN_STATE_TIME; \
          state_heater_ ##NR = 0; \
          WRITE_HEATER_ ##NR (0); \
        } \
      }

    if (slow_pwm_count == 0) {

      SLOW_PWM_ROUTINE(0);
      #if HOTENDS > 1
        SLOW_PWM_ROUTINE(1);
        #if HOTENDS > 2
          SLOW_PWM_ROUTINE(2);
          #if HOTENDS > 3
            SLOW_PWM_ROUTINE(3);
            #if HOTENDS > 4
              SLOW_PWM_ROUTINE(4);
            #endif // HOTENDS > 4
          #endif // HOTENDS > 3
        #endif // HOTENDS > 2
      #endif // HOTENDS > 1
      #if HAS_HEATER_BED
        _SLOW_PWM_ROUTINE(BED, soft_pwm_amount_bed); // BED
      #endif

    } // slow_pwm_count == 0

    PWM_OFF_ROUTINE(0);
    #if HOTENDS > 1
      PWM_OFF_ROUTINE(1);
      #if HOTENDS > 2
        PWM_OFF_ROUTINE(2);
        #if HOTENDS > 3
          PWM_OFF_ROUTINE(3);
          #if HOTENDS > 4
            PWM_OFF_ROUTINE(4);
          #endif // HOTENDS > 4
        #endif // HOTENDS > 3
      #endif // HOTENDS > 2
    #endif // HOTENDS > 1
    #if HAS_HEATER_BED
      PWM_OFF_ROUTINE(BED); // BED
    #endif

    #if ENABLED(FAN_SOFT_PWM)
      if (pwm_count_tmp >= 127) {
        pwm_count_tmp = 0;
        #if HAS_FAN0
          soft_pwm_count_fan[0] = soft_pwm_amount_fan[0] >> 1;
          WRITE_FAN(soft_pwm_count_fan[0] > 0 ? HIGH : LOW);
        #endif
        #if HAS_FAN1
          soft_pwm_count_fan[1] = soft_pwm_amount_fan[1] >> 1;
          WRITE_FAN1(soft_pwm_count_fan[1] > 0 ? HIGH : LOW);
        #endif
        #if HAS_FAN2
          soft_pwm_count_fan[2] = soft_pwm_amount_fan[2] >> 1;
          WRITE_FAN2(soft_pwm_count_fan[2] > 0 ? HIGH : LOW);
        #endif
      }
      #if HAS_FAN0
        if (soft_pwm_count_fan[0] <= pwm_count_tmp) WRITE_FAN(0);
      #endif
      #if HAS_FAN1
        if (soft_pwm_count_fan[1] <= pwm_count_tmp) WRITE_FAN1(0);
      #endif
      #if HAS_FAN2
        if (soft_pwm_count_fan[2] <= pwm_count_tmp) WRITE_FAN2(0);
      #endif
    #endif // FAN_SOFT_PWM

    // SOFT_PWM_SCALE to frequency:
    //
    // 0: 16000000/64/256/128 =   7.6294 Hz
    // 1:                / 64 =  15.2588 Hz
    // 2:                / 32 =  30.5176 Hz
    // 3:                / 16 =  61.0352 Hz
    // 4:                /  8 = 122.0703 Hz
    // 5:                /  4 = 244.1406 Hz
    pwm_count = pwm_count_tmp + _BV(SOFT_PWM_SCALE);

    // increment slow_pwm_count only every 64th pwm_count,
    // i.e. yielding a PWM frequency of 16/128 Hz (8s).
    if (((pwm_count >> SOFT_PWM_SCALE) & 0x3F) == 0) {
      slow_pwm_count++;
      slow_pwm_count &= 0x7F;

      if (state_timer_heater_0 > 0) state_timer_heater_0--;
      #if HOTENDS > 1
        if (state_timer_heater_1 > 0) state_timer_heater_1--;
        #if HOTENDS > 2
          if (state_timer_heater_2 > 0) state_timer_heater_2--;
          #if HOTENDS > 3
            if (state_timer_heater_3 > 0) state_timer_heater_3--;
            #if HOTENDS > 4
              if (state_timer_heater_4 > 0) state_timer_heater_4--;
            #endif // HOTENDS > 4
          #endif // HOTENDS > 3
        #endif // HOTENDS > 2
      #endif // HOTENDS > 1
      #if HAS_HEATER_BED
        if (state_timer_heater_BED > 0) state_timer_heater_BED--;
      #endif
    } // ((pwm_count >> SOFT_PWM_SCALE) & 0x3F) == 0

  #endif // SLOW_PWM_HEATERS

  //
  // Update lcd buttons 488 times per second
  //
  static bool do_buttons;
  if ((do_buttons ^= true)) lcd_buttons_update();

  /**
   * One sensor is sampled on every other call of the ISR.
   * Each sensor is read 16 (OVERSAMPLENR) times, taking the average.
   *
   * On each Prepare pass, ADC is started for a sensor pin.
   * On the next pass, the ADC value is read and accumulated.
   *
   * This gives each ADC 0.9765ms to charge up.
   */

  #define SET_ADMUX_ADCSRA(pin) ADMUX = _BV(REFS0) | (pin & 0x07); SBI(ADCSRA, ADSC)
  #ifdef MUX5
    #define START_ADC(pin) if (pin > 7) ADCSRB = _BV(MUX5); else ADCSRB = 0; SET_ADMUX_ADCSRA(pin)
  #else
    #define START_ADC(pin) ADCSRB = 0; SET_ADMUX_ADCSRA(pin)
  #endif

  switch (adc_sensor_state) {

    case SensorsReady: {
      // All sensors have been read. Stay in this state for a few
      // ISRs to save on calls to temp update/checking code below.
      constexpr int extra_loops = MIN_ADC_ISR_LOOPS - (int)SensorsReady;
      static uint8_t delay_count = 0;
      if (extra_loops > 0) {
        if (delay_count == 0) delay_count = extra_loops;   // Init this delay
        if (--delay_count)                                 // While delaying...
          adc_sensor_state = (ADCSensorState)(int(SensorsReady) - 1); // retain this state (else, next state will be 0)
        break;
      }
      else
        adc_sensor_state = (ADCSensorState)0; // Fall-through to start first sensor now
    }

    #if HAS_TEMP_0
      case PrepareTemp_0:
        START_ADC(TEMP_0_PIN);
        break;
      case MeasureTemp_0:
        raw_temp_value[0] += ADC;
        break;
    #endif

    #if HAS_TEMP_BED
      case PrepareTemp_BED:
        START_ADC(TEMP_BED_PIN);
        break;
      case MeasureTemp_BED:
        raw_temp_bed_value += ADC;
        break;
    #endif

    #if HAS_TEMP_1
      case PrepareTemp_1:
        START_ADC(TEMP_1_PIN);
        break;
      case MeasureTemp_1:
        raw_temp_value[1] += ADC;
        break;
    #endif

    #if HAS_TEMP_2
      case PrepareTemp_2:
        START_ADC(TEMP_2_PIN);
        break;
      case MeasureTemp_2:
        raw_temp_value[2] += ADC;
        break;
    #endif

    #if HAS_TEMP_3
      case PrepareTemp_3:
        START_ADC(TEMP_3_PIN);
        break;
      case MeasureTemp_3:
        raw_temp_value[3] += ADC;
        break;
    #endif

    #if HAS_TEMP_4
      case PrepareTemp_4:
        START_ADC(TEMP_4_PIN);
        break;
      case MeasureTemp_4:
        raw_temp_value[4] += ADC;
        break;
    #endif

    #if ENABLED(FILAMENT_WIDTH_SENSOR)
      case Prepare_FILWIDTH:
        START_ADC(FILWIDTH_PIN);
      break;
      case Measure_FILWIDTH:
        if (ADC > 102) { // Make sure ADC is reading > 0.5 volts, otherwise don't read.
          raw_filwidth_value -= (raw_filwidth_value >> 7); // Subtract 1/128th of the raw_filwidth_value
          raw_filwidth_value += ((unsigned long)ADC << 7); // Add new ADC reading, scaled by 128
        }
        break;
    #endif

    case StartupDelay: break;

  } // switch(adc_sensor_state)

  if (!adc_sensor_state && ++temp_count >= OVERSAMPLENR) { // 10 * 16 * 1/(16000000/64/256)  = 164ms.

    temp_count = 0;

    // Update the raw values if they've been read. Else we could be updating them during reading.
    if (!temp_meas_ready) set_current_temp_raw();

    // Filament Sensor - can be read any time since IIR filtering is used
    #if ENABLED(FILAMENT_WIDTH_SENSOR)
      current_raw_filwidth = raw_filwidth_value >> 10;  // Divide to get to 0-16384 range since we used 1/128 IIR filter approach
    #endif

    ZERO(raw_temp_value);
    raw_temp_bed_value = 0;

    #define TEMPDIR(N) ((HEATER_##N##_RAW_LO_TEMP) > (HEATER_##N##_RAW_HI_TEMP) ? -1 : 1)

    int constexpr temp_dir[] = {
      #if ENABLED(HEATER_0_USES_MAX6675)
         0
      #else
        TEMPDIR(0)
      #endif
      #if HOTENDS > 1
        , TEMPDIR(1)
        #if HOTENDS > 2
          , TEMPDIR(2)
          #if HOTENDS > 3
            , TEMPDIR(3)
            #if HOTENDS > 4
              , TEMPDIR(4)
            #endif // HOTENDS > 4
          #endif // HOTENDS > 3
        #endif // HOTENDS > 2
      #endif // HOTENDS > 1
    };

    for (uint8_t e = 0; e < COUNT(temp_dir); e++) {
      const int16_t tdir = temp_dir[e], rawtemp = current_temperature_raw[e] * tdir;
      if (rawtemp > maxttemp_raw[e] * tdir && target_temperature[e] > 0) max_temp_error(e);
      if (rawtemp < minttemp_raw[e] * tdir && !is_preheating(e) && target_temperature[e] > 0) {
        #ifdef MAX_CONSECUTIVE_LOW_TEMPERATURE_ERROR_ALLOWED
          if (++consecutive_low_temperature_error[e] >= MAX_CONSECUTIVE_LOW_TEMPERATURE_ERROR_ALLOWED)
        #endif
            min_temp_error(e);
      }
      #ifdef MAX_CONSECUTIVE_LOW_TEMPERATURE_ERROR_ALLOWED
        else
          consecutive_low_temperature_error[e] = 0;
      #endif
    }

    #if HAS_TEMP_BED
      #if HEATER_BED_RAW_LO_TEMP > HEATER_BED_RAW_HI_TEMP
        #define GEBED <=
      #else
        #define GEBED >=
      #endif
      if (current_temperature_bed_raw GEBED bed_maxttemp_raw && target_temperature_bed > 0) max_temp_error(-1);
      if (bed_minttemp_raw GEBED current_temperature_bed_raw && target_temperature_bed > 0) min_temp_error(-1);
    #endif

  } // temp_count >= OVERSAMPLENR

  // Go to the next state, up to SensorsReady
  adc_sensor_state = (ADCSensorState)((int(adc_sensor_state) + 1) % int(StartupDelay));

  #if ENABLED(BABYSTEPPING)
    LOOP_XYZ(axis) {
      const int curTodo = babystepsTodo[axis]; // get rid of volatile for performance
      if (curTodo > 0) {
        stepper.babystep((AxisEnum)axis, /*fwd*/true);
        babystepsTodo[axis]--;
      }
      else if (curTodo < 0) {
        stepper.babystep((AxisEnum)axis, /*fwd*/false);
        babystepsTodo[axis]++;
      }
    }
  #endif // BABYSTEPPING

  #if ENABLED(PINS_DEBUGGING)
    extern bool endstop_monitor_flag;
    // run the endstop monitor at 15Hz
    static uint8_t endstop_monitor_count = 16;  // offset this check from the others
    if (endstop_monitor_flag) {
      endstop_monitor_count += _BV(1);  //  15 Hz
      endstop_monitor_count &= 0x7F;
      if (!endstop_monitor_count) endstop_monitor();  // report changes in endstop status
    }
  #endif

  #if ENABLED(ENDSTOP_INTERRUPTS_FEATURE)

    extern volatile uint8_t e_hit;

    if (e_hit && ENDSTOPS_ENABLED) {
      endstops.update();  // call endstop update routine
      e_hit--;
    }
  #endif

  cli();
  in_temp_isr = false;
  SBI(TIMSK0, OCIE0B); //re-enable Temperature ISR
}<|MERGE_RESOLUTION|>--- conflicted
+++ resolved
@@ -205,11 +205,6 @@
 
 #if ENABLED(PROBING_HEATERS_OFF)
   bool Temperature::paused;
-<<<<<<< HEAD
-  int16_t Temperature::paused_hotend_temps[HOTENDS];
-  #if HAS_TEMP_BED
-    int16_t Temperature::paused_bed_temp;
-=======
 #endif
 
 #if ENABLED(ADVANCED_PAUSE_FEATURE)
@@ -218,7 +213,6 @@
   #if HAS_TEMP_BED
     millis_t Temperature::bed_idle_timeout_ms = 0;
     bool Temperature::bed_idle_timeout_exceeded = false;
->>>>>>> be170337
   #endif
 #endif
 
@@ -1229,21 +1223,10 @@
         bed_maxttemp_raw += OVERSAMPLENR;
       #endif
     }
-<<<<<<< HEAD
-  #endif //BED_MAXTEMP
+  #endif // BED_MAXTEMP
 
   #if ENABLED(PROBING_HEATERS_OFF)
     paused = false;
-    ZERO(paused_hotend_temps);
-    #if HAS_TEMP_BED
-      paused_bed_temp = 0;
-    #endif
-=======
-  #endif // BED_MAXTEMP
-
-  #if ENABLED(PROBING_HEATERS_OFF)
-    paused = false;
->>>>>>> be170337
   #endif
 }
 
@@ -1368,15 +1351,7 @@
 
   // Unpause and reset everything
   #if ENABLED(PROBING_HEATERS_OFF)
-<<<<<<< HEAD
-    paused = false;
-    ZERO(paused_hotend_temps);
-    #if HAS_TEMP_BED
-      paused_bed_temp = 0;
-    #endif
-=======
     pause(false);
->>>>>>> be170337
   #endif
 
   // If all heaters go down then for sure our print job has stopped
@@ -1414,45 +1389,6 @@
 }
 
 #if ENABLED(PROBING_HEATERS_OFF)
-<<<<<<< HEAD
-  void Temperature::pause(bool p) {
-    if (p && paused) { // If called out of order something is wrong
-      SERIAL_ERROR_START;
-      SERIAL_ERRORLNPGM("Heaters already paused!");
-      return;
-    }
-
-    if (!p && !paused) {
-      SERIAL_ERROR_START;
-      SERIAL_ERRORLNPGM("Heaters already unpaused!");
-      return;
-    }
-
-    if (p) {
-      HOTEND_LOOP() {
-        paused_hotend_temps[e] = degTargetHotend(e);
-        setTargetHotend(0, e);
-      }
-      #if HAS_TEMP_BED
-        paused_bed_temp = degTargetBed();
-        setTargetBed(0);
-      #endif
-    }
-    else {
-      HOTEND_LOOP() setTargetHotend(paused_hotend_temps[e], e);
-      #if HAS_TEMP_BED
-        setTargetBed(paused_bed_temp);
-      #endif
-    }
-
-    paused = p;
-  }
-
-  bool Temperature::ispaused() {
-    return paused;
-  }
-#endif
-=======
 
   void Temperature::pause(const bool p) {
     if (p != paused) {
@@ -1473,7 +1409,6 @@
   }
 
 #endif // PROBING_HEATERS_OFF
->>>>>>> be170337
 
 #if ENABLED(HEATER_0_USES_MAX6675)
 
