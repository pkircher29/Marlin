/* -*- c++ -*- */

/*
    Reprap firmware based on Sprinter and grbl.
 Copyright (C) 2011 Camiel Gubbels / Erik van der Zalm

 This program is free software: you can redistribute it and/or modify
 it under the terms of the GNU General Public License as published by
 the Free Software Foundation, either version 3 of the License, or
 (at your option) any later version.

 This program is distributed in the hope that it will be useful,
 but WITHOUT ANY WARRANTY; without even the implied warranty of
 MERCHANTABILITY or FITNESS FOR A PARTICULAR PURPOSE.  See the
 GNU General Public License for more details.

 You should have received a copy of the GNU General Public License
 along with this program.  If not, see <http://www.gnu.org/licenses/>.
 */

/*
 This firmware is a mashup between Sprinter and grbl.
  (https://github.com/kliment/Sprinter)
  (https://github.com/simen/grbl/tree)

 It has preliminary support for Matthew Roberts advance algorithm
    http://reprap.org/pipermail/reprap-dev/2011-May/003323.html
 */

#include "Marlin.h"

#ifdef ENABLE_AUTO_BED_LEVELING
  #include "vector_3.h"
  #ifdef AUTO_BED_LEVELING_GRID
    #include "qr_solve.h"
  #endif
#endif // ENABLE_AUTO_BED_LEVELING

#define SERVO_LEVELING defined(ENABLE_AUTO_BED_LEVELING) && PROBE_SERVO_DEACTIVATION_DELAY > 0

#if defined(MESH_BED_LEVELING)
  #include "mesh_bed_leveling.h"
#endif  // MESH_BED_LEVELING

#include "ultralcd.h"
#include "planner.h"
#include "stepper.h"
#include "temperature.h"
#include "motion_control.h"
#include "cardreader.h"
#include "watchdog.h"
#include "ConfigurationStore.h"
#include "language.h"
#include "pins_arduino.h"
#include "math.h"

#ifdef BLINKM
  #include "BlinkM.h"
  #include "Wire.h"
#endif

#if NUM_SERVOS > 0
  #include "Servo.h"
#endif

#if HAS_DIGIPOTSS
  #include <SPI.h>
#endif

// look here for descriptions of G-codes: http://linuxcnc.org/handbook/gcode/g-code.html
// http://objects.reprap.org/wiki/Mendel_User_Manual:_RepRapGCodes

//Implemented Codes
//-------------------
// G0  -> G1
// G1  - Coordinated Movement X Y Z E
// G2  - CW ARC
// G3  - CCW ARC
// G4  - Dwell S<seconds> or P<milliseconds>
// G10 - retract filament according to settings of M207
// G11 - retract recover filament according to settings of M208
// G28 - Home all Axis
// G29 - Detailed Z-Probe, probes the bed at 3 or more points.  Will fail if you haven't homed yet.
// G30 - Single Z Probe, probes bed at current XY location.
// G31 - Dock sled (Z_PROBE_SLED only)
// G32 - Undock sled (Z_PROBE_SLED only)
// G90 - Use Absolute Coordinates
// G91 - Use Relative Coordinates
// G92 - Set current position to coordinates given

// M Codes
// M0   - Unconditional stop - Wait for user to press a button on the LCD (Only if ULTRA_LCD is enabled)
// M1   - Same as M0
// M17  - Enable/Power all stepper motors
// M18  - Disable all stepper motors; same as M84
// M20  - List SD card
// M21  - Init SD card
// M22  - Release SD card
// M23  - Select SD file (M23 filename.g)
// M24  - Start/resume SD print
// M25  - Pause SD print
// M26  - Set SD position in bytes (M26 S12345)
// M27  - Report SD print status
// M28  - Start SD write (M28 filename.g)
// M29  - Stop SD write
// M30  - Delete file from SD (M30 filename.g)
// M31  - Output time since last M109 or SD card start to serial
// M32  - Select file and start SD print (Can be used _while_ printing from SD card files):
//        syntax "M32 /path/filename#", or "M32 S<startpos bytes> !filename#"
//        Call gcode file : "M32 P !filename#" and return to caller file after finishing (similar to #include).
//        The '#' is necessary when calling from within sd files, as it stops buffer prereading
// M42  - Change pin status via gcode Use M42 Px Sy to set pin x to value y, when omitting Px the onboard led will be used.
// M80  - Turn on Power Supply
// M81  - Turn off Power Supply
// M82  - Set E codes absolute (default)
// M83  - Set E codes relative while in Absolute Coordinates (G90) mode
// M84  - Disable steppers until next move,
//        or use S<seconds> to specify an inactivity timeout, after which the steppers will be disabled.  S0 to disable the timeout.
// M85  - Set inactivity shutdown timer with parameter S<seconds>. To disable set zero (default)
// M92  - Set axis_steps_per_unit - same syntax as G92
// M104 - Set extruder target temp
// M105 - Read current temp
// M106 - Fan on
// M107 - Fan off
// M109 - Sxxx Wait for extruder current temp to reach target temp. Waits only when heating
//        Rxxx Wait for extruder current temp to reach target temp. Waits when heating and cooling
//        IF AUTOTEMP is enabled, S<mintemp> B<maxtemp> F<factor>. Exit autotemp by any M109 without F
// M112 - Emergency stop
// M114 - Output current position to serial port
// M115 - Capabilities string
// M117 - display message
// M119 - Output Endstop status to serial port
// M120 - Enable endstop detection
// M121 - Disable endstop detection
// M126 - Solenoid Air Valve Open (BariCUDA support by jmil)
// M127 - Solenoid Air Valve Closed (BariCUDA vent to atmospheric pressure by jmil)
// M128 - EtoP Open (BariCUDA EtoP = electricity to air pressure transducer by jmil)
// M129 - EtoP Closed (BariCUDA EtoP = electricity to air pressure transducer by jmil)
// M140 - Set bed target temp
// M150 - Set BlinkM Color Output R: Red<0-255> U(!): Green<0-255> B: Blue<0-255> over i2c, G for green does not work.
// M190 - Sxxx Wait for bed current temp to reach target temp. Waits only when heating
//        Rxxx Wait for bed current temp to reach target temp. Waits when heating and cooling
// M200 D<millimeters>- set filament diameter and set E axis units to cubic millimeters (use S0 to set back to millimeters).
// M201 - Set max acceleration in units/s^2 for print moves (M201 X1000 Y1000)
// M202 - Set max acceleration in units/s^2 for travel moves (M202 X1000 Y1000) Unused in Marlin!!
// M203 - Set maximum feedrate that your machine can sustain (M203 X200 Y200 Z300 E10000) in mm/sec
// M204 - Set default acceleration: P for Printing moves, R for Retract only (no X, Y, Z) moves and T for Travel (non printing) moves (ex. M204 P800 T3000 R9000) in mm/sec^2
// M205 -  advanced settings:  minimum travel speed S=while printing T=travel only,  B=minimum segment time X= maximum xy jerk, Z=maximum Z jerk, E=maximum E jerk
// M206 - Set additional homing offset
// M207 - Set retract length S[positive mm] F[feedrate mm/min] Z[additional zlift/hop], stays in mm regardless of M200 setting
// M208 - Set recover=unretract length S[positive mm surplus to the M207 S*] F[feedrate mm/sec]
// M209 - S<1=true/0=false> enable automatic retract detect if the slicer did not support G10/11: every normal extrude-only move will be classified as retract depending on the direction.
// M218 - Set hotend offset (in mm): T<extruder_number> X<offset_on_X> Y<offset_on_Y>
// M220 S<factor in percent>- set speed factor override percentage
// M221 S<factor in percent>- set extrude factor override percentage
// M226 P<pin number> S<pin state>- Wait until the specified pin reaches the state required
// M240 - Trigger a camera to take a photograph
// M250 - Set LCD contrast C<contrast value> (value 0..63)
// M280 - Set servo position absolute. P: servo index, S: angle or microseconds
// M300 - Play beep sound S<frequency Hz> P<duration ms>
// M301 - Set PID parameters P I and D
// M302 - Allow cold extrudes, or set the minimum extrude S<temperature>.
// M303 - PID relay autotune S<temperature> sets the target temperature. (default target temperature = 150C)
// M304 - Set bed PID parameters P I and D
// M380 - Activate solenoid on active extruder
// M381 - Disable all solenoids
// M400 - Finish all moves
// M401 - Lower z-probe if present
// M402 - Raise z-probe if present
// M404 - N<dia in mm> Enter the nominal filament width (3mm, 1.75mm ) or will display nominal filament width without parameters
// M405 - Turn on Filament Sensor extrusion control.  Optional D<delay in cm> to set delay in centimeters between sensor and extruder 
// M406 - Turn off Filament Sensor extrusion control 
// M407 - Displays measured filament diameter 
// M500 - Store parameters in EEPROM
// M501 - Read parameters from EEPROM (if you need reset them after you changed them temporarily).
// M502 - Revert to the default "factory settings".  You still need to store them in EEPROM afterwards if you want to.
// M503 - Print the current settings (from memory not from EEPROM). Use S0 to leave off headings.
// M540 - Use S[0|1] to enable or disable the stop SD card print on endstop hit (requires ABORT_ON_ENDSTOP_HIT_FEATURE_ENABLED)
// M600 - Pause for filament change X[pos] Y[pos] Z[relative lift] E[initial retract] L[later retract distance for removal]
// M665 - Set delta configurations
// M666 - Set delta endstop adjustment
// M605 - Set dual x-carriage movement mode: S<mode> [ X<duplication x-offset> R<duplication temp offset> ]
// M907 - Set digital trimpot motor current using axis codes.
// M908 - Control digital trimpot directly.
// M350 - Set microstepping mode.
// M351 - Toggle MS1 MS2 pins directly.

// ************ SCARA Specific - This can change to suit future G-code regulations
// M360 - SCARA calibration: Move to cal-position ThetaA (0 deg calibration)
// M361 - SCARA calibration: Move to cal-position ThetaB (90 deg calibration - steps per degree)
// M362 - SCARA calibration: Move to cal-position PsiA (0 deg calibration)
// M363 - SCARA calibration: Move to cal-position PsiB (90 deg calibration - steps per degree)
// M364 - SCARA calibration: Move to cal-position PSIC (90 deg to Theta calibration position)
// M365 - SCARA calibration: Scaling factor, X, Y, Z axis
//************* SCARA End ***************

// M928 - Start SD logging (M928 filename.g) - ended by M29
// M999 - Restart after being stopped by error

#ifdef SDSUPPORT
  CardReader card;
#endif

float homing_feedrate[] = HOMING_FEEDRATE;
#ifdef ENABLE_AUTO_BED_LEVELING
int xy_travel_speed = XY_TRAVEL_SPEED;
#endif
int homing_bump_divisor[] = HOMING_BUMP_DIVISOR;
bool axis_relative_modes[] = AXIS_RELATIVE_MODES;
int feedmultiply = 100; //100->1 200->2
int saved_feedmultiply;
int extrudemultiply = 100; //100->1 200->2
int extruder_multiply[EXTRUDERS] = { 100
  #if EXTRUDERS > 1
    , 100
    #if EXTRUDERS > 2
      , 100
      #if EXTRUDERS > 3
        , 100
      #endif
    #endif
  #endif
};
bool volumetric_enabled = false;
float filament_size[EXTRUDERS] = { DEFAULT_NOMINAL_FILAMENT_DIA
  #if EXTRUDERS > 1
      , DEFAULT_NOMINAL_FILAMENT_DIA
    #if EXTRUDERS > 2
       , DEFAULT_NOMINAL_FILAMENT_DIA
      #if EXTRUDERS > 3
        , DEFAULT_NOMINAL_FILAMENT_DIA
      #endif
    #endif
  #endif
};
float volumetric_multiplier[EXTRUDERS] = {1.0
  #if EXTRUDERS > 1
    , 1.0
    #if EXTRUDERS > 2
      , 1.0
      #if EXTRUDERS > 3
        , 1.0
      #endif
    #endif
  #endif
};
float current_position[NUM_AXIS] = { 0.0, 0.0, 0.0, 0.0 };
float home_offset[3] = { 0, 0, 0 };
#ifdef DELTA
  float endstop_adj[3] = { 0, 0, 0 };
#endif

float min_pos[3] = { X_MIN_POS, Y_MIN_POS, Z_MIN_POS };
float max_pos[3] = { X_MAX_POS, Y_MAX_POS, Z_MAX_POS };
bool axis_known_position[3] = { false, false, false };
float zprobe_zoffset;

// Extruder offset
#if EXTRUDERS > 1
#ifndef DUAL_X_CARRIAGE
  #define NUM_EXTRUDER_OFFSETS 2 // only in XY plane
#else
  #define NUM_EXTRUDER_OFFSETS 3 // supports offsets in XYZ plane
#endif
float extruder_offset[NUM_EXTRUDER_OFFSETS][EXTRUDERS] = {
  #if defined(EXTRUDER_OFFSET_X)
    EXTRUDER_OFFSET_X
  #else
    0
  #endif
  ,
  #if defined(EXTRUDER_OFFSET_Y)
    EXTRUDER_OFFSET_Y
  #else
    0
  #endif
};
#endif

uint8_t active_extruder = 0;
int fanSpeed = 0;

#ifdef SERVO_ENDSTOPS
  int servo_endstops[] = SERVO_ENDSTOPS;
  int servo_endstop_angles[] = SERVO_ENDSTOP_ANGLES;
#endif

#ifdef BARICUDA
  int ValvePressure = 0;
  int EtoPPressure = 0;
#endif

#ifdef FWRETRACT

  bool autoretract_enabled = false;
  bool retracted[EXTRUDERS] = { false
    #if EXTRUDERS > 1
      , false
      #if EXTRUDERS > 2
        , false
        #if EXTRUDERS > 3
          , false
        #endif
      #endif
    #endif
  };
  bool retracted_swap[EXTRUDERS] = { false
    #if EXTRUDERS > 1
      , false
      #if EXTRUDERS > 2
        , false
        #if EXTRUDERS > 3
          , false
        #endif
      #endif
    #endif
  };

  float retract_length = RETRACT_LENGTH;
  float retract_length_swap = RETRACT_LENGTH_SWAP;
  float retract_feedrate = RETRACT_FEEDRATE;
  float retract_zlift = RETRACT_ZLIFT;
  float retract_recover_length = RETRACT_RECOVER_LENGTH;
  float retract_recover_length_swap = RETRACT_RECOVER_LENGTH_SWAP;
  float retract_recover_feedrate = RETRACT_RECOVER_FEEDRATE;

#endif // FWRETRACT

#ifdef ULTIPANEL
  bool powersupply = 
    #ifdef PS_DEFAULT_OFF
      false
    #else
      true
    #endif
  ;
#endif

#ifdef DELTA
  float delta[3] = { 0, 0, 0 };
  #define SIN_60 0.8660254037844386
  #define COS_60 0.5
  // these are the default values, can be overriden with M665
  float delta_radius = DELTA_RADIUS;
  float delta_tower1_x = -SIN_60 * delta_radius; // front left tower
  float delta_tower1_y = -COS_60 * delta_radius;     
  float delta_tower2_x =  SIN_60 * delta_radius; // front right tower
  float delta_tower2_y = -COS_60 * delta_radius;     
  float delta_tower3_x = 0;                      // back middle tower
  float delta_tower3_y = delta_radius;
  float delta_diagonal_rod = DELTA_DIAGONAL_ROD;
  float delta_diagonal_rod_2 = sq(delta_diagonal_rod);
  float delta_segments_per_second = DELTA_SEGMENTS_PER_SECOND;
  #ifdef ENABLE_AUTO_BED_LEVELING
    float bed_level[AUTO_BED_LEVELING_GRID_POINTS][AUTO_BED_LEVELING_GRID_POINTS];
  #endif
#endif

#ifdef SCARA
  float axis_scaling[3] = { 1, 1, 1 };    // Build size scaling, default to 1
  static float delta[3] = { 0, 0, 0 };		
#endif        

bool cancel_heatup = false;

#ifdef FILAMENT_SENSOR
  //Variables for Filament Sensor input 
  float filament_width_nominal=DEFAULT_NOMINAL_FILAMENT_DIA;  //Set nominal filament width, can be changed with M404 
  bool filament_sensor=false;  //M405 turns on filament_sensor control, M406 turns it off 
  float filament_width_meas=DEFAULT_MEASURED_FILAMENT_DIA; //Stores the measured filament diameter 
  signed char measurement_delay[MAX_MEASUREMENT_DELAY+1];  //ring buffer to delay measurement  store extruder factor after subtracting 100 
  int delay_index1=0;  //index into ring buffer
  int delay_index2=-1;  //index into ring buffer - set to -1 on startup to indicate ring buffer needs to be initialized
  float delay_dist=0; //delay distance counter  
  int meas_delay_cm = MEASUREMENT_DELAY_CM;  //distance delay setting
#endif

#ifdef FILAMENT_RUNOUT_SENSOR
   static bool filrunoutEnqued = false;
#endif

const char errormagic[] PROGMEM = "Error:";
const char echomagic[] PROGMEM = "echo:";

const char axis_codes[NUM_AXIS] = {'X', 'Y', 'Z', 'E'};
static float destination[NUM_AXIS] = { 0, 0, 0, 0 };

static float offset[3] = { 0, 0, 0 };
static bool home_all_axis = true;
static float feedrate = 1500.0, next_feedrate, saved_feedrate;
static long gcode_N, gcode_LastN, Stopped_gcode_LastN = 0;

static bool relative_mode = false;  //Determines Absolute or Relative Coordinates

static char cmdbuffer[BUFSIZE][MAX_CMD_SIZE];
static bool fromsd[BUFSIZE];
static int bufindr = 0;
static int bufindw = 0;
static int buflen = 0;

static char serial_char;
static int serial_count = 0;
static boolean comment_mode = false;
static char *strchr_pointer; ///< A pointer to find chars in the command string (X, Y, Z, E, etc.)

const char* queued_commands_P= NULL; /* pointer to the current line in the active sequence of commands, or NULL when none */

const int sensitive_pins[] = SENSITIVE_PINS; ///< Sensitive pin list for M42

// Inactivity shutdown
static unsigned long previous_millis_cmd = 0;
static unsigned long max_inactive_time = 0;
static unsigned long stepper_inactive_time = DEFAULT_STEPPER_DEACTIVE_TIME*1000l;

unsigned long starttime = 0; ///< Print job start time
unsigned long stoptime = 0;  ///< Print job stop time

static uint8_t tmp_extruder;


bool Stopped = false;

#if NUM_SERVOS > 0
  Servo servos[NUM_SERVOS];
#endif

bool CooldownNoWait = true;
bool target_direction;

#ifdef CHDK
  unsigned long chdkHigh = 0;
  boolean chdkActive = false;
#endif

//===========================================================================
//=============================Routines======================================
//===========================================================================

void get_arc_coordinates();
bool setTargetedHotend(int code);

void serial_echopair_P(const char *s_P, float v)
    { serialprintPGM(s_P); SERIAL_ECHO(v); }
void serial_echopair_P(const char *s_P, double v)
    { serialprintPGM(s_P); SERIAL_ECHO(v); }
void serial_echopair_P(const char *s_P, unsigned long v)
    { serialprintPGM(s_P); SERIAL_ECHO(v); }

#ifdef SDSUPPORT
  #include "SdFatUtil.h"
  int freeMemory() { return SdFatUtil::FreeRam(); }
#else
  extern "C" {
    extern unsigned int __bss_end;
    extern unsigned int __heap_start;
    extern void *__brkval;

    int freeMemory() {
      int free_memory;

      if ((int)__brkval == 0)
        free_memory = ((int)&free_memory) - ((int)&__bss_end);
      else
        free_memory = ((int)&free_memory) - ((int)__brkval);

      return free_memory;
    }
  }
#endif //!SDSUPPORT

//Injects the next command from the pending sequence of commands, when possible
//Return false if and only if no command was pending
static bool drain_queued_commands_P()
{
  char cmd[30];
  if(!queued_commands_P)
    return false;
  // Get the next 30 chars from the sequence of gcodes to run
  strncpy_P(cmd, queued_commands_P, sizeof(cmd)-1);
  cmd[sizeof(cmd)-1]= 0;
  // Look for the end of line, or the end of sequence
  size_t i= 0;
  char c;
  while( (c= cmd[i]) && c!='\n' )
    ++i; // look for the end of this gcode command
  cmd[i]= 0;
  if(enquecommand(cmd)) // buffer was not full (else we will retry later)
  {
    if(c)
      queued_commands_P+= i+1; // move to next command
    else
      queued_commands_P= NULL; // will have no more commands in the sequence
  }
  return true;
}

//Record one or many commands to run from program memory.
//Aborts the current queue, if any.
//Note: drain_queued_commands_P() must be called repeatedly to drain the commands afterwards
void enquecommands_P(const char* pgcode)
{
    queued_commands_P= pgcode;
    drain_queued_commands_P(); // first command exectuted asap (when possible)
}

//adds a single command to the main command buffer, from RAM
//that is really done in a non-safe way.
//needs overworking someday
//Returns false if it failed to do so
bool enquecommand(const char *cmd)
{
  if(*cmd==';')
    return false;
  if(buflen >= BUFSIZE)
    return false;
  //this is dangerous if a mixing of serial and this happens
  strcpy(&(cmdbuffer[bufindw][0]),cmd);
  SERIAL_ECHO_START;
  SERIAL_ECHOPGM(MSG_Enqueing);
  SERIAL_ECHO(cmdbuffer[bufindw]);
  SERIAL_ECHOLNPGM("\"");
  bufindw= (bufindw + 1)%BUFSIZE;
  buflen += 1;
  return true;
}



void setup_killpin()
{
  #if defined(KILL_PIN) && KILL_PIN > -1
    SET_INPUT(KILL_PIN);
    WRITE(KILL_PIN,HIGH);
  #endif
}

void setup_filrunoutpin()
{
#if defined(FILRUNOUT_PIN) && FILRUNOUT_PIN > -1
   pinMode(FILRUNOUT_PIN,INPUT);
   #if defined(ENDSTOPPULLUP_FIL_RUNOUT)
      WRITE(FILLRUNOUT_PIN,HIGH);
   #endif
#endif
}

// Set home pin
void setup_homepin(void)
{
#if defined(HOME_PIN) && HOME_PIN > -1
   SET_INPUT(HOME_PIN);
   WRITE(HOME_PIN,HIGH);
#endif
}


void setup_photpin()
{
  #if defined(PHOTOGRAPH_PIN) && PHOTOGRAPH_PIN > -1
    OUT_WRITE(PHOTOGRAPH_PIN, LOW);
  #endif
}

void setup_powerhold()
{
  #if defined(SUICIDE_PIN) && SUICIDE_PIN > -1
    OUT_WRITE(SUICIDE_PIN, HIGH);
  #endif
  #if defined(PS_ON_PIN) && PS_ON_PIN > -1
    #if defined(PS_DEFAULT_OFF)
      OUT_WRITE(PS_ON_PIN, PS_ON_ASLEEP);
    #else
      OUT_WRITE(PS_ON_PIN, PS_ON_AWAKE);
    #endif
  #endif
}

void suicide()
{
  #if defined(SUICIDE_PIN) && SUICIDE_PIN > -1
    OUT_WRITE(SUICIDE_PIN, LOW);
  #endif
}

void servo_init()
{
  #if (NUM_SERVOS >= 1) && defined(SERVO0_PIN) && (SERVO0_PIN > -1)
    servos[0].attach(SERVO0_PIN);
  #endif
  #if (NUM_SERVOS >= 2) && defined(SERVO1_PIN) && (SERVO1_PIN > -1)
    servos[1].attach(SERVO1_PIN);
  #endif
  #if (NUM_SERVOS >= 3) && defined(SERVO2_PIN) && (SERVO2_PIN > -1)
    servos[2].attach(SERVO2_PIN);
  #endif
  #if (NUM_SERVOS >= 4) && defined(SERVO3_PIN) && (SERVO3_PIN > -1)
    servos[3].attach(SERVO3_PIN);
  #endif
  #if (NUM_SERVOS >= 5)
    #error "TODO: enter initalisation code for more servos"
  #endif

  // Set position of Servo Endstops that are defined
  #ifdef SERVO_ENDSTOPS
  for(int8_t i = 0; i < 3; i++)
  {
    if(servo_endstops[i] > -1) {
      servos[servo_endstops[i]].write(servo_endstop_angles[i * 2 + 1]);
    }
  }
  #endif

  #if SERVO_LEVELING
    delay(PROBE_SERVO_DEACTIVATION_DELAY);
    servos[servo_endstops[Z_AXIS]].detach();
  #endif
}


void setup()
{
  setup_killpin();
  setup_filrunoutpin();
  setup_powerhold();
  MYSERIAL.begin(BAUDRATE);
  SERIAL_PROTOCOLLNPGM("start");
  SERIAL_ECHO_START;

  // Check startup - does nothing if bootloader sets MCUSR to 0
  byte mcu = MCUSR;
  if(mcu & 1) SERIAL_ECHOLNPGM(MSG_POWERUP);
  if(mcu & 2) SERIAL_ECHOLNPGM(MSG_EXTERNAL_RESET);
  if(mcu & 4) SERIAL_ECHOLNPGM(MSG_BROWNOUT_RESET);
  if(mcu & 8) SERIAL_ECHOLNPGM(MSG_WATCHDOG_RESET);
  if(mcu & 32) SERIAL_ECHOLNPGM(MSG_SOFTWARE_RESET);
  MCUSR=0;

  SERIAL_ECHOPGM(MSG_MARLIN);
  SERIAL_ECHOLNPGM(STRING_VERSION);
  #ifdef STRING_VERSION_CONFIG_H
    #ifdef STRING_CONFIG_H_AUTHOR
      SERIAL_ECHO_START;
      SERIAL_ECHOPGM(MSG_CONFIGURATION_VER);
      SERIAL_ECHOPGM(STRING_VERSION_CONFIG_H);
      SERIAL_ECHOPGM(MSG_AUTHOR);
      SERIAL_ECHOLNPGM(STRING_CONFIG_H_AUTHOR);
      SERIAL_ECHOPGM("Compiled: ");
      SERIAL_ECHOLNPGM(__DATE__);
    #endif // STRING_CONFIG_H_AUTHOR
  #endif // STRING_VERSION_CONFIG_H
  SERIAL_ECHO_START;
  SERIAL_ECHOPGM(MSG_FREE_MEMORY);
  SERIAL_ECHO(freeMemory());
  SERIAL_ECHOPGM(MSG_PLANNER_BUFFER_BYTES);
  SERIAL_ECHOLN((int)sizeof(block_t)*BLOCK_BUFFER_SIZE);
  for(int8_t i = 0; i < BUFSIZE; i++)
  {
    fromsd[i] = false;
  }

  // loads data from EEPROM if available else uses defaults (and resets step acceleration rate)
  Config_RetrieveSettings();

  tp_init();    // Initialize temperature loop
  plan_init();  // Initialize planner;
  watchdog_init();
  st_init();    // Initialize stepper, this enables interrupts!
  setup_photpin();
  servo_init();
  

  lcd_init();
  _delay_ms(1000);  // wait 1sec to display the splash screen

  #if defined(CONTROLLERFAN_PIN) && CONTROLLERFAN_PIN > -1
    SET_OUTPUT(CONTROLLERFAN_PIN); //Set pin used for driver cooling fan
  #endif

  #ifdef DIGIPOT_I2C
    digipot_i2c_init();
  #endif
#ifdef Z_PROBE_SLED
  pinMode(SERVO0_PIN, OUTPUT);
  digitalWrite(SERVO0_PIN, LOW); // turn it off
#endif // Z_PROBE_SLED
  setup_homepin();
  
#ifdef STAT_LED_RED
  pinMode(STAT_LED_RED, OUTPUT);
  digitalWrite(STAT_LED_RED, LOW); // turn it off
#endif
#ifdef STAT_LED_BLUE
  pinMode(STAT_LED_BLUE, OUTPUT);
  digitalWrite(STAT_LED_BLUE, LOW); // turn it off
#endif  
}


void loop()
{
  if(buflen < (BUFSIZE-1))
    get_command();
  #ifdef SDSUPPORT
  card.checkautostart(false);
  #endif
  if(buflen)
  {
    #ifdef SDSUPPORT
      if(card.saving)
      {
        if(strstr_P(cmdbuffer[bufindr], PSTR("M29")) == NULL)
        {
          card.write_command(cmdbuffer[bufindr]);
          if(card.logging)
          {
            process_commands();
          }
          else
          {
            SERIAL_PROTOCOLLNPGM(MSG_OK);
          }
        }
        else
        {
          card.closefile();
          SERIAL_PROTOCOLLNPGM(MSG_FILE_SAVED);
        }
      }
      else
      {
        process_commands();
      }
    #else
      process_commands();
    #endif //SDSUPPORT
    buflen = (buflen-1);
    bufindr = (bufindr + 1)%BUFSIZE;
  }
  //check heater every n milliseconds
  manage_heater();
  manage_inactivity();
  checkHitEndstops();
  lcd_update();
}

void get_command()
{
  if(drain_queued_commands_P()) // priority is given to non-serial commands
    return;
  
  while( MYSERIAL.available() > 0  && buflen < BUFSIZE) {
    serial_char = MYSERIAL.read();
    if(serial_char == '\n' ||
       serial_char == '\r' ||
       serial_count >= (MAX_CMD_SIZE - 1) )
    {
      // end of line == end of comment
      comment_mode = false;

      if(!serial_count) {
        // short cut for empty lines
        return;
      }
      cmdbuffer[bufindw][serial_count] = 0; //terminate string

      fromsd[bufindw] = false;
      if(strchr(cmdbuffer[bufindw], 'N') != NULL)
      {
        strchr_pointer = strchr(cmdbuffer[bufindw], 'N');
        gcode_N = (strtol(strchr_pointer + 1, NULL, 10));
        if(gcode_N != gcode_LastN+1 && (strstr_P(cmdbuffer[bufindw], PSTR("M110")) == NULL) ) {
          SERIAL_ERROR_START;
          SERIAL_ERRORPGM(MSG_ERR_LINE_NO);
          SERIAL_ERRORLN(gcode_LastN);
          //Serial.println(gcode_N);
          FlushSerialRequestResend();
          serial_count = 0;
          return;
        }

        if(strchr(cmdbuffer[bufindw], '*') != NULL)
        {
          byte checksum = 0;
          byte count = 0;
          while(cmdbuffer[bufindw][count] != '*') checksum = checksum^cmdbuffer[bufindw][count++];
          strchr_pointer = strchr(cmdbuffer[bufindw], '*');

          if(strtol(strchr_pointer + 1, NULL, 10) != checksum) {
            SERIAL_ERROR_START;
            SERIAL_ERRORPGM(MSG_ERR_CHECKSUM_MISMATCH);
            SERIAL_ERRORLN(gcode_LastN);
            FlushSerialRequestResend();
            serial_count = 0;
            return;
          }
          //if no errors, continue parsing
        }
        else
        {
          SERIAL_ERROR_START;
          SERIAL_ERRORPGM(MSG_ERR_NO_CHECKSUM);
          SERIAL_ERRORLN(gcode_LastN);
          FlushSerialRequestResend();
          serial_count = 0;
          return;
        }

        gcode_LastN = gcode_N;
        //if no errors, continue parsing
      }
      else  // if we don't receive 'N' but still see '*'
      {
        if((strchr(cmdbuffer[bufindw], '*') != NULL))
        {
          SERIAL_ERROR_START;
          SERIAL_ERRORPGM(MSG_ERR_NO_LINENUMBER_WITH_CHECKSUM);
          SERIAL_ERRORLN(gcode_LastN);
          serial_count = 0;
          return;
        }
      }
      if((strchr(cmdbuffer[bufindw], 'G') != NULL)){
        strchr_pointer = strchr(cmdbuffer[bufindw], 'G');
        switch(strtol(strchr_pointer + 1, NULL, 10)){
        case 0:
        case 1:
        case 2:
        case 3:
          if (Stopped == true) {
            SERIAL_ERRORLNPGM(MSG_ERR_STOPPED);
            LCD_MESSAGEPGM(MSG_STOPPED);
          }
          break;
        default:
          break;
        }

      }

      //If command was e-stop process now
      if(strcmp(cmdbuffer[bufindw], "M112") == 0)
        kill();

      bufindw = (bufindw + 1)%BUFSIZE;
      buflen += 1;

      serial_count = 0; //clear buffer
    }
    else if(serial_char == '\\') {  //Handle escapes
       
        if(MYSERIAL.available() > 0  && buflen < BUFSIZE) {
            // if we have one more character, copy it over
            serial_char = MYSERIAL.read();
            cmdbuffer[bufindw][serial_count++] = serial_char;
        }

        //otherwise do nothing        
    }
    else { // its not a newline, carriage return or escape char
        if(serial_char == ';') comment_mode = true;
        if(!comment_mode) cmdbuffer[bufindw][serial_count++] = serial_char;
    }
  }
  #ifdef SDSUPPORT
  if(!card.sdprinting || serial_count!=0){
    return;
  }

  //'#' stops reading from SD to the buffer prematurely, so procedural macro calls are possible
  // if it occurs, stop_buffering is triggered and the buffer is ran dry.
  // this character _can_ occur in serial com, due to checksums. however, no checksums are used in SD printing

  static bool stop_buffering=false;
  if(buflen==0) stop_buffering=false;

  while( !card.eof()  && buflen < BUFSIZE && !stop_buffering) {
    int16_t n=card.get();
    serial_char = (char)n;
    if(serial_char == '\n' ||
       serial_char == '\r' ||
       (serial_char == '#' && comment_mode == false) ||
       (serial_char == ':' && comment_mode == false) ||
       serial_count >= (MAX_CMD_SIZE - 1)||n==-1)
    {
      if(card.eof()){
        SERIAL_PROTOCOLLNPGM(MSG_FILE_PRINTED);
        stoptime=millis();
        char time[30];
        unsigned long t=(stoptime-starttime)/1000;
        int hours, minutes;
        minutes=(t/60)%60;
        hours=t/60/60;
        sprintf_P(time, PSTR("%i hours %i minutes"),hours, minutes);
        SERIAL_ECHO_START;
        SERIAL_ECHOLN(time);
        lcd_setstatus(time);
        card.printingHasFinished();
        card.checkautostart(true);

      }
      if(serial_char=='#')
        stop_buffering=true;

      if(!serial_count)
      {
        comment_mode = false; //for new command
        return; //if empty line
      }
      cmdbuffer[bufindw][serial_count] = 0; //terminate string
//      if(!comment_mode){
        fromsd[bufindw] = true;
        buflen += 1;
        bufindw = (bufindw + 1)%BUFSIZE;
//      }
      comment_mode = false; //for new command
      serial_count = 0; //clear buffer
    }
    else
    {
      if(serial_char == ';') comment_mode = true;
      if(!comment_mode) cmdbuffer[bufindw][serial_count++] = serial_char;
    }
  }

  #endif //SDSUPPORT

}


float code_value()
{
  return (strtod(strchr_pointer + 1, NULL));
}

long code_value_long()
{
  return (strtol(strchr_pointer + 1, NULL, 10));
}

bool code_seen(char code)
{
  strchr_pointer = strchr(cmdbuffer[bufindr], code);
  return (strchr_pointer != NULL);  //Return True if a character was found
}

#define DEFINE_PGM_READ_ANY(type, reader)       \
    static inline type pgm_read_any(const type *p)  \
    { return pgm_read_##reader##_near(p); }

DEFINE_PGM_READ_ANY(float,       float);
DEFINE_PGM_READ_ANY(signed char, byte);

#define XYZ_CONSTS_FROM_CONFIG(type, array, CONFIG) \
static const PROGMEM type array##_P[3] =        \
    { X_##CONFIG, Y_##CONFIG, Z_##CONFIG };     \
static inline type array(int axis)          \
    { return pgm_read_any(&array##_P[axis]); }

XYZ_CONSTS_FROM_CONFIG(float, base_min_pos,    MIN_POS);
XYZ_CONSTS_FROM_CONFIG(float, base_max_pos,    MAX_POS);
XYZ_CONSTS_FROM_CONFIG(float, base_home_pos,   HOME_POS);
XYZ_CONSTS_FROM_CONFIG(float, max_length,      MAX_LENGTH);
XYZ_CONSTS_FROM_CONFIG(float, home_retract_mm, HOME_RETRACT_MM);
XYZ_CONSTS_FROM_CONFIG(signed char, home_dir,  HOME_DIR);

#ifdef DUAL_X_CARRIAGE

<<<<<<< HEAD
  #define DXC_FULL_CONTROL_MODE 0
  #define DXC_AUTO_PARK_MODE    1
  #define DXC_DUPLICATION_MODE  2
=======
#define DXC_FULL_CONTROL_MODE 0
#define DXC_AUTO_PARK_MODE    1
#define DXC_DUPLICATION_MODE  2
static int dual_x_carriage_mode = DEFAULT_DUAL_X_CARRIAGE_MODE;

static float x_home_pos(int extruder) {
  if (extruder == 0)
    return base_home_pos(X_AXIS) + home_offset[X_AXIS];
  else
    // In dual carriage mode the extruder offset provides an override of the
    // second X-carriage offset when homed - otherwise X2_HOME_POS is used.
    // This allow soft recalibration of the second extruder offset position without firmware reflash
    // (through the M218 command).
    return (extruder_offset[X_AXIS][1] > 0) ? extruder_offset[X_AXIS][1] : X2_HOME_POS;
}
>>>>>>> f65f61fa

  static int dual_x_carriage_mode = DEFAULT_DUAL_X_CARRIAGE_MODE;

  static float x_home_pos(int extruder) {
    if (extruder == 0)
      return base_home_pos(X_AXIS) + add_homing[X_AXIS];
    else
      // In dual carriage mode the extruder offset provides an override of the
      // second X-carriage offset when homed - otherwise X2_HOME_POS is used.
      // This allow soft recalibration of the second extruder offset position without firmware reflash
      // (through the M218 command).
      return (extruder_offset[X_AXIS][1] > 0) ? extruder_offset[X_AXIS][1] : X2_HOME_POS;
  }

  static int x_home_dir(int extruder) {
    return (extruder == 0) ? X_HOME_DIR : X2_HOME_DIR;
  }

  static float inactive_extruder_x_pos = X2_MAX_POS; // used in mode 0 & 1
  static bool active_extruder_parked = false; // used in mode 1 & 2
  static float raised_parked_position[NUM_AXIS]; // used in mode 1
  static unsigned long delayed_move_time = 0; // used in mode 1
  static float duplicate_extruder_x_offset = DEFAULT_DUPLICATION_X_OFFSET; // used in mode 2
  static float duplicate_extruder_temp_offset = 0; // used in mode 2
  bool extruder_duplication_enabled = false; // used in mode 2

#endif //DUAL_X_CARRIAGE

static void axis_is_at_home(int axis) {
#ifdef DUAL_X_CARRIAGE
  if (axis == X_AXIS) {
    if (active_extruder != 0) {
      current_position[X_AXIS] = x_home_pos(active_extruder);
      min_pos[X_AXIS] =          X2_MIN_POS;
      max_pos[X_AXIS] =          max(extruder_offset[X_AXIS][1], X2_MAX_POS);
      return;
    }
    else if (dual_x_carriage_mode == DXC_DUPLICATION_MODE && active_extruder == 0) {
      current_position[X_AXIS] = base_home_pos(X_AXIS) + home_offset[X_AXIS];
      min_pos[X_AXIS] =          base_min_pos(X_AXIS) + home_offset[X_AXIS];
      max_pos[X_AXIS] =          min(base_max_pos(X_AXIS) + home_offset[X_AXIS],
                                  max(extruder_offset[X_AXIS][1], X2_MAX_POS) - duplicate_extruder_x_offset);
      return;
    }
  }
#endif
#ifdef SCARA
   float homeposition[3];
   char i;
   
   if (axis < 2)
   {
   
     for (i=0; i<3; i++)
     {
        homeposition[i] = base_home_pos(i); 
     }  
  // SERIAL_ECHOPGM("homeposition[x]= "); SERIAL_ECHO(homeposition[0]);
   //  SERIAL_ECHOPGM("homeposition[y]= "); SERIAL_ECHOLN(homeposition[1]);
   // Works out real Homeposition angles using inverse kinematics, 
   // and calculates homing offset using forward kinematics
     calculate_delta(homeposition);
     
    // SERIAL_ECHOPGM("base Theta= "); SERIAL_ECHO(delta[X_AXIS]);
    // SERIAL_ECHOPGM(" base Psi+Theta="); SERIAL_ECHOLN(delta[Y_AXIS]);
     
     for (i=0; i<2; i++)
     {
        delta[i] -= home_offset[i];
     } 
     
    // SERIAL_ECHOPGM("addhome X="); SERIAL_ECHO(home_offset[X_AXIS]);
  // SERIAL_ECHOPGM(" addhome Y="); SERIAL_ECHO(home_offset[Y_AXIS]);
    // SERIAL_ECHOPGM(" addhome Theta="); SERIAL_ECHO(delta[X_AXIS]);
    // SERIAL_ECHOPGM(" addhome Psi+Theta="); SERIAL_ECHOLN(delta[Y_AXIS]);
      
     calculate_SCARA_forward_Transform(delta);
     
    // SERIAL_ECHOPGM("Delta X="); SERIAL_ECHO(delta[X_AXIS]);
    // SERIAL_ECHOPGM(" Delta Y="); SERIAL_ECHOLN(delta[Y_AXIS]);
     
    current_position[axis] = delta[axis];
    
    // SCARA home positions are based on configuration since the actual limits are determined by the 
    // inverse kinematic transform.
    min_pos[axis] =          base_min_pos(axis); // + (delta[axis] - base_home_pos(axis));
    max_pos[axis] =          base_max_pos(axis); // + (delta[axis] - base_home_pos(axis));
   } 
   else
   {
      current_position[axis] = base_home_pos(axis) + home_offset[axis];
      min_pos[axis] =          base_min_pos(axis) + home_offset[axis];
      max_pos[axis] =          base_max_pos(axis) + home_offset[axis];
   }
#else
  current_position[axis] = base_home_pos(axis) + home_offset[axis];
  min_pos[axis] =          base_min_pos(axis) + home_offset[axis];
  max_pos[axis] =          base_max_pos(axis) + home_offset[axis];
#endif
}

#ifdef ENABLE_AUTO_BED_LEVELING
#ifdef AUTO_BED_LEVELING_GRID

#ifndef DELTA
static void set_bed_level_equation_lsq(double *plane_equation_coefficients)
{
    vector_3 planeNormal = vector_3(-plane_equation_coefficients[0], -plane_equation_coefficients[1], 1);
    planeNormal.debug("planeNormal");
    plan_bed_level_matrix = matrix_3x3::create_look_at(planeNormal);
    //bedLevel.debug("bedLevel");

    //plan_bed_level_matrix.debug("bed level before");
    //vector_3 uncorrected_position = plan_get_position_mm();
    //uncorrected_position.debug("position before");

    vector_3 corrected_position = plan_get_position();
//    corrected_position.debug("position after");
    current_position[X_AXIS] = corrected_position.x;
    current_position[Y_AXIS] = corrected_position.y;
    current_position[Z_AXIS] = corrected_position.z;

    // put the bed at 0 so we don't go below it.
    current_position[Z_AXIS] = zprobe_zoffset; // in the lsq we reach here after raising the extruder due to the loop structure

    plan_set_position(current_position[X_AXIS], current_position[Y_AXIS], current_position[Z_AXIS], current_position[E_AXIS]);
}
#endif

#else // not AUTO_BED_LEVELING_GRID

static void set_bed_level_equation_3pts(float z_at_pt_1, float z_at_pt_2, float z_at_pt_3) {

    plan_bed_level_matrix.set_to_identity();

    vector_3 pt1 = vector_3(ABL_PROBE_PT_1_X, ABL_PROBE_PT_1_Y, z_at_pt_1);
    vector_3 pt2 = vector_3(ABL_PROBE_PT_2_X, ABL_PROBE_PT_2_Y, z_at_pt_2);
    vector_3 pt3 = vector_3(ABL_PROBE_PT_3_X, ABL_PROBE_PT_3_Y, z_at_pt_3);

    vector_3 from_2_to_1 = (pt1 - pt2).get_normal();
    vector_3 from_2_to_3 = (pt3 - pt2).get_normal();
    vector_3 planeNormal = vector_3::cross(from_2_to_1, from_2_to_3).get_normal();
    planeNormal = vector_3(planeNormal.x, planeNormal.y, abs(planeNormal.z));

    plan_bed_level_matrix = matrix_3x3::create_look_at(planeNormal);

    vector_3 corrected_position = plan_get_position();
    current_position[X_AXIS] = corrected_position.x;
    current_position[Y_AXIS] = corrected_position.y;
    current_position[Z_AXIS] = corrected_position.z;

    // put the bed at 0 so we don't go below it.
    current_position[Z_AXIS] = zprobe_zoffset;

    plan_set_position(current_position[X_AXIS], current_position[Y_AXIS], current_position[Z_AXIS], current_position[E_AXIS]);

}

#endif // AUTO_BED_LEVELING_GRID

static void run_z_probe() {
  #ifdef DELTA
    
    float start_z = current_position[Z_AXIS];
    long start_steps = st_get_position(Z_AXIS);
  
    // move down slowly until you find the bed
    feedrate = homing_feedrate[Z_AXIS] / 4;
    destination[Z_AXIS] = -10;
    prepare_move_raw();
    st_synchronize();
    endstops_hit_on_purpose();
    
    // we have to let the planner know where we are right now as it is not where we said to go.
    long stop_steps = st_get_position(Z_AXIS);
    float mm = start_z - float(start_steps - stop_steps) / axis_steps_per_unit[Z_AXIS];
    current_position[Z_AXIS] = mm;
    calculate_delta(current_position);
    plan_set_position(delta[X_AXIS], delta[Y_AXIS], delta[Z_AXIS], current_position[E_AXIS]);
    
  #else

    plan_bed_level_matrix.set_to_identity();
    feedrate = homing_feedrate[Z_AXIS];

    // move down until you find the bed
    float zPosition = -10;
    plan_buffer_line(current_position[X_AXIS], current_position[Y_AXIS], zPosition, current_position[E_AXIS], feedrate/60, active_extruder);
    st_synchronize();

        // we have to let the planner know where we are right now as it is not where we said to go.
    zPosition = st_get_position_mm(Z_AXIS);
    plan_set_position(current_position[X_AXIS], current_position[Y_AXIS], zPosition, current_position[E_AXIS]);

    // move up the retract distance
    zPosition += home_retract_mm(Z_AXIS);
    plan_buffer_line(current_position[X_AXIS], current_position[Y_AXIS], zPosition, current_position[E_AXIS], feedrate/60, active_extruder);
    st_synchronize();

    // move back down slowly to find bed
    
    if (homing_bump_divisor[Z_AXIS] >= 1)
    {
        feedrate = homing_feedrate[Z_AXIS]/homing_bump_divisor[Z_AXIS];
    } 
    else
    {
        feedrate = homing_feedrate[Z_AXIS]/10;
        SERIAL_ECHOLN("Warning: The Homing Bump Feedrate Divisor cannot be less then 1");
    }

    
    zPosition -= home_retract_mm(Z_AXIS) * 2;
    plan_buffer_line(current_position[X_AXIS], current_position[Y_AXIS], zPosition, current_position[E_AXIS], feedrate/60, active_extruder);
    st_synchronize();

    current_position[Z_AXIS] = st_get_position_mm(Z_AXIS);
    // make sure the planner knows where we are as it may be a bit different than we last said to move to
    plan_set_position(current_position[X_AXIS], current_position[Y_AXIS], current_position[Z_AXIS], current_position[E_AXIS]);
    
  #endif
}

static void do_blocking_move_to(float x, float y, float z) {
    float oldFeedRate = feedrate;

#ifdef DELTA

    feedrate = XY_TRAVEL_SPEED;
    
    destination[X_AXIS] = x;
    destination[Y_AXIS] = y;
    destination[Z_AXIS] = z;
    prepare_move_raw();
    st_synchronize();

#else

    feedrate = homing_feedrate[Z_AXIS];

    current_position[Z_AXIS] = z;
    plan_buffer_line(current_position[X_AXIS], current_position[Y_AXIS], current_position[Z_AXIS], current_position[E_AXIS], feedrate/60, active_extruder);
    st_synchronize();

    feedrate = xy_travel_speed;

    current_position[X_AXIS] = x;
    current_position[Y_AXIS] = y;
    plan_buffer_line(current_position[X_AXIS], current_position[Y_AXIS], current_position[Z_AXIS], current_position[E_AXIS], feedrate/60, active_extruder);
    st_synchronize();

#endif

    feedrate = oldFeedRate;
}

static void do_blocking_move_relative(float offset_x, float offset_y, float offset_z) {
    do_blocking_move_to(current_position[X_AXIS] + offset_x, current_position[Y_AXIS] + offset_y, current_position[Z_AXIS] + offset_z);
}

static void setup_for_endstop_move() {
    saved_feedrate = feedrate;
    saved_feedmultiply = feedmultiply;
    feedmultiply = 100;
    previous_millis_cmd = millis();

    enable_endstops(true);
}

static void clean_up_after_endstop_move() {
#ifdef ENDSTOPS_ONLY_FOR_HOMING
    enable_endstops(false);
#endif

    feedrate = saved_feedrate;
    feedmultiply = saved_feedmultiply;
    previous_millis_cmd = millis();
}

static void engage_z_probe() {
  // Engage Z Servo endstop if enabled
  #ifdef SERVO_ENDSTOPS
    if (servo_endstops[Z_AXIS] > -1) {
      #if SERVO_LEVELING
        servos[servo_endstops[Z_AXIS]].attach(0);
      #endif
      servos[servo_endstops[Z_AXIS]].write(servo_endstop_angles[Z_AXIS * 2]);
      #if SERVO_LEVELING
        delay(PROBE_SERVO_DEACTIVATION_DELAY);
        servos[servo_endstops[Z_AXIS]].detach();
      #endif
    }
  #elif defined(Z_PROBE_ALLEN_KEY)
    feedrate = homing_feedrate[X_AXIS];
    
    // Move to the start position to initiate deployment
    destination[X_AXIS] = Z_PROBE_ALLEN_KEY_DEPLOY_X;
    destination[Y_AXIS] = Z_PROBE_ALLEN_KEY_DEPLOY_Y;
    destination[Z_AXIS] = Z_PROBE_ALLEN_KEY_DEPLOY_Z;
    prepare_move_raw();

    // Home X to touch the belt
    feedrate = homing_feedrate[X_AXIS]/10;
    destination[X_AXIS] = 0;
    prepare_move_raw();
    
    // Home Y for safety
    feedrate = homing_feedrate[X_AXIS]/2;
    destination[Y_AXIS] = 0;
    prepare_move_raw();
    
    st_synchronize();
    
    bool z_min_endstop = (READ(Z_MIN_PIN) != Z_MIN_ENDSTOP_INVERTING);
    if (z_min_endstop)
    {
        if (!Stopped)
        {
            SERIAL_ERROR_START;
            SERIAL_ERRORLNPGM("Z-Probe failed to engage!");
            LCD_ALERTMESSAGEPGM("Err: ZPROBE");
        }
        Stop();
    }
  #endif

}

static void retract_z_probe() {
  // Retract Z Servo endstop if enabled
  #ifdef SERVO_ENDSTOPS
    if (servo_endstops[Z_AXIS] > -1)
    {
      #if Z_RAISE_AFTER_PROBING > 0
        do_blocking_move_to(current_position[X_AXIS], current_position[Y_AXIS], Z_RAISE_AFTER_PROBING);
        st_synchronize();
      #endif
    
      #if SERVO_LEVELING
        servos[servo_endstops[Z_AXIS]].attach(0);
      #endif
      servos[servo_endstops[Z_AXIS]].write(servo_endstop_angles[Z_AXIS * 2 + 1]);
      #if SERVO_LEVELING
        delay(PROBE_SERVO_DEACTIVATION_DELAY);
        servos[servo_endstops[Z_AXIS]].detach();
      #endif
    }
  #elif defined(Z_PROBE_ALLEN_KEY)
    // Move up for safety
    feedrate = homing_feedrate[X_AXIS];
    destination[Z_AXIS] = current_position[Z_AXIS] + Z_RAISE_AFTER_PROBING;
    prepare_move_raw();

    // Move to the start position to initiate retraction
    destination[X_AXIS] = Z_PROBE_ALLEN_KEY_RETRACT_X;
    destination[Y_AXIS] = Z_PROBE_ALLEN_KEY_RETRACT_Y;
    destination[Z_AXIS] = Z_PROBE_ALLEN_KEY_RETRACT_Z;
    prepare_move_raw();

    // Move the nozzle down to push the probe into retracted position
    feedrate = homing_feedrate[Z_AXIS]/10;
    destination[Z_AXIS] = current_position[Z_AXIS] - Z_PROBE_ALLEN_KEY_RETRACT_DEPTH;
    prepare_move_raw();
    
    // Move up for safety
    feedrate = homing_feedrate[Z_AXIS]/2;
    destination[Z_AXIS] = current_position[Z_AXIS] + Z_PROBE_ALLEN_KEY_RETRACT_DEPTH * 2;
    prepare_move_raw();
    
    // Home XY for safety
    feedrate = homing_feedrate[X_AXIS]/2;
    destination[X_AXIS] = 0;
    destination[Y_AXIS] = 0;
    prepare_move_raw();
    
    st_synchronize();
    
    bool z_min_endstop = (READ(Z_MIN_PIN) != Z_MIN_ENDSTOP_INVERTING);
    if (!z_min_endstop)
    {
        if (!Stopped)
        {
            SERIAL_ERROR_START;
            SERIAL_ERRORLNPGM("Z-Probe failed to retract!");
            LCD_ALERTMESSAGEPGM("Err: ZPROBE");
        }
        Stop();
    }
  #endif

}

enum ProbeAction {
  ProbeStay             = 0,
  ProbeEngage           = BIT(0),
  ProbeRetract          = BIT(1),
  ProbeEngageAndRetract = (ProbeEngage | ProbeRetract)
};

/// Probe bed height at position (x,y), returns the measured z value
static float probe_pt(float x, float y, float z_before, ProbeAction retract_action=ProbeEngageAndRetract, int verbose_level=1) {
  // move to right place
  do_blocking_move_to(current_position[X_AXIS], current_position[Y_AXIS], z_before);
  do_blocking_move_to(x - X_PROBE_OFFSET_FROM_EXTRUDER, y - Y_PROBE_OFFSET_FROM_EXTRUDER, current_position[Z_AXIS]);

  #if !defined(Z_PROBE_SLED) && !defined(Z_PROBE_ALLEN_KEY)
    if (retract_action & ProbeEngage) engage_z_probe();
  #endif

  run_z_probe();
  float measured_z = current_position[Z_AXIS];

  #if !defined(Z_PROBE_SLED) && !defined(Z_PROBE_ALLEN_KEY)
    if (retract_action & ProbeRetract) retract_z_probe();
  #endif

  if (verbose_level > 2) {
    SERIAL_PROTOCOLPGM(MSG_BED);
    SERIAL_PROTOCOLPGM(" X: ");
    SERIAL_PROTOCOL(x + 0.0001);
    SERIAL_PROTOCOLPGM(" Y: ");
    SERIAL_PROTOCOL(y + 0.0001);
    SERIAL_PROTOCOLPGM(" Z: ");
    SERIAL_PROTOCOL(measured_z + 0.0001);
    SERIAL_EOL;
  }
  return measured_z;
}

#ifdef DELTA
static void extrapolate_one_point(int x, int y, int xdir, int ydir) {
  if (bed_level[x][y] != 0.0) {
    return;  // Don't overwrite good values.
  }
  float a = 2*bed_level[x+xdir][y] - bed_level[x+xdir*2][y];  // Left to right.
  float b = 2*bed_level[x][y+ydir] - bed_level[x][y+ydir*2];  // Front to back.
  float c = 2*bed_level[x+xdir][y+ydir] - bed_level[x+xdir*2][y+ydir*2];  // Diagonal.
  float median = c;  // Median is robust (ignores outliers).
  if (a < b) {
    if (b < c) median = b;
    if (c < a) median = a;
  } else {  // b <= a
    if (c < b) median = b;
    if (a < c) median = a;
  }
  bed_level[x][y] = median;
}

// Fill in the unprobed points (corners of circular print surface)
// using linear extrapolation, away from the center.
static void extrapolate_unprobed_bed_level() {
  int half = (AUTO_BED_LEVELING_GRID_POINTS-1)/2;
  for (int y = 0; y <= half; y++) {
    for (int x = 0; x <= half; x++) {
      if (x + y < 3) continue;
      extrapolate_one_point(half-x, half-y, x>1?+1:0, y>1?+1:0);
      extrapolate_one_point(half+x, half-y, x>1?-1:0, y>1?+1:0);
      extrapolate_one_point(half-x, half+y, x>1?+1:0, y>1?-1:0);
      extrapolate_one_point(half+x, half+y, x>1?-1:0, y>1?-1:0);
    }
  }
}

// Print calibration results for plotting or manual frame adjustment.
static void print_bed_level() {
  for (int y = 0; y < AUTO_BED_LEVELING_GRID_POINTS; y++) {
    for (int x = 0; x < AUTO_BED_LEVELING_GRID_POINTS; x++) {
      SERIAL_PROTOCOL_F(bed_level[x][y], 2);
      SERIAL_PROTOCOLPGM(" ");
    }
    SERIAL_ECHOLN("");
  }
}

// Reset calibration results to zero.
void reset_bed_level() {
  for (int y = 0; y < AUTO_BED_LEVELING_GRID_POINTS; y++) {
    for (int x = 0; x < AUTO_BED_LEVELING_GRID_POINTS; x++) {
      bed_level[x][y] = 0.0;
    }
  }
}

#endif // DELTA

#endif // ENABLE_AUTO_BED_LEVELING

static void homeaxis(int axis) {
#define HOMEAXIS_DO(LETTER) \
  ((LETTER##_MIN_PIN > -1 && LETTER##_HOME_DIR==-1) || (LETTER##_MAX_PIN > -1 && LETTER##_HOME_DIR==1))

  if (axis==X_AXIS ? HOMEAXIS_DO(X) :
      axis==Y_AXIS ? HOMEAXIS_DO(Y) :
      axis==Z_AXIS ? HOMEAXIS_DO(Z) :
      0) {
    int axis_home_dir = home_dir(axis);
#ifdef DUAL_X_CARRIAGE
    if (axis == X_AXIS)
      axis_home_dir = x_home_dir(active_extruder);
#endif

    current_position[axis] = 0;
    plan_set_position(current_position[X_AXIS], current_position[Y_AXIS], current_position[Z_AXIS], current_position[E_AXIS]);


#ifndef Z_PROBE_SLED
    // Engage Servo endstop if enabled
    #ifdef SERVO_ENDSTOPS
      #if SERVO_LEVELING
        if (axis==Z_AXIS) {
          engage_z_probe();
        }
      else
      #endif
      if (servo_endstops[axis] > -1) {
        servos[servo_endstops[axis]].write(servo_endstop_angles[axis * 2]);
      }
    #endif
#endif // Z_PROBE_SLED
    destination[axis] = 1.5 * max_length(axis) * axis_home_dir;
    feedrate = homing_feedrate[axis];
    plan_buffer_line(destination[X_AXIS], destination[Y_AXIS], destination[Z_AXIS], destination[E_AXIS], feedrate/60, active_extruder);
    st_synchronize();

    current_position[axis] = 0;
    plan_set_position(current_position[X_AXIS], current_position[Y_AXIS], current_position[Z_AXIS], current_position[E_AXIS]);
    destination[axis] = -home_retract_mm(axis) * axis_home_dir;
    plan_buffer_line(destination[X_AXIS], destination[Y_AXIS], destination[Z_AXIS], destination[E_AXIS], feedrate/60, active_extruder);
    st_synchronize();

    destination[axis] = 2*home_retract_mm(axis) * axis_home_dir;

    if (homing_bump_divisor[axis] >= 1)
    {
        feedrate = homing_feedrate[axis]/homing_bump_divisor[axis];
    } 
    else
    {
        feedrate = homing_feedrate[axis]/10;
        SERIAL_ECHOLN("Warning: The Homing Bump Feedrate Divisor cannot be less then 1");
    }

    plan_buffer_line(destination[X_AXIS], destination[Y_AXIS], destination[Z_AXIS], destination[E_AXIS], feedrate/60, active_extruder);
    st_synchronize();
#ifdef DELTA
    // retrace by the amount specified in endstop_adj
    if (endstop_adj[axis] * axis_home_dir < 0) {
      plan_set_position(current_position[X_AXIS], current_position[Y_AXIS], current_position[Z_AXIS], current_position[E_AXIS]);
      destination[axis] = endstop_adj[axis];
      plan_buffer_line(destination[X_AXIS], destination[Y_AXIS], destination[Z_AXIS], destination[E_AXIS], feedrate/60, active_extruder);
      st_synchronize();
    }
#endif
    axis_is_at_home(axis);
    destination[axis] = current_position[axis];
    feedrate = 0.0;
    endstops_hit_on_purpose();
    axis_known_position[axis] = true;

    // Retract Servo endstop if enabled
    #ifdef SERVO_ENDSTOPS
      if (servo_endstops[axis] > -1) {
        servos[servo_endstops[axis]].write(servo_endstop_angles[axis * 2 + 1]);
      }
    #endif
#if SERVO_LEVELING
  #ifndef Z_PROBE_SLED
    if (axis==Z_AXIS) retract_z_probe();
  #endif
#endif

  }
}
#define HOMEAXIS(LETTER) homeaxis(LETTER##_AXIS)

void refresh_cmd_timeout(void)
{
  previous_millis_cmd = millis();
}

#ifdef FWRETRACT
  void retract(bool retracting, bool swapretract = false) {
    if(retracting && !retracted[active_extruder]) {
      destination[X_AXIS]=current_position[X_AXIS];
      destination[Y_AXIS]=current_position[Y_AXIS];
      destination[Z_AXIS]=current_position[Z_AXIS];
      destination[E_AXIS]=current_position[E_AXIS];
      if (swapretract) {
        current_position[E_AXIS]+=retract_length_swap/volumetric_multiplier[active_extruder];
      } else {
        current_position[E_AXIS]+=retract_length/volumetric_multiplier[active_extruder];
      }
      plan_set_e_position(current_position[E_AXIS]);
      float oldFeedrate = feedrate;
      feedrate=retract_feedrate*60;
      retracted[active_extruder]=true;
      prepare_move();
      if(retract_zlift > 0.01) {
         current_position[Z_AXIS]-=retract_zlift;
#ifdef DELTA
         calculate_delta(current_position); // change cartesian kinematic to  delta kinematic;
         plan_set_position(delta[X_AXIS], delta[Y_AXIS], delta[Z_AXIS], current_position[E_AXIS]);
#else
         plan_set_position(current_position[X_AXIS], current_position[Y_AXIS], current_position[Z_AXIS], current_position[E_AXIS]);
#endif
         prepare_move();
      }
      feedrate = oldFeedrate;
    } else if(!retracting && retracted[active_extruder]) {
      destination[X_AXIS]=current_position[X_AXIS];
      destination[Y_AXIS]=current_position[Y_AXIS];
      destination[Z_AXIS]=current_position[Z_AXIS];
      destination[E_AXIS]=current_position[E_AXIS];
      if(retract_zlift > 0.01) {
         current_position[Z_AXIS]+=retract_zlift;
#ifdef DELTA
         calculate_delta(current_position); // change cartesian kinematic  to  delta kinematic;
         plan_set_position(delta[X_AXIS], delta[Y_AXIS], delta[Z_AXIS], current_position[E_AXIS]);
#else
         plan_set_position(current_position[X_AXIS], current_position[Y_AXIS], current_position[Z_AXIS], current_position[E_AXIS]);
#endif
         //prepare_move();
      }
      if (swapretract) {
        current_position[E_AXIS]-=(retract_length_swap+retract_recover_length_swap)/volumetric_multiplier[active_extruder]; 
      } else {
        current_position[E_AXIS]-=(retract_length+retract_recover_length)/volumetric_multiplier[active_extruder]; 
      }
      plan_set_e_position(current_position[E_AXIS]);
      float oldFeedrate = feedrate;
      feedrate=retract_recover_feedrate*60;
      retracted[active_extruder]=false;
      prepare_move();
      feedrate = oldFeedrate;
    }
  } //retract
#endif //FWRETRACT

#ifdef Z_PROBE_SLED

  #ifndef SLED_DOCKING_OFFSET
    #define SLED_DOCKING_OFFSET 0
  #endif

//
// Method to dock/undock a sled designed by Charles Bell.
//
// dock[in]     If true, move to MAX_X and engage the electromagnet
// offset[in]   The additional distance to move to adjust docking location
//
static void dock_sled(bool dock, int offset=0) {
 int z_loc;
 
 if (!((axis_known_position[X_AXIS]) && (axis_known_position[Y_AXIS]))) {
   LCD_MESSAGEPGM(MSG_POSITION_UNKNOWN);
   SERIAL_ECHO_START;
   SERIAL_ECHOLNPGM(MSG_POSITION_UNKNOWN);
   return;
 }

 if (dock) {
   do_blocking_move_to(X_MAX_POS + SLED_DOCKING_OFFSET + offset,
                       current_position[Y_AXIS],
                       current_position[Z_AXIS]);
   // turn off magnet
   digitalWrite(SERVO0_PIN, LOW);
 } else {
   if (current_position[Z_AXIS] < (Z_RAISE_BEFORE_PROBING + 5))
     z_loc = Z_RAISE_BEFORE_PROBING;
   else
     z_loc = current_position[Z_AXIS];
   do_blocking_move_to(X_MAX_POS + SLED_DOCKING_OFFSET + offset,
                       Y_PROBE_OFFSET_FROM_EXTRUDER, z_loc);
   // turn on magnet
   digitalWrite(SERVO0_PIN, HIGH);
 }
}
#endif

/**
 *
 * G-Code Handler functions
 *
 */

/**
 * G0, G1: Coordinated movement of X Y Z E axes
 */
inline void gcode_G0_G1() {
  if (!Stopped) {
    get_coordinates(); // For X Y Z E F
    #ifdef FWRETRACT
      if (autoretract_enabled)
      if (!(code_seen('X') || code_seen('Y') || code_seen('Z')) && code_seen('E')) {
        float echange = destination[E_AXIS] - current_position[E_AXIS];
        // Is this move an attempt to retract or recover?
        if ((echange < -MIN_RETRACT && !retracted[active_extruder]) || (echange > MIN_RETRACT && retracted[active_extruder])) {
          current_position[E_AXIS] = destination[E_AXIS]; // hide the slicer-generated retract/recover from calculations
          plan_set_e_position(current_position[E_AXIS]);  // AND from the planner
          retract(!retracted[active_extruder]);
          return;
        }
      }
    #endif //FWRETRACT
    prepare_move();
    //ClearToSend();
  }
}

/**
 * G2: Clockwise Arc
 * G3: Counterclockwise Arc
 */
inline void gcode_G2_G3(bool clockwise) {
  if (!Stopped) {
    get_arc_coordinates();
    prepare_arc_move(clockwise);
  }
}

/**
 * G4: Dwell S<seconds> or P<milliseconds>
 */
inline void gcode_G4() {
  unsigned long codenum=0;

  LCD_MESSAGEPGM(MSG_DWELL);

  if (code_seen('P')) codenum = code_value_long(); // milliseconds to wait
  if (code_seen('S')) codenum = code_value_long() * 1000; // seconds to wait

  st_synchronize();
  previous_millis_cmd = millis();
  codenum += previous_millis_cmd;  // keep track of when we started waiting
  while(millis() < codenum) {
    manage_heater();
    manage_inactivity();
    lcd_update();
  }
}

#ifdef FWRETRACT

  /**
   * G10 - Retract filament according to settings of M207
   * G11 - Recover filament according to settings of M208
   */
  inline void gcode_G10_G11(bool doRetract=false) {
    #if EXTRUDERS > 1
      if (doRetract) {
        retracted_swap[active_extruder] = (code_seen('S') && code_value_long() == 1); // checks for swap retract argument
      }
    #endif
    retract(doRetract
     #if EXTRUDERS > 1
      , retracted_swap[active_extruder]
     #endif
    );
  }

#endif //FWRETRACT

/**
 * G28: Home all axes, one at a time
 */
inline void gcode_G28() {
  #ifdef ENABLE_AUTO_BED_LEVELING
    #ifdef DELTA
      reset_bed_level();
    #else
      plan_bed_level_matrix.set_to_identity();  //Reset the plane ("erase" all leveling data)
    #endif
  #endif

  #if defined(MESH_BED_LEVELING)
    uint8_t mbl_was_active = mbl.active;
    mbl.active = 0;
  #endif  // MESH_BED_LEVELING

  saved_feedrate = feedrate;
  saved_feedmultiply = feedmultiply;
  feedmultiply = 100;
  previous_millis_cmd = millis();

  enable_endstops(true);

  for (int i = X_AXIS; i <= Z_AXIS; i++) destination[i] = current_position[i];

  feedrate = 0.0;

  #ifdef DELTA
    // A delta can only safely home all axis at the same time
    // all axis have to home at the same time

    // Move all carriages up together until the first endstop is hit.
    for (int i = X_AXIS; i <= Z_AXIS; i++) current_position[i] = 0;
    plan_set_position(current_position[X_AXIS], current_position[Y_AXIS], current_position[Z_AXIS], current_position[E_AXIS]);

    for (int i = X_AXIS; i <= Z_AXIS; i++) destination[i] = 3 * Z_MAX_LENGTH;
    feedrate = 1.732 * homing_feedrate[X_AXIS];
    plan_buffer_line(destination[X_AXIS], destination[Y_AXIS], destination[Z_AXIS], destination[E_AXIS], feedrate/60, active_extruder);
    st_synchronize();
    endstops_hit_on_purpose();

    // Destination reached
    for (int i = X_AXIS; i <= Z_AXIS; i++) current_position[i] = destination[i];

    // take care of back off and rehome now we are all at the top
    HOMEAXIS(X);
    HOMEAXIS(Y);
    HOMEAXIS(Z);

    calculate_delta(current_position);
    plan_set_position(delta[X_AXIS], delta[Y_AXIS], delta[Z_AXIS], current_position[E_AXIS]);

  #else // NOT DELTA

    home_all_axis = !(code_seen(axis_codes[X_AXIS]) || code_seen(axis_codes[Y_AXIS]) || code_seen(axis_codes[Z_AXIS]));

    #if Z_HOME_DIR > 0                      // If homing away from BED do Z first
      if (home_all_axis || code_seen(axis_codes[Z_AXIS])) {
        HOMEAXIS(Z);
      }
    #endif

    #ifdef QUICK_HOME
      if (home_all_axis || code_seen(axis_codes[X_AXIS] && code_seen(axis_codes[Y_AXIS]))) {  //first diagonal move
        current_position[X_AXIS] = current_position[Y_AXIS] = 0;

        #ifndef DUAL_X_CARRIAGE
          int x_axis_home_dir = home_dir(X_AXIS);
        #else
          int x_axis_home_dir = x_home_dir(active_extruder);
          extruder_duplication_enabled = false;
        #endif

        plan_set_position(current_position[X_AXIS], current_position[Y_AXIS], current_position[Z_AXIS], current_position[E_AXIS]);
        destination[X_AXIS] = 1.5 * max_length(X_AXIS) * x_axis_home_dir;
        destination[Y_AXIS] = 1.5 * max_length(Y_AXIS) * home_dir(Y_AXIS);
        feedrate = homing_feedrate[X_AXIS];
        if (homing_feedrate[Y_AXIS] < feedrate) feedrate = homing_feedrate[Y_AXIS];
        if (max_length(X_AXIS) > max_length(Y_AXIS)) {
          feedrate *= sqrt(pow(max_length(Y_AXIS) / max_length(X_AXIS), 2) + 1);
        } else {
          feedrate *= sqrt(pow(max_length(X_AXIS) / max_length(Y_AXIS), 2) + 1);
        }
        plan_buffer_line(destination[X_AXIS], destination[Y_AXIS], destination[Z_AXIS], destination[E_AXIS], feedrate/60, active_extruder);
        st_synchronize();

        axis_is_at_home(X_AXIS);
        axis_is_at_home(Y_AXIS);
        plan_set_position(current_position[X_AXIS], current_position[Y_AXIS], current_position[Z_AXIS], current_position[E_AXIS]);
        destination[X_AXIS] = current_position[X_AXIS];
        destination[Y_AXIS] = current_position[Y_AXIS];
        plan_buffer_line(destination[X_AXIS], destination[Y_AXIS], destination[Z_AXIS], destination[E_AXIS], feedrate/60, active_extruder);
        feedrate = 0.0;
        st_synchronize();
        endstops_hit_on_purpose();

        current_position[X_AXIS] = destination[X_AXIS];
        current_position[Y_AXIS] = destination[Y_AXIS];
        #ifndef SCARA
          current_position[Z_AXIS] = destination[Z_AXIS];
        #endif
      }
    #endif //QUICK_HOME

    if ((home_all_axis) || (code_seen(axis_codes[X_AXIS]))) {
      #ifdef DUAL_X_CARRIAGE
        int tmp_extruder = active_extruder;
        extruder_duplication_enabled = false;
        active_extruder = !active_extruder;
        HOMEAXIS(X);
        inactive_extruder_x_pos = current_position[X_AXIS];
        active_extruder = tmp_extruder;
        HOMEAXIS(X);
        // reset state used by the different modes
        memcpy(raised_parked_position, current_position, sizeof(raised_parked_position));
        delayed_move_time = 0;
        active_extruder_parked = true;
      #else
        HOMEAXIS(X);
      #endif
    }

    if (home_all_axis || code_seen(axis_codes[Y_AXIS])) HOMEAXIS(Y);

    if (code_seen(axis_codes[X_AXIS])) {
      if (code_value_long() != 0) {
          current_position[X_AXIS] = code_value()
            #ifndef SCARA
              + home_offset[X_AXIS]
            #endif
          ;
      }
    }

    if (code_seen(axis_codes[Y_AXIS]) && code_value_long() != 0) {
      current_position[Y_AXIS] = code_value()
        #ifndef SCARA
          + home_offset[Y_AXIS]
        #endif
      ;
    }

    #if Z_HOME_DIR < 0                      // If homing towards BED do Z last

      #ifndef Z_SAFE_HOMING

        if (home_all_axis || code_seen(axis_codes[Z_AXIS])) {
          #if defined(Z_RAISE_BEFORE_HOMING) && Z_RAISE_BEFORE_HOMING > 0
            destination[Z_AXIS] = -Z_RAISE_BEFORE_HOMING * home_dir(Z_AXIS);    // Set destination away from bed
            feedrate = max_feedrate[Z_AXIS];
            plan_buffer_line(destination[X_AXIS], destination[Y_AXIS], destination[Z_AXIS], destination[E_AXIS], feedrate, active_extruder);
            st_synchronize();
          #endif
          HOMEAXIS(Z);
        }

      #else // Z_SAFE_HOMING

        if (home_all_axis) {
          destination[X_AXIS] = round(Z_SAFE_HOMING_X_POINT - X_PROBE_OFFSET_FROM_EXTRUDER);
          destination[Y_AXIS] = round(Z_SAFE_HOMING_Y_POINT - Y_PROBE_OFFSET_FROM_EXTRUDER);
          destination[Z_AXIS] = -Z_RAISE_BEFORE_HOMING * home_dir(Z_AXIS);    // Set destination away from bed
          feedrate = XY_TRAVEL_SPEED / 60;
          current_position[Z_AXIS] = 0;

          plan_set_position(current_position[X_AXIS], current_position[Y_AXIS], current_position[Z_AXIS], current_position[E_AXIS]);
          plan_buffer_line(destination[X_AXIS], destination[Y_AXIS], destination[Z_AXIS], destination[E_AXIS], feedrate, active_extruder);
          st_synchronize();
          current_position[X_AXIS] = destination[X_AXIS];
          current_position[Y_AXIS] = destination[Y_AXIS];

          HOMEAXIS(Z);
        }

        // Let's see if X and Y are homed and probe is inside bed area.
        if (code_seen(axis_codes[Z_AXIS])) {

          if (axis_known_position[X_AXIS] && axis_known_position[Y_AXIS]) {

            float cpx = current_position[X_AXIS], cpy = current_position[Y_AXIS];
            if (   cpx >= X_MIN_POS - X_PROBE_OFFSET_FROM_EXTRUDER
                && cpx <= X_MAX_POS - X_PROBE_OFFSET_FROM_EXTRUDER
                && cpy >= Y_MIN_POS - Y_PROBE_OFFSET_FROM_EXTRUDER
                && cpy <= Y_MAX_POS - Y_PROBE_OFFSET_FROM_EXTRUDER) {
              current_position[Z_AXIS] = 0;
              plan_set_position(cpx, cpy, current_position[Z_AXIS], current_position[E_AXIS]);
              destination[Z_AXIS] = -Z_RAISE_BEFORE_HOMING * home_dir(Z_AXIS);    // Set destination away from bed
              feedrate = max_feedrate[Z_AXIS];
              plan_buffer_line(destination[X_AXIS], destination[Y_AXIS], destination[Z_AXIS], destination[E_AXIS], feedrate, active_extruder);
              st_synchronize();
              HOMEAXIS(Z);
            }
            else {
                LCD_MESSAGEPGM(MSG_ZPROBE_OUT);
                SERIAL_ECHO_START;
                SERIAL_ECHOLNPGM(MSG_ZPROBE_OUT);
            }
          }
          else {
            LCD_MESSAGEPGM(MSG_POSITION_UNKNOWN);
            SERIAL_ECHO_START;
            SERIAL_ECHOLNPGM(MSG_POSITION_UNKNOWN);
          }
        }

      #endif // Z_SAFE_HOMING

    #endif // Z_HOME_DIR < 0


    if (code_seen(axis_codes[Z_AXIS]) && code_value_long() != 0)
      current_position[Z_AXIS] = code_value() + home_offset[Z_AXIS];

    #ifdef ENABLE_AUTO_BED_LEVELING
      if (home_all_axis || code_seen(axis_codes[Z_AXIS]))
        current_position[Z_AXIS] += zprobe_zoffset;  //Add Z_Probe offset (the distance is negative)
    #endif
    plan_set_position(current_position[X_AXIS], current_position[Y_AXIS], current_position[Z_AXIS], current_position[E_AXIS]);

  #endif // else DELTA

  #ifdef SCARA
    calculate_delta(current_position);
    plan_set_position(delta[X_AXIS], delta[Y_AXIS], delta[Z_AXIS], current_position[E_AXIS]);
  #endif

  #ifdef ENDSTOPS_ONLY_FOR_HOMING
    enable_endstops(false);
  #endif

  #if defined(MESH_BED_LEVELING)
    if (mbl_was_active) {
      current_position[X_AXIS] = mbl.get_x(0);
      current_position[Y_AXIS] = mbl.get_y(0);
      destination[X_AXIS] = current_position[X_AXIS];
      destination[Y_AXIS] = current_position[Y_AXIS];
      destination[Z_AXIS] = current_position[Z_AXIS];
      destination[E_AXIS] = current_position[E_AXIS];
      feedrate = homing_feedrate[X_AXIS];
      plan_buffer_line(destination[X_AXIS], destination[Y_AXIS], destination[Z_AXIS], destination[E_AXIS], feedrate, active_extruder);
      st_synchronize();
      current_position[Z_AXIS] = MESH_HOME_SEARCH_Z;
      plan_set_position(current_position[X_AXIS], current_position[Y_AXIS], current_position[Z_AXIS], current_position[E_AXIS]);
      mbl.active = 1;
    }
  #endif

  feedrate = saved_feedrate;
  feedmultiply = saved_feedmultiply;
  previous_millis_cmd = millis();
  endstops_hit_on_purpose();
}

#if defined(MESH_BED_LEVELING)

  inline void gcode_G29() {
    static int probe_point = -1;
    int state = 0;
    if (code_seen('S') || code_seen('s')) {
      state = code_value_long();
      if (state < 0 || state > 2) {
        SERIAL_PROTOCOLPGM("S out of range (0-2).\n");
        return;
      }
    }

    if (state == 0) { // Dump mesh_bed_leveling
      if (mbl.active) {
        SERIAL_PROTOCOLPGM("Num X,Y: ");
        SERIAL_PROTOCOL(MESH_NUM_X_POINTS);
        SERIAL_PROTOCOLPGM(",");
        SERIAL_PROTOCOL(MESH_NUM_Y_POINTS);
        SERIAL_PROTOCOLPGM("\nZ search height: ");
        SERIAL_PROTOCOL(MESH_HOME_SEARCH_Z);
        SERIAL_PROTOCOLPGM("\nMeasured points:\n");              
        for (int y=0; y<MESH_NUM_Y_POINTS; y++) {
          for (int x=0; x<MESH_NUM_X_POINTS; x++) {
            SERIAL_PROTOCOLPGM("  ");              
            SERIAL_PROTOCOL_F(mbl.z_values[y][x], 5);
          }
          SERIAL_EOL;
        }
      } else {
        SERIAL_PROTOCOLPGM("Mesh bed leveling not active.\n");
      }

    } else if (state == 1) { // Begin probing mesh points

      mbl.reset();
      probe_point = 0;
      enquecommands_P(PSTR("G28"));
      enquecommands_P(PSTR("G29 S2"));

    } else if (state == 2) { // Goto next point

      if (probe_point < 0) {
        SERIAL_PROTOCOLPGM("Mesh probing not started.\n");
        return;
      }
      int ix, iy;
      if (probe_point == 0) {
        current_position[Z_AXIS] = MESH_HOME_SEARCH_Z;
        plan_set_position(current_position[X_AXIS], current_position[Y_AXIS], current_position[Z_AXIS], current_position[E_AXIS]);
      } else {
        ix = (probe_point-1) % MESH_NUM_X_POINTS;
        iy = (probe_point-1) / MESH_NUM_X_POINTS;
        if (iy&1) { // Zig zag
          ix = (MESH_NUM_X_POINTS - 1) - ix;
        }
        mbl.set_z(ix, iy, current_position[Z_AXIS]);
        current_position[Z_AXIS] = MESH_HOME_SEARCH_Z;
        plan_buffer_line(current_position[X_AXIS], current_position[Y_AXIS], current_position[Z_AXIS], current_position[E_AXIS], homing_feedrate[X_AXIS]/60, active_extruder);
        st_synchronize();
      }
      if (probe_point == MESH_NUM_X_POINTS*MESH_NUM_Y_POINTS) {
        SERIAL_PROTOCOLPGM("Mesh done.\n");
        probe_point = -1;
        mbl.active = 1;
        enquecommands_P(PSTR("G28"));
        return;
      }
      ix = probe_point % MESH_NUM_X_POINTS;
      iy = probe_point / MESH_NUM_X_POINTS;
      if (iy&1) { // Zig zag
        ix = (MESH_NUM_X_POINTS - 1) - ix;
      }
      current_position[X_AXIS] = mbl.get_x(ix);
      current_position[Y_AXIS] = mbl.get_y(iy);
      plan_buffer_line(current_position[X_AXIS], current_position[Y_AXIS], current_position[Z_AXIS], current_position[E_AXIS], homing_feedrate[X_AXIS]/60, active_extruder);
      st_synchronize();
      probe_point++;
    }
  }

#endif

#ifdef ENABLE_AUTO_BED_LEVELING

  /**
   * G29: Detailed Z-Probe, probes the bed at 3 or more points.
   *      Will fail if the printer has not been homed with G28.
   *
   * Enhanced G29 Auto Bed Leveling Probe Routine
   * 
   * Parameters With AUTO_BED_LEVELING_GRID:
   *
   *  P  Set the size of the grid that will be probed (P x P points).
   *     Not supported by non-linear delta printer bed leveling.
   *     Example: "G29 P4"
   *
   *  S  Set the XY travel speed between probe points (in mm/min)
   *
   *  V  Set the verbose level (0-4). Example: "G29 V3"
   *
   *  T  Generate a Bed Topology Report. Example: "G29 P5 T" for a detailed report.
   *     This is useful for manual bed leveling and finding flaws in the bed (to
   *     assist with part placement).
   *     Not supported by non-linear delta printer bed leveling.
   *
   *  F  Set the Front limit of the probing grid
   *  B  Set the Back limit of the probing grid
   *  L  Set the Left limit of the probing grid
   *  R  Set the Right limit of the probing grid
   *
   * Global Parameters:
   *
   * E/e By default G29 engages / disengages the probe for each point.
   *     Include "E" to engage and disengage the probe just once.
   *     There's no extra effect if you have a fixed probe.
   *     Usage: "G29 E" or "G29 e"
   *
   */
  inline void gcode_G29() {

    // Prevent user from running a G29 without first homing in X and Y
    if (!axis_known_position[X_AXIS] || !axis_known_position[Y_AXIS]) {
      LCD_MESSAGEPGM(MSG_POSITION_UNKNOWN);
      SERIAL_ECHO_START;
      SERIAL_ECHOLNPGM(MSG_POSITION_UNKNOWN);
      return;
    }

    int verbose_level = 1;
    float x_tmp, y_tmp, z_tmp, real_z;

    if (code_seen('V') || code_seen('v')) {
      verbose_level = code_value_long();
      if (verbose_level < 0 || verbose_level > 4) {
        SERIAL_PROTOCOLPGM("?(V)erbose Level is implausible (0-4).\n");
        return;
      }
    }

    bool enhanced_g29 = code_seen('E') || code_seen('e');

    #ifdef AUTO_BED_LEVELING_GRID

    #ifndef DELTA
      bool do_topography_map = verbose_level > 2 || code_seen('T') || code_seen('t');
    #endif

      if (verbose_level > 0)
        SERIAL_PROTOCOLPGM("G29 Auto Bed Leveling\n");

      int auto_bed_leveling_grid_points = AUTO_BED_LEVELING_GRID_POINTS;
      #ifndef DELTA
        if (code_seen('P')) auto_bed_leveling_grid_points = code_value_long();
        if (auto_bed_leveling_grid_points < 2) {
          SERIAL_PROTOCOLPGM("?Number of probed (P)oints is implausible (2 minimum).\n");
          return;
        }
      #endif

      xy_travel_speed = code_seen('S') ? code_value_long() : XY_TRAVEL_SPEED;

      int left_probe_bed_position = code_seen('L') ? code_value_long() : LEFT_PROBE_BED_POSITION,
          right_probe_bed_position = code_seen('R') ? code_value_long() : RIGHT_PROBE_BED_POSITION,
          front_probe_bed_position = code_seen('F') ? code_value_long() : FRONT_PROBE_BED_POSITION,
          back_probe_bed_position = code_seen('B') ? code_value_long() : BACK_PROBE_BED_POSITION;

      bool left_out_l = left_probe_bed_position < MIN_PROBE_X,
           left_out = left_out_l || left_probe_bed_position > right_probe_bed_position - MIN_PROBE_EDGE,
           right_out_r = right_probe_bed_position > MAX_PROBE_X,
           right_out = right_out_r || right_probe_bed_position < left_probe_bed_position + MIN_PROBE_EDGE,
           front_out_f = front_probe_bed_position < MIN_PROBE_Y,
           front_out = front_out_f || front_probe_bed_position > back_probe_bed_position - MIN_PROBE_EDGE,
           back_out_b = back_probe_bed_position > MAX_PROBE_Y,
           back_out = back_out_b || back_probe_bed_position < front_probe_bed_position + MIN_PROBE_EDGE;

      if (left_out || right_out || front_out || back_out) {
        if (left_out) {
          SERIAL_PROTOCOLPGM("?Probe (L)eft position out of range.\n");
          left_probe_bed_position = left_out_l ? MIN_PROBE_X : right_probe_bed_position - MIN_PROBE_EDGE;
        }
        if (right_out) {
          SERIAL_PROTOCOLPGM("?Probe (R)ight position out of range.\n");
          right_probe_bed_position = right_out_r ? MAX_PROBE_X : left_probe_bed_position + MIN_PROBE_EDGE;
        }
        if (front_out) {
          SERIAL_PROTOCOLPGM("?Probe (F)ront position out of range.\n");
          front_probe_bed_position = front_out_f ? MIN_PROBE_Y : back_probe_bed_position - MIN_PROBE_EDGE;
        }
        if (back_out) {
          SERIAL_PROTOCOLPGM("?Probe (B)ack position out of range.\n");
          back_probe_bed_position = back_out_b ? MAX_PROBE_Y : front_probe_bed_position + MIN_PROBE_EDGE;
        }
        return;
      }

    #endif // AUTO_BED_LEVELING_GRID

    #ifdef Z_PROBE_SLED
      dock_sled(false); // engage (un-dock) the probe
    #elif defined(Z_PROBE_ALLEN_KEY)
      engage_z_probe();
    #endif

    st_synchronize();

    #ifdef DELTA
      reset_bed_level();
    #else

    // make sure the bed_level_rotation_matrix is identity or the planner will get it incorectly
    //vector_3 corrected_position = plan_get_position_mm();
    //corrected_position.debug("position before G29");
    plan_bed_level_matrix.set_to_identity();
    vector_3 uncorrected_position = plan_get_position();
    //uncorrected_position.debug("position during G29");
    current_position[X_AXIS] = uncorrected_position.x;
    current_position[Y_AXIS] = uncorrected_position.y;
    current_position[Z_AXIS] = uncorrected_position.z;
    plan_set_position(current_position[X_AXIS], current_position[Y_AXIS], current_position[Z_AXIS], current_position[E_AXIS]);
  #endif

    setup_for_endstop_move();

    feedrate = homing_feedrate[Z_AXIS];

    #ifdef AUTO_BED_LEVELING_GRID

      // probe at the points of a lattice grid
      const int xGridSpacing = (right_probe_bed_position - left_probe_bed_position) / (auto_bed_leveling_grid_points-1);
      const int yGridSpacing = (back_probe_bed_position - front_probe_bed_position) / (auto_bed_leveling_grid_points-1);

    #ifndef DELTA
      // solve the plane equation ax + by + d = z
      // A is the matrix with rows [x y 1] for all the probed points
      // B is the vector of the Z positions
      // the normal vector to the plane is formed by the coefficients of the plane equation in the standard form, which is Vx*x+Vy*y+Vz*z+d = 0
      // so Vx = -a Vy = -b Vz = 1 (we want the vector facing towards positive Z

      int abl2 = auto_bed_leveling_grid_points * auto_bed_leveling_grid_points;

      double eqnAMatrix[abl2 * 3], // "A" matrix of the linear system of equations
             eqnBVector[abl2],     // "B" vector of Z points
             mean = 0.0;

    #else
      delta_grid_spacing[0] = xGridSpacing;
      delta_grid_spacing[1] = yGridSpacing;

      float z_offset = Z_PROBE_OFFSET_FROM_EXTRUDER;
      if (code_seen(axis_codes[Z_AXIS])) z_offset += code_value();
    #endif

      int probePointCounter = 0;
      bool zig = true;

      for (int yCount = 0; yCount < auto_bed_leveling_grid_points; yCount++) {
        double yProbe = front_probe_bed_position + yGridSpacing * yCount;
        int xStart, xStop, xInc;

        if (zig) {
          xStart = 0;
          xStop = auto_bed_leveling_grid_points;
          xInc = 1;
          zig = false;
        }
        else {
          xStart = auto_bed_leveling_grid_points - 1;
          xStop = -1;
          xInc = -1;
          zig = true;
        }

        #ifndef DELTA
          // If do_topography_map is set then don't zig-zag. Just scan in one direction.
          // This gets the probe points in more readable order.
          if (!do_topography_map) zig = !zig;
        #endif

        for (int xCount = xStart; xCount != xStop; xCount += xInc) {
          double xProbe = left_probe_bed_position + xGridSpacing * xCount;

          // raise extruder
          float measured_z,
                z_before = probePointCounter == 0 ? Z_RAISE_BEFORE_PROBING : current_position[Z_AXIS] + Z_RAISE_BETWEEN_PROBINGS;

        #ifdef DELTA
          // Avoid probing the corners (outside the round or hexagon print surface) on a delta printer.
          float distance_from_center = sqrt(xProbe*xProbe + yProbe*yProbe);
          if (distance_from_center > DELTA_PROBABLE_RADIUS)
            continue;
        #endif //DELTA

          // Enhanced G29 - Do not retract servo between probes
          ProbeAction act;
          if (enhanced_g29) {
            if (yProbe == front_probe_bed_position && xCount == 0)
              act = ProbeEngage;
            else if (yProbe == front_probe_bed_position + (yGridSpacing * (auto_bed_leveling_grid_points - 1)) && xCount == auto_bed_leveling_grid_points - 1)
              act = ProbeRetract;
            else
              act = ProbeStay;
          }
          else
            act = ProbeEngageAndRetract;

          measured_z = probe_pt(xProbe, yProbe, z_before, act, verbose_level);

        #ifndef DELTA
          mean += measured_z;

          eqnBVector[probePointCounter] = measured_z;
          eqnAMatrix[probePointCounter + 0 * abl2] = xProbe;
          eqnAMatrix[probePointCounter + 1 * abl2] = yProbe;
          eqnAMatrix[probePointCounter + 2 * abl2] = 1;
        #else
          bed_level[xCount][yCount] = measured_z + z_offset;
        #endif

          probePointCounter++;
        } //xProbe
      } //yProbe

      clean_up_after_endstop_move();

    #ifndef DELTA
      // solve lsq problem
      double *plane_equation_coefficients = qr_solve(abl2, 3, eqnAMatrix, eqnBVector);

      mean /= abl2;

      if (verbose_level) {
        SERIAL_PROTOCOLPGM("Eqn coefficients: a: ");
        SERIAL_PROTOCOL_F(plane_equation_coefficients[0], 8);
        SERIAL_PROTOCOLPGM(" b: ");
        SERIAL_PROTOCOL_F(plane_equation_coefficients[1], 8);
        SERIAL_PROTOCOLPGM(" d: ");
        SERIAL_PROTOCOL_F(plane_equation_coefficients[2], 8);
        SERIAL_EOL;
        if (verbose_level > 2) {
          SERIAL_PROTOCOLPGM("Mean of sampled points: ");
          SERIAL_PROTOCOL_F(mean, 8);
          SERIAL_EOL;
        }
      }

      // Show the Topography map if enabled
      if (do_topography_map) {

        SERIAL_PROTOCOLPGM(" \nBed Height Topography: \n");
        SERIAL_PROTOCOLPGM("+-----------+\n");
        SERIAL_PROTOCOLPGM("|...Back....|\n");
        SERIAL_PROTOCOLPGM("|Left..Right|\n");
        SERIAL_PROTOCOLPGM("|...Front...|\n");
        SERIAL_PROTOCOLPGM("+-----------+\n");

        for (int yy = auto_bed_leveling_grid_points - 1; yy >= 0; yy--) {
          for (int xx = auto_bed_leveling_grid_points - 1; xx >= 0; xx--) {
            int ind = yy * auto_bed_leveling_grid_points + xx;
            float diff = eqnBVector[ind] - mean;
            if (diff >= 0.0)
              SERIAL_PROTOCOLPGM(" +");   // Include + for column alignment
            else
              SERIAL_PROTOCOLPGM(" ");
            SERIAL_PROTOCOL_F(diff, 5);
          } // xx
          SERIAL_EOL;
        } // yy
        SERIAL_EOL;

      } //do_topography_map


      set_bed_level_equation_lsq(plane_equation_coefficients);
      free(plane_equation_coefficients);
    #else
      extrapolate_unprobed_bed_level();
      print_bed_level();
    #endif

    #else // !AUTO_BED_LEVELING_GRID

      // Probe at 3 arbitrary points
      float z_at_pt_1, z_at_pt_2, z_at_pt_3;

      if (enhanced_g29) {
        // Basic Enhanced G29
        z_at_pt_1 = probe_pt(ABL_PROBE_PT_1_X, ABL_PROBE_PT_1_Y, Z_RAISE_BEFORE_PROBING, ProbeEngage, verbose_level);
        z_at_pt_2 = probe_pt(ABL_PROBE_PT_2_X, ABL_PROBE_PT_2_Y, current_position[Z_AXIS] + Z_RAISE_BETWEEN_PROBINGS, ProbeStay, verbose_level);
        z_at_pt_3 = probe_pt(ABL_PROBE_PT_3_X, ABL_PROBE_PT_3_Y, current_position[Z_AXIS] + Z_RAISE_BETWEEN_PROBINGS, ProbeRetract, verbose_level);
      }
      else {
        z_at_pt_1 = probe_pt(ABL_PROBE_PT_1_X, ABL_PROBE_PT_1_Y, Z_RAISE_BEFORE_PROBING, ProbeEngageAndRetract, verbose_level);
        z_at_pt_2 = probe_pt(ABL_PROBE_PT_2_X, ABL_PROBE_PT_2_Y, current_position[Z_AXIS] + Z_RAISE_BETWEEN_PROBINGS, ProbeEngageAndRetract, verbose_level);
        z_at_pt_3 = probe_pt(ABL_PROBE_PT_3_X, ABL_PROBE_PT_3_Y, current_position[Z_AXIS] + Z_RAISE_BETWEEN_PROBINGS, ProbeEngageAndRetract, verbose_level);
      }
      clean_up_after_endstop_move();
      set_bed_level_equation_3pts(z_at_pt_1, z_at_pt_2, z_at_pt_3);

    #endif // !AUTO_BED_LEVELING_GRID

  #ifndef DELTA
    if (verbose_level > 0)
      plan_bed_level_matrix.debug(" \n\nBed Level Correction Matrix:");

    // Correct the Z height difference from z-probe position and hotend tip position.
    // The Z height on homing is measured by Z-Probe, but the probe is quite far from the hotend.
    // When the bed is uneven, this height must be corrected.
    real_z = float(st_get_position(Z_AXIS)) / axis_steps_per_unit[Z_AXIS];  //get the real Z (since the auto bed leveling is already correcting the plane)
    x_tmp = current_position[X_AXIS] + X_PROBE_OFFSET_FROM_EXTRUDER;
    y_tmp = current_position[Y_AXIS] + Y_PROBE_OFFSET_FROM_EXTRUDER;
    z_tmp = current_position[Z_AXIS];

    apply_rotation_xyz(plan_bed_level_matrix, x_tmp, y_tmp, z_tmp);         //Apply the correction sending the probe offset
    current_position[Z_AXIS] = z_tmp - real_z + current_position[Z_AXIS];   //The difference is added to current position and sent to planner.
    plan_set_position(current_position[X_AXIS], current_position[Y_AXIS], current_position[Z_AXIS], current_position[E_AXIS]);
  #endif

  #ifdef Z_PROBE_SLED
    dock_sled(true, -SLED_DOCKING_OFFSET); // dock the probe, correcting for over-travel
  #elif defined(Z_PROBE_ALLEN_KEY)
    retract_z_probe();
  #endif
    
  #ifdef Z_PROBE_END_SCRIPT
    enquecommands_P(PSTR(Z_PROBE_END_SCRIPT));
    st_synchronize();
  #endif
  }

  #ifndef Z_PROBE_SLED

    inline void gcode_G30() {
      engage_z_probe(); // Engage Z Servo endstop if available
      st_synchronize();
      // TODO: make sure the bed_level_rotation_matrix is identity or the planner will get set incorectly
      setup_for_endstop_move();

      feedrate = homing_feedrate[Z_AXIS];

      run_z_probe();
      SERIAL_PROTOCOLPGM(MSG_BED);
      SERIAL_PROTOCOLPGM(" X: ");
      SERIAL_PROTOCOL(current_position[X_AXIS] + 0.0001);
      SERIAL_PROTOCOLPGM(" Y: ");
      SERIAL_PROTOCOL(current_position[Y_AXIS] + 0.0001);
      SERIAL_PROTOCOLPGM(" Z: ");
      SERIAL_PROTOCOL(current_position[Z_AXIS] + 0.0001);
      SERIAL_EOL;

      clean_up_after_endstop_move();
      retract_z_probe(); // Retract Z Servo endstop if available
    }

  #endif //!Z_PROBE_SLED

#endif //ENABLE_AUTO_BED_LEVELING

/**
 * G92: Set current position to given X Y Z E
 */
inline void gcode_G92() {
  if (!code_seen(axis_codes[E_AXIS]))
    st_synchronize();

  for (int i = 0; i < NUM_AXIS; i++) {
    if (code_seen(axis_codes[i])) {
      current_position[i] = code_value();
      if (i == E_AXIS)
        plan_set_e_position(current_position[E_AXIS]);
      else
        plan_set_position(current_position[X_AXIS], current_position[Y_AXIS], current_position[Z_AXIS], current_position[E_AXIS]);
    }
  }
}

#ifdef ULTIPANEL

  /**
   * M0: // M0 - Unconditional stop - Wait for user button press on LCD
   * M1: // M1 - Conditional stop - Wait for user button press on LCD
   */
  inline void gcode_M0_M1() {
    char *src = strchr_pointer + 2;

    unsigned long codenum = 0;
    bool hasP = false, hasS = false;
    if (code_seen('P')) {
      codenum = code_value(); // milliseconds to wait
      hasP = codenum > 0;
    }
    if (code_seen('S')) {
      codenum = code_value() * 1000; // seconds to wait
      hasS = codenum > 0;
    }
    char* starpos = strchr(src, '*');
    if (starpos != NULL) *(starpos) = '\0';
    while (*src == ' ') ++src;
    if (!hasP && !hasS && *src != '\0')
      lcd_setstatus(src);
    else
      LCD_MESSAGEPGM(MSG_USERWAIT);

    lcd_ignore_click();
    st_synchronize();
    previous_millis_cmd = millis();
    if (codenum > 0) {
      codenum += previous_millis_cmd;  // keep track of when we started waiting
      while(millis() < codenum && !lcd_clicked()) {
        manage_heater();
        manage_inactivity();
        lcd_update();
      }
      lcd_ignore_click(false);
    }
    else {
      if (!lcd_detected()) return;
      while (!lcd_clicked()) {
        manage_heater();
        manage_inactivity();
        lcd_update();
      }
    }
    if (IS_SD_PRINTING)
      LCD_MESSAGEPGM(MSG_RESUMING);
    else
      LCD_MESSAGEPGM(WELCOME_MSG);
  }

#endif // ULTIPANEL

/**
 * M17: Enable power on all stepper motors
 */
inline void gcode_M17() {
  LCD_MESSAGEPGM(MSG_NO_MOVE);
  enable_x();
  enable_y();
  enable_z();
  enable_e0();
  enable_e1();
  enable_e2();
  enable_e3();
}

#ifdef SDSUPPORT

  /**
   * M20: List SD card to serial output
   */
  inline void gcode_M20() {
    SERIAL_PROTOCOLLNPGM(MSG_BEGIN_FILE_LIST);
    card.ls();
    SERIAL_PROTOCOLLNPGM(MSG_END_FILE_LIST);
  }

  /**
   * M21: Init SD Card
   */
  inline void gcode_M21() {
    card.initsd();
  }

  /**
   * M22: Release SD Card
   */
  inline void gcode_M22() {
    card.release();
  }

  /**
   * M23: Select a file
   */
  inline void gcode_M23() {
    char* codepos = strchr_pointer + 4;
    char* starpos = strchr(codepos, '*');
    if (starpos) *starpos = '\0';
    card.openFile(codepos, true);
  }

  /**
   * M24: Start SD Print
   */
  inline void gcode_M24() {
    card.startFileprint();
    starttime = millis();
  }

  /**
   * M25: Pause SD Print
   */
  inline void gcode_M25() {
    card.pauseSDPrint();
  }

  /**
   * M26: Set SD Card file index
   */
  inline void gcode_M26() {
    if (card.cardOK && code_seen('S'))
      card.setIndex(code_value_long());
  }

  /**
   * M27: Get SD Card status
   */
  inline void gcode_M27() {
    card.getStatus();
  }

  /**
   * M28: Start SD Write
   */
  inline void gcode_M28() {
    char* codepos = strchr_pointer + 4;
    char* starpos = strchr(codepos, '*');
    if (starpos) {
      char* npos = strchr(cmdbuffer[bufindr], 'N');
      strchr_pointer = strchr(npos, ' ') + 1;
      *(starpos) = '\0';
    }
    card.openFile(codepos, false);
  }

  /**
   * M29: Stop SD Write
   * Processed in write to file routine above
   */
  inline void gcode_M29() {
    // card.saving = false;
  }

  /**
   * M30 <filename>: Delete SD Card file
   */
  inline void gcode_M30() {
    if (card.cardOK) {
      card.closefile();
      char* starpos = strchr(strchr_pointer + 4, '*');
      if (starpos) {
        char* npos = strchr(cmdbuffer[bufindr], 'N');
        strchr_pointer = strchr(npos, ' ') + 1;
        *(starpos) = '\0';
      }
      card.removeFile(strchr_pointer + 4);
    }
  }

#endif

/**
 * M31: Get the time since the start of SD Print (or last M109)
 */
inline void gcode_M31() {
  stoptime = millis();
  unsigned long t = (stoptime - starttime) / 1000;
  int min = t / 60, sec = t % 60;
  char time[30];
  sprintf_P(time, PSTR("%i min, %i sec"), min, sec);
  SERIAL_ECHO_START;
  SERIAL_ECHOLN(time);
  lcd_setstatus(time);
  autotempShutdown();
}

#ifdef SDSUPPORT

  /**
   * M32: Select file and start SD Print
   */
  inline void gcode_M32() {
    if (card.sdprinting)
      st_synchronize();

    char* codepos = strchr_pointer + 4;

    char* namestartpos = strchr(codepos, '!');   //find ! to indicate filename string start.
    if (! namestartpos)
      namestartpos = codepos; //default name position, 4 letters after the M
    else
      namestartpos++; //to skip the '!'

    char* starpos = strchr(codepos, '*');
    if (starpos) *(starpos) = '\0';

    bool call_procedure = code_seen('P') && (strchr_pointer < namestartpos);

    if (card.cardOK) {
      card.openFile(namestartpos, true, !call_procedure);

      if (code_seen('S') && strchr_pointer < namestartpos) // "S" (must occur _before_ the filename!)
        card.setIndex(code_value_long());

      card.startFileprint();
      if (!call_procedure)
        starttime = millis(); //procedure calls count as normal print time.
    }
  }

  /**
   * M928: Start SD Write
   */
  inline void gcode_M928() {
    char* starpos = strchr(strchr_pointer + 5, '*');
    if (starpos) {
      char* npos = strchr(cmdbuffer[bufindr], 'N');
      strchr_pointer = strchr(npos, ' ') + 1;
      *(starpos) = '\0';
    }
    card.openLogFile(strchr_pointer + 5);
  }

#endif // SDSUPPORT

/**
 * M42: Change pin status via GCode
 */
inline void gcode_M42() {
  if (code_seen('S')) {
    int pin_status = code_value(),
        pin_number = LED_PIN;

    if (code_seen('P') && pin_status >= 0 && pin_status <= 255)
      pin_number = code_value();

    for (int8_t i = 0; i < (int8_t)(sizeof(sensitive_pins) / sizeof(*sensitive_pins)); i++) {
      if (sensitive_pins[i] == pin_number) {
        pin_number = -1;
        break;
      }
    }

    #if defined(FAN_PIN) && FAN_PIN > -1
      if (pin_number == FAN_PIN) fanSpeed = pin_status;
    #endif

    if (pin_number > -1) {
      pinMode(pin_number, OUTPUT);
      digitalWrite(pin_number, pin_status);
      analogWrite(pin_number, pin_status);
    }
  } // code_seen('S')
}


#if defined(ENABLE_AUTO_BED_LEVELING) && defined(Z_PROBE_REPEATABILITY_TEST)

  #if Z_MIN_PIN == -1
    #error "You must have a Z_MIN endstop in order to enable calculation of Z-Probe repeatability."
  #endif

  /**
   * M48: Z-Probe repeatability measurement function.
   *
   * Usage:
   *   M48 <n#> <X#> <Y#> <V#> <E> <L#>
   *     n = Number of samples (4-50, default 10)
   *     X = Sample X position
   *     Y = Sample Y position
   *     V = Verbose level (0-4, default=1)
   *     E = Engage probe for each reading
   *     L = Number of legs of movement before probe
   *  
   * This function assumes the bed has been homed.  Specificaly, that a G28 command
   * as been issued prior to invoking the M48 Z-Probe repeatability measurement function.
   * Any information generated by a prior G29 Bed leveling command will be lost and need to be
   * regenerated.
   *
   * The number of samples will default to 10 if not specified.  You can use upper or lower case
   * letters for any of the options EXCEPT n.  n must be in lower case because Marlin uses a capital
   * N for its communication protocol and will get horribly confused if you send it a capital N.
   */
  inline void gcode_M48() {

    double sum = 0.0, mean = 0.0, sigma = 0.0, sample_set[50];
    int verbose_level = 1, n = 0, j, n_samples = 10, n_legs = 0, engage_probe_for_each_reading = 0;
    double X_current, Y_current, Z_current;
    double X_probe_location, Y_probe_location, Z_start_location, ext_position;
    
    if (code_seen('V') || code_seen('v')) {
      verbose_level = code_value();
      if (verbose_level < 0 || verbose_level > 4 ) {
        SERIAL_PROTOCOLPGM("?Verbose Level not plausible (0-4).\n");
        return;
      }
    }

    if (verbose_level > 0)
      SERIAL_PROTOCOLPGM("M48 Z-Probe Repeatability test\n");

    if (code_seen('n')) {
      n_samples = code_value();
      if (n_samples < 4 || n_samples > 50) {
        SERIAL_PROTOCOLPGM("?Specified sample size not plausible (4-50).\n");
        return;
      }
    }

    X_current = X_probe_location = st_get_position_mm(X_AXIS);
    Y_current = Y_probe_location = st_get_position_mm(Y_AXIS);
    Z_current = st_get_position_mm(Z_AXIS);
    Z_start_location = st_get_position_mm(Z_AXIS) + Z_RAISE_BEFORE_PROBING;
    ext_position = st_get_position_mm(E_AXIS);

    if (code_seen('E') || code_seen('e'))
      engage_probe_for_each_reading++;

    if (code_seen('X') || code_seen('x')) {
      X_probe_location = code_value() - X_PROBE_OFFSET_FROM_EXTRUDER;
      if (X_probe_location < X_MIN_POS || X_probe_location > X_MAX_POS) {
        SERIAL_PROTOCOLPGM("?Specified X position out of range.\n");
        return;
      }
    }

    if (code_seen('Y') || code_seen('y')) {
      Y_probe_location = code_value() -  Y_PROBE_OFFSET_FROM_EXTRUDER;
      if (Y_probe_location < Y_MIN_POS || Y_probe_location > Y_MAX_POS) {
        SERIAL_PROTOCOLPGM("?Specified Y position out of range.\n");
        return;
      }
    }

    if (code_seen('L') || code_seen('l')) {
      n_legs = code_value();
      if (n_legs == 1) n_legs = 2;
      if (n_legs < 0 || n_legs > 15) {
        SERIAL_PROTOCOLPGM("?Specified number of legs in movement not plausible (0-15).\n");
        return;
      }
    }

    //
    // Do all the preliminary setup work.   First raise the probe.
    //

    st_synchronize();
    plan_bed_level_matrix.set_to_identity();
    plan_buffer_line(X_current, Y_current, Z_start_location,
        ext_position,
        homing_feedrate[Z_AXIS] / 60,
        active_extruder);
    st_synchronize();

    //
    // Now get everything to the specified probe point So we can safely do a probe to
    // get us close to the bed.  If the Z-Axis is far from the bed, we don't want to 
    // use that as a starting point for each probe.
    //
    if (verbose_level > 2)
      SERIAL_PROTOCOL("Positioning probe for the test.\n");

    plan_buffer_line( X_probe_location, Y_probe_location, Z_start_location,
        ext_position,
        homing_feedrate[X_AXIS]/60,
        active_extruder);
    st_synchronize();

    current_position[X_AXIS] = X_current = st_get_position_mm(X_AXIS);
    current_position[Y_AXIS] = Y_current = st_get_position_mm(Y_AXIS);
    current_position[Z_AXIS] = Z_current = st_get_position_mm(Z_AXIS);
    current_position[E_AXIS] = ext_position = st_get_position_mm(E_AXIS);

    // 
    // OK, do the inital probe to get us close to the bed.
    // Then retrace the right amount and use that in subsequent probes
    //

    engage_z_probe();

    setup_for_endstop_move();
    run_z_probe();

    current_position[Z_AXIS] = Z_current = st_get_position_mm(Z_AXIS);
    Z_start_location = st_get_position_mm(Z_AXIS) + Z_RAISE_BEFORE_PROBING;

    plan_buffer_line( X_probe_location, Y_probe_location, Z_start_location,
        ext_position,
        homing_feedrate[X_AXIS]/60,
        active_extruder);
    st_synchronize();
    current_position[Z_AXIS] = Z_current = st_get_position_mm(Z_AXIS);

    if (engage_probe_for_each_reading) retract_z_probe();

    for (n=0; n < n_samples; n++) {

      do_blocking_move_to( X_probe_location, Y_probe_location, Z_start_location); // Make sure we are at the probe location

      if (n_legs) {
        double radius=0.0, theta=0.0, x_sweep, y_sweep;
        int l;
        int rotational_direction = (unsigned long) millis() & 0x0001;     // clockwise or counter clockwise
        radius = (unsigned long)millis() % (long)(X_MAX_LENGTH / 4);      // limit how far out to go
        theta = (float)((unsigned long)millis() % 360L) / (360. / (2 * 3.1415926)); // turn into radians

        //SERIAL_ECHOPAIR("starting radius: ",radius);
        //SERIAL_ECHOPAIR("   theta: ",theta);
        //SERIAL_ECHOPAIR("   direction: ",rotational_direction);
        //SERIAL_PROTOCOLLNPGM("");

        float dir = rotational_direction ? 1 : -1;
        for (l = 0; l < n_legs - 1; l++) {
          theta += dir * (float)((unsigned long)millis() % 20L) / (360.0/(2*3.1415926)); // turn into radians

          radius += (float)(((long)((unsigned long) millis() % 10L)) - 5L);
          if (radius < 0.0) radius = -radius;

          X_current = X_probe_location + cos(theta) * radius;
          Y_current = Y_probe_location + sin(theta) * radius;

          // Make sure our X & Y are sane
          X_current = constrain(X_current, X_MIN_POS, X_MAX_POS);
          Y_current = constrain(Y_current, Y_MIN_POS, Y_MAX_POS);

          if (verbose_level > 3) {
            SERIAL_ECHOPAIR("x: ", X_current);
            SERIAL_ECHOPAIR("y: ", Y_current);
            SERIAL_PROTOCOLLNPGM("");
          }

          do_blocking_move_to( X_current, Y_current, Z_current );
        }
        do_blocking_move_to( X_probe_location, Y_probe_location, Z_start_location); // Go back to the probe location
      }

      if (engage_probe_for_each_reading)  {
        engage_z_probe(); 
        delay(1000);
      }

      setup_for_endstop_move();
      run_z_probe();

      sample_set[n] = current_position[Z_AXIS];

      //
      // Get the current mean for the data points we have so far
      //
      sum = 0.0;
      for (j=0; j<=n; j++) sum += sample_set[j];
      mean = sum / (double (n+1));

      //
      // Now, use that mean to calculate the standard deviation for the
      // data points we have so far
      //
      sum = 0.0;
      for (j=0; j<=n; j++) sum += (sample_set[j]-mean) * (sample_set[j]-mean);
      sigma = sqrt( sum / (double (n+1)) );

      if (verbose_level > 1) {
        SERIAL_PROTOCOL(n+1);
        SERIAL_PROTOCOL(" of ");
        SERIAL_PROTOCOL(n_samples);
        SERIAL_PROTOCOLPGM("   z: ");
        SERIAL_PROTOCOL_F(current_position[Z_AXIS], 6);
      }

      if (verbose_level > 2) {
        SERIAL_PROTOCOL(" mean: ");
        SERIAL_PROTOCOL_F(mean,6);
        SERIAL_PROTOCOL("   sigma: ");
        SERIAL_PROTOCOL_F(sigma,6);
      }

      if (verbose_level > 0) SERIAL_EOL;

      plan_buffer_line(X_probe_location, Y_probe_location, Z_start_location,
          current_position[E_AXIS], homing_feedrate[Z_AXIS]/60, active_extruder);
      st_synchronize();

      if (engage_probe_for_each_reading) {
        retract_z_probe();  
        delay(1000);
      }
    }

    retract_z_probe();
    delay(1000);

    clean_up_after_endstop_move();

    // enable_endstops(true);

    if (verbose_level > 0) {
      SERIAL_PROTOCOLPGM("Mean: ");
      SERIAL_PROTOCOL_F(mean, 6);
      SERIAL_EOL;
    }

    SERIAL_PROTOCOLPGM("Standard Deviation: ");
    SERIAL_PROTOCOL_F(sigma, 6);
    SERIAL_EOL; SERIAL_EOL;
  }

#endif // ENABLE_AUTO_BED_LEVELING && Z_PROBE_REPEATABILITY_TEST

/**
 * M104: Set hot end temperature
 */
inline void gcode_M104() {
  if (setTargetedHotend(104)) return;

  if (code_seen('S')) setTargetHotend(code_value(), tmp_extruder);
  #ifdef DUAL_X_CARRIAGE
    if (dual_x_carriage_mode == DXC_DUPLICATION_MODE && tmp_extruder == 0)
      setTargetHotend1(code_value() == 0.0 ? 0.0 : code_value() + duplicate_extruder_temp_offset);
  #endif
  setWatch();
}

/**
 * M105: Read hot end and bed temperature
 */
inline void gcode_M105() {
  if (setTargetedHotend(105)) return;

  #if defined(TEMP_0_PIN) && TEMP_0_PIN > -1
    SERIAL_PROTOCOLPGM("ok T:");
    SERIAL_PROTOCOL_F(degHotend(tmp_extruder),1);
    SERIAL_PROTOCOLPGM(" /");
    SERIAL_PROTOCOL_F(degTargetHotend(tmp_extruder),1);
    #if defined(TEMP_BED_PIN) && TEMP_BED_PIN > -1
      SERIAL_PROTOCOLPGM(" B:");
      SERIAL_PROTOCOL_F(degBed(),1);
      SERIAL_PROTOCOLPGM(" /");
      SERIAL_PROTOCOL_F(degTargetBed(),1);
    #endif //TEMP_BED_PIN
    for (int8_t cur_extruder = 0; cur_extruder < EXTRUDERS; ++cur_extruder) {
      SERIAL_PROTOCOLPGM(" T");
      SERIAL_PROTOCOL(cur_extruder);
      SERIAL_PROTOCOLPGM(":");
      SERIAL_PROTOCOL_F(degHotend(cur_extruder),1);
      SERIAL_PROTOCOLPGM(" /");
      SERIAL_PROTOCOL_F(degTargetHotend(cur_extruder),1);
    }
  #else
    SERIAL_ERROR_START;
    SERIAL_ERRORLNPGM(MSG_ERR_NO_THERMISTORS);
  #endif

  SERIAL_PROTOCOLPGM(" @:");
  #ifdef EXTRUDER_WATTS
    SERIAL_PROTOCOL((EXTRUDER_WATTS * getHeaterPower(tmp_extruder))/127);
    SERIAL_PROTOCOLPGM("W");
  #else
    SERIAL_PROTOCOL(getHeaterPower(tmp_extruder));
  #endif

  SERIAL_PROTOCOLPGM(" B@:");
  #ifdef BED_WATTS
    SERIAL_PROTOCOL((BED_WATTS * getHeaterPower(-1))/127);
    SERIAL_PROTOCOLPGM("W");
  #else
    SERIAL_PROTOCOL(getHeaterPower(-1));
  #endif

  #ifdef SHOW_TEMP_ADC_VALUES
    #if defined(TEMP_BED_PIN) && TEMP_BED_PIN > -1
      SERIAL_PROTOCOLPGM("    ADC B:");
      SERIAL_PROTOCOL_F(degBed(),1);
      SERIAL_PROTOCOLPGM("C->");
      SERIAL_PROTOCOL_F(rawBedTemp()/OVERSAMPLENR,0);
    #endif
    for (int8_t cur_extruder = 0; cur_extruder < EXTRUDERS; ++cur_extruder) {
      SERIAL_PROTOCOLPGM("  T");
      SERIAL_PROTOCOL(cur_extruder);
      SERIAL_PROTOCOLPGM(":");
      SERIAL_PROTOCOL_F(degHotend(cur_extruder),1);
      SERIAL_PROTOCOLPGM("C->");
      SERIAL_PROTOCOL_F(rawHotendTemp(cur_extruder)/OVERSAMPLENR,0);
    }
  #endif

  SERIAL_PROTOCOLLN("");
}

#if defined(FAN_PIN) && FAN_PIN > -1

  /**
   * M106: Set Fan Speed
   */
  inline void gcode_M106() { fanSpeed = code_seen('S') ? constrain(code_value(), 0, 255) : 255; }

  /**
   * M107: Fan Off
   */
  inline void gcode_M107() { fanSpeed = 0; }

#endif //FAN_PIN

/**
 * M109: Wait for extruder(s) to reach temperature
 */
inline void gcode_M109() {
  if (setTargetedHotend(109)) return;

  LCD_MESSAGEPGM(MSG_HEATING);

  CooldownNoWait = code_seen('S');
  if (CooldownNoWait || code_seen('R')) {
    setTargetHotend(code_value(), tmp_extruder);
    #ifdef DUAL_X_CARRIAGE
      if (dual_x_carriage_mode == DXC_DUPLICATION_MODE && tmp_extruder == 0)
        setTargetHotend1(code_value() == 0.0 ? 0.0 : code_value() + duplicate_extruder_temp_offset);
    #endif
  }

  #ifdef AUTOTEMP
    autotemp_enabled = code_seen('F');
    if (autotemp_enabled) autotemp_factor = code_value();
    if (code_seen('S')) autotemp_min = code_value();
    if (code_seen('B')) autotemp_max = code_value();
  #endif

  setWatch();

  unsigned long timetemp = millis();

  /* See if we are heating up or cooling down */
  target_direction = isHeatingHotend(tmp_extruder); // true if heating, false if cooling

  cancel_heatup = false;

  #ifdef TEMP_RESIDENCY_TIME
    long residencyStart = -1;
    /* continue to loop until we have reached the target temp
      _and_ until TEMP_RESIDENCY_TIME hasn't passed since we reached it */
    while((!cancel_heatup)&&((residencyStart == -1) ||
          (residencyStart >= 0 && (((unsigned int) (millis() - residencyStart)) < (TEMP_RESIDENCY_TIME * 1000UL)))) )
  #else
    while ( target_direction ? (isHeatingHotend(tmp_extruder)) : (isCoolingHotend(tmp_extruder)&&(CooldownNoWait==false)) )
  #endif //TEMP_RESIDENCY_TIME

    { // while loop
      if (millis() > timetemp + 1000UL) { //Print temp & remaining time every 1s while waiting
        SERIAL_PROTOCOLPGM("T:");
        SERIAL_PROTOCOL_F(degHotend(tmp_extruder),1);
        SERIAL_PROTOCOLPGM(" E:");
        SERIAL_PROTOCOL((int)tmp_extruder);
        #ifdef TEMP_RESIDENCY_TIME
          SERIAL_PROTOCOLPGM(" W:");
          if (residencyStart > -1) {
            timetemp = ((TEMP_RESIDENCY_TIME * 1000UL) - (millis() - residencyStart)) / 1000UL;
            SERIAL_PROTOCOLLN( timetemp );
          }
          else {
            SERIAL_PROTOCOLLN( "?" );
          }
        #else
          SERIAL_PROTOCOLLN("");
        #endif
        timetemp = millis();
      }
      manage_heater();
      manage_inactivity();
      lcd_update();
      #ifdef TEMP_RESIDENCY_TIME
        // start/restart the TEMP_RESIDENCY_TIME timer whenever we reach target temp for the first time
        // or when current temp falls outside the hysteresis after target temp was reached
        if ((residencyStart == -1 &&  target_direction && (degHotend(tmp_extruder) >= (degTargetHotend(tmp_extruder)-TEMP_WINDOW))) ||
            (residencyStart == -1 && !target_direction && (degHotend(tmp_extruder) <= (degTargetHotend(tmp_extruder)+TEMP_WINDOW))) ||
            (residencyStart > -1 && labs(degHotend(tmp_extruder) - degTargetHotend(tmp_extruder)) > TEMP_HYSTERESIS) )
        {
          residencyStart = millis();
        }
      #endif //TEMP_RESIDENCY_TIME
    }

  LCD_MESSAGEPGM(MSG_HEATING_COMPLETE);
  starttime = previous_millis_cmd = millis();
}

#if defined(TEMP_BED_PIN) && TEMP_BED_PIN > -1

  /**
   * M190: Sxxx Wait for bed current temp to reach target temp. Waits only when heating
   *       Rxxx Wait for bed current temp to reach target temp. Waits when heating and cooling
   */
  inline void gcode_M190() {
    LCD_MESSAGEPGM(MSG_BED_HEATING);
    CooldownNoWait = code_seen('S');
    if (CooldownNoWait || code_seen('R'))
      setTargetBed(code_value());

    unsigned long timetemp = millis();
    
    cancel_heatup = false;
    target_direction = isHeatingBed(); // true if heating, false if cooling

    while ( (target_direction)&&(!cancel_heatup) ? (isHeatingBed()) : (isCoolingBed()&&(CooldownNoWait==false)) ) {
      unsigned long ms = millis();
      if (ms > timetemp + 1000UL) { //Print Temp Reading every 1 second while heating up.
        timetemp = ms;
        float tt = degHotend(active_extruder);
        SERIAL_PROTOCOLPGM("T:");
        SERIAL_PROTOCOL(tt);
        SERIAL_PROTOCOLPGM(" E:");
        SERIAL_PROTOCOL((int)active_extruder);
        SERIAL_PROTOCOLPGM(" B:");
        SERIAL_PROTOCOL_F(degBed(), 1);
        SERIAL_PROTOCOLLN("");
      }
      manage_heater();
      manage_inactivity();
      lcd_update();
    }
    LCD_MESSAGEPGM(MSG_BED_DONE);
    previous_millis_cmd = millis();
  }

#endif // TEMP_BED_PIN > -1

/**
 * M112: Emergency Stop
 */
inline void gcode_M112() {
  kill();
}

#ifdef BARICUDA

  #if defined(HEATER_1_PIN) && HEATER_1_PIN > -1
    /**
     * M126: Heater 1 valve open
     */
    inline void gcode_M126() { ValvePressure = code_seen('S') ? constrain(code_value(), 0, 255) : 255; }
    /**
     * M127: Heater 1 valve close
     */
    inline void gcode_M127() { ValvePressure = 0; }
  #endif

  #if defined(HEATER_2_PIN) && HEATER_2_PIN > -1
    /**
     * M128: Heater 2 valve open
     */
    inline void gcode_M128() { EtoPPressure = code_seen('S') ? constrain(code_value(), 0, 255) : 255; }
    /**
     * M129: Heater 2 valve close
     */
    inline void gcode_M129() { EtoPPressure = 0; }
  #endif

#endif //BARICUDA

/**
 * M140: Set bed temperature
 */
inline void gcode_M140() {
  if (code_seen('S')) setTargetBed(code_value());
}

#if defined(PS_ON_PIN) && PS_ON_PIN > -1

  /**
   * M80: Turn on Power Supply
   */
  inline void gcode_M80() {
    OUT_WRITE(PS_ON_PIN, PS_ON_AWAKE); //GND

    // If you have a switch on suicide pin, this is useful
    // if you want to start another print with suicide feature after
    // a print without suicide...
    #if defined(SUICIDE_PIN) && SUICIDE_PIN > -1
      OUT_WRITE(SUICIDE_PIN, HIGH);
    #endif

    #ifdef ULTIPANEL
      powersupply = true;
      LCD_MESSAGEPGM(WELCOME_MSG);
      lcd_update();
    #endif
  }

#endif // PS_ON_PIN

/**
 * M81: Turn off Power Supply
 */
inline void gcode_M81() {
  disable_heater();
  st_synchronize();
  disable_e0();
  disable_e1();
  disable_e2();
  disable_e3();
  finishAndDisableSteppers();
  fanSpeed = 0;
  delay(1000); // Wait 1 second before switching off
  #if defined(SUICIDE_PIN) && SUICIDE_PIN > -1
    st_synchronize();
    suicide();
  #elif defined(PS_ON_PIN) && PS_ON_PIN > -1
    OUT_WRITE(PS_ON_PIN, PS_ON_ASLEEP);
  #endif
  #ifdef ULTIPANEL
    powersupply = false;
    LCD_MESSAGEPGM(MACHINE_NAME " " MSG_OFF ".");
    lcd_update();
  #endif
}

/**
 * M82: Set E codes absolute (default)
 */
inline void gcode_M82() { axis_relative_modes[E_AXIS] = false; }

/**
 * M82: Set E codes relative while in Absolute Coordinates (G90) mode
 */
inline void gcode_M83() { axis_relative_modes[E_AXIS] = true; }

/**
 * M18, M84: Disable all stepper motors
 */
inline void gcode_M18_M84() {
  if (code_seen('S')) {
    stepper_inactive_time = code_value() * 1000;
  }
  else {
    bool all_axis = !((code_seen(axis_codes[X_AXIS])) || (code_seen(axis_codes[Y_AXIS])) || (code_seen(axis_codes[Z_AXIS]))|| (code_seen(axis_codes[E_AXIS])));
    if (all_axis) {
      st_synchronize();
      disable_e0();
      disable_e1();
      disable_e2();
      disable_e3();
      finishAndDisableSteppers();
    }
    else {
      st_synchronize();
      if (code_seen('X')) disable_x();
      if (code_seen('Y')) disable_y();
      if (code_seen('Z')) disable_z();
      #if ((E0_ENABLE_PIN != X_ENABLE_PIN) && (E1_ENABLE_PIN != Y_ENABLE_PIN)) // Only enable on boards that have seperate ENABLE_PINS
        if (code_seen('E')) {
          disable_e0();
          disable_e1();
          disable_e2();
          disable_e3();
        }
      #endif
    }
  }
}

/**
 * M85: Set inactivity shutdown timer with parameter S<seconds>. To disable set zero (default)
 */
inline void gcode_M85() {
  if (code_seen('S')) max_inactive_time = code_value() * 1000;
}

/**
 * M92: Set inactivity shutdown timer with parameter S<seconds>. To disable set zero (default)
 */
inline void gcode_M92() {
  for(int8_t i=0; i < NUM_AXIS; i++) {
    if (code_seen(axis_codes[i])) {
      if (i == E_AXIS) {
        float value = code_value();
        if (value < 20.0) {
          float factor = axis_steps_per_unit[i] / value; // increase e constants if M92 E14 is given for netfab.
          max_e_jerk *= factor;
          max_feedrate[i] *= factor;
          axis_steps_per_sqr_second[i] *= factor;
        }
        axis_steps_per_unit[i] = value;
      }
      else {
        axis_steps_per_unit[i] = code_value();
      }
    }
  }
}

/**
 * M114: Output current position to serial port
 */
inline void gcode_M114() {
  SERIAL_PROTOCOLPGM("X:");
  SERIAL_PROTOCOL(current_position[X_AXIS]);
  SERIAL_PROTOCOLPGM(" Y:");
  SERIAL_PROTOCOL(current_position[Y_AXIS]);
  SERIAL_PROTOCOLPGM(" Z:");
  SERIAL_PROTOCOL(current_position[Z_AXIS]);
  SERIAL_PROTOCOLPGM(" E:");
  SERIAL_PROTOCOL(current_position[E_AXIS]);

  SERIAL_PROTOCOLPGM(MSG_COUNT_X);
  SERIAL_PROTOCOL(float(st_get_position(X_AXIS))/axis_steps_per_unit[X_AXIS]);
  SERIAL_PROTOCOLPGM(" Y:");
  SERIAL_PROTOCOL(float(st_get_position(Y_AXIS))/axis_steps_per_unit[Y_AXIS]);
  SERIAL_PROTOCOLPGM(" Z:");
  SERIAL_PROTOCOL(float(st_get_position(Z_AXIS))/axis_steps_per_unit[Z_AXIS]);

  SERIAL_PROTOCOLLN("");

  #ifdef SCARA
    SERIAL_PROTOCOLPGM("SCARA Theta:");
    SERIAL_PROTOCOL(delta[X_AXIS]);
    SERIAL_PROTOCOLPGM("   Psi+Theta:");
    SERIAL_PROTOCOL(delta[Y_AXIS]);
    SERIAL_PROTOCOLLN("");
    
    SERIAL_PROTOCOLPGM("SCARA Cal - Theta:");
    SERIAL_PROTOCOL(delta[X_AXIS]+home_offset[X_AXIS]);
    SERIAL_PROTOCOLPGM("   Psi+Theta (90):");
    SERIAL_PROTOCOL(delta[Y_AXIS]-delta[X_AXIS]-90+home_offset[Y_AXIS]);
    SERIAL_PROTOCOLLN("");
    
    SERIAL_PROTOCOLPGM("SCARA step Cal - Theta:");
    SERIAL_PROTOCOL(delta[X_AXIS]/90*axis_steps_per_unit[X_AXIS]);
    SERIAL_PROTOCOLPGM("   Psi+Theta:");
    SERIAL_PROTOCOL((delta[Y_AXIS]-delta[X_AXIS])/90*axis_steps_per_unit[Y_AXIS]);
    SERIAL_PROTOCOLLN("");
    SERIAL_PROTOCOLLN("");
  #endif
}

/**
 * M115: Capabilities string
 */
inline void gcode_M115() {
  SERIAL_PROTOCOLPGM(MSG_M115_REPORT);
}

/**
 * M117: Set LCD Status Message
 */
inline void gcode_M117() {
  char* codepos = strchr_pointer + 5;
  char* starpos = strchr(codepos, '*');
  if (starpos) *starpos = '\0';
  lcd_setstatus(codepos);
}

/**
 * M119: Output endstop states to serial output
 */
inline void gcode_M119() {
  SERIAL_PROTOCOLLN(MSG_M119_REPORT);
  #if defined(X_MIN_PIN) && X_MIN_PIN > -1
    SERIAL_PROTOCOLPGM(MSG_X_MIN);
    SERIAL_PROTOCOLLN(((READ(X_MIN_PIN)^X_MIN_ENDSTOP_INVERTING)?MSG_ENDSTOP_HIT:MSG_ENDSTOP_OPEN));
  #endif
  #if defined(X_MAX_PIN) && X_MAX_PIN > -1
    SERIAL_PROTOCOLPGM(MSG_X_MAX);
    SERIAL_PROTOCOLLN(((READ(X_MAX_PIN)^X_MAX_ENDSTOP_INVERTING)?MSG_ENDSTOP_HIT:MSG_ENDSTOP_OPEN));
  #endif
  #if defined(Y_MIN_PIN) && Y_MIN_PIN > -1
    SERIAL_PROTOCOLPGM(MSG_Y_MIN);
    SERIAL_PROTOCOLLN(((READ(Y_MIN_PIN)^Y_MIN_ENDSTOP_INVERTING)?MSG_ENDSTOP_HIT:MSG_ENDSTOP_OPEN));
  #endif
  #if defined(Y_MAX_PIN) && Y_MAX_PIN > -1
    SERIAL_PROTOCOLPGM(MSG_Y_MAX);
    SERIAL_PROTOCOLLN(((READ(Y_MAX_PIN)^Y_MAX_ENDSTOP_INVERTING)?MSG_ENDSTOP_HIT:MSG_ENDSTOP_OPEN));
  #endif
  #if defined(Z_MIN_PIN) && Z_MIN_PIN > -1
    SERIAL_PROTOCOLPGM(MSG_Z_MIN);
    SERIAL_PROTOCOLLN(((READ(Z_MIN_PIN)^Z_MIN_ENDSTOP_INVERTING)?MSG_ENDSTOP_HIT:MSG_ENDSTOP_OPEN));
  #endif
  #if defined(Z_MAX_PIN) && Z_MAX_PIN > -1
    SERIAL_PROTOCOLPGM(MSG_Z_MAX);
    SERIAL_PROTOCOLLN(((READ(Z_MAX_PIN)^Z_MAX_ENDSTOP_INVERTING)?MSG_ENDSTOP_HIT:MSG_ENDSTOP_OPEN));
  #endif
}

/**
 * M120: Enable endstops
 */
inline void gcode_M120() { enable_endstops(false); }

/**
 * M121: Disable endstops
 */
inline void gcode_M121() { enable_endstops(true); }

#ifdef BLINKM

  /**
   * M150: Set Status LED Color - Use R-U-B for R-G-B
   */
  inline void gcode_M150() {
    SendColors(
      code_seen('R') ? (byte)code_value() : 0,
      code_seen('U') ? (byte)code_value() : 0,
      code_seen('B') ? (byte)code_value() : 0
    );
  }

#endif // BLINKM

/**
 * M200: Set filament diameter and set E axis units to cubic millimeters (use S0 to set back to millimeters).
 *       T<extruder>
 *       D<millimeters>
 */
inline void gcode_M200() {
  tmp_extruder = active_extruder;
  if (code_seen('T')) {
    tmp_extruder = code_value();
    if (tmp_extruder >= EXTRUDERS) {
      SERIAL_ECHO_START;
      SERIAL_ECHO(MSG_M200_INVALID_EXTRUDER);
      return;
    }
  }

  float area = .0;
  if (code_seen('D')) {
    float diameter = code_value();
    // setting any extruder filament size disables volumetric on the assumption that
    // slicers either generate in extruder values as cubic mm or as as filament feeds
    // for all extruders
    volumetric_enabled = (diameter != 0.0);
    if (volumetric_enabled) {
      filament_size[tmp_extruder] = diameter;
      // make sure all extruders have some sane value for the filament size
      for (int i=0; i<EXTRUDERS; i++)
        if (! filament_size[i]) filament_size[i] = DEFAULT_NOMINAL_FILAMENT_DIA;
    }
  }
  else {
    //reserved for setting filament diameter via UFID or filament measuring device
    return;
  }
  calculate_volumetric_multipliers();
}

/**
 * M201: Set max acceleration in units/s^2 for print moves (M201 X1000 Y1000)
 */
inline void gcode_M201() {
  for (int8_t i=0; i < NUM_AXIS; i++) {
    if (code_seen(axis_codes[i])) {
      max_acceleration_units_per_sq_second[i] = code_value();
    }
  }
  // steps per sq second need to be updated to agree with the units per sq second (as they are what is used in the planner)
  reset_acceleration_rates();
}

#if 0 // Not used for Sprinter/grbl gen6
  inline void gcode_M202() {
    for(int8_t i=0; i < NUM_AXIS; i++) {
      if(code_seen(axis_codes[i])) axis_travel_steps_per_sqr_second[i] = code_value() * axis_steps_per_unit[i];
    }
  }
#endif


/**
 * M203: Set maximum feedrate that your machine can sustain (M203 X200 Y200 Z300 E10000) in mm/sec
 */
inline void gcode_M203() {
  for (int8_t i=0; i < NUM_AXIS; i++) {
    if (code_seen(axis_codes[i])) {
      max_feedrate[i] = code_value();
    }
  }
}

/**
 * M204: Set Accelerations in mm/sec^2 (M204 P1200 R3000 T3000)
 *
 *    P = Printing moves
 *    R = Retract only (no X, Y, Z) moves
 *    T = Travel (non printing) moves
 *
 *  Also sets minimum segment time in ms (B20000) to prevent buffer under-runs and M20 minimum feedrate
 */
inline void gcode_M204() {
  if (code_seen('S'))   // Kept for legacy compatibility. Should NOT BE USED for new developments.
  {
    acceleration = code_value();
    travel_acceleration = acceleration;
    SERIAL_ECHOPAIR("Setting Printing and Travelling Acceleration: ", acceleration );
    SERIAL_EOL;
  }
  if (code_seen('P'))
  {
    acceleration = code_value();
    SERIAL_ECHOPAIR("Setting Printing Acceleration: ", acceleration );
    SERIAL_EOL;
  }
  if (code_seen('R'))
  {
    retract_acceleration = code_value();
    SERIAL_ECHOPAIR("Setting Retract Acceleration: ", retract_acceleration );
    SERIAL_EOL;
  }
  if (code_seen('T'))
  {
    travel_acceleration = code_value();
    SERIAL_ECHOPAIR("Setting Travel Acceleration: ", travel_acceleration );
    SERIAL_EOL;
  }
  
}

/**
 * M205: Set Advanced Settings
 *
 *    S = Min Feed Rate (mm/s)
 *    T = Min Travel Feed Rate (mm/s)
 *    B = Min Segment Time (µs)
 *    X = Max XY Jerk (mm/s/s)
 *    Z = Max Z Jerk (mm/s/s)
 *    E = Max E Jerk (mm/s/s)
 */
inline void gcode_M205() {
  if (code_seen('S')) minimumfeedrate = code_value();
  if (code_seen('T')) mintravelfeedrate = code_value();
  if (code_seen('B')) minsegmenttime = code_value();
  if (code_seen('X')) max_xy_jerk = code_value();
  if (code_seen('Z')) max_z_jerk = code_value();
  if (code_seen('E')) max_e_jerk = code_value();
}

/**
 * M206: Set Additional Homing Offset (X Y Z). SCARA aliases T=X, P=Y
 */
inline void gcode_M206() {
  for (int8_t i=X_AXIS; i <= Z_AXIS; i++) {
    if (code_seen(axis_codes[i])) {
      home_offset[i] = code_value();
    }
  }
  #ifdef SCARA
    if (code_seen('T')) home_offset[X_AXIS] = code_value(); // Theta
    if (code_seen('P')) home_offset[Y_AXIS] = code_value(); // Psi
  #endif
}

#ifdef DELTA
  /**
   * M665: Set delta configurations
   *
   *    L = diagonal rod
   *    R = delta radius
   *    S = segments per second
   */
  inline void gcode_M665() {
    if (code_seen('L')) delta_diagonal_rod = code_value();
    if (code_seen('R')) delta_radius = code_value();
    if (code_seen('S')) delta_segments_per_second = code_value();
    recalc_delta_settings(delta_radius, delta_diagonal_rod);
  }
  /**
   * M666: Set delta endstop adjustment
   */
  inline void gcode_M666() {
    for (int8_t i = 0; i < 3; i++) {
      if (code_seen(axis_codes[i])) {
        endstop_adj[i] = code_value();
      }
    }
  }
#endif // DELTA

#ifdef FWRETRACT

  /**
   * M207: Set retract length S[positive mm] F[feedrate mm/min] Z[additional zlift/hop]
   */
  inline void gcode_M207() {
    if (code_seen('S')) retract_length = code_value();
    if (code_seen('F')) retract_feedrate = code_value() / 60;
    if (code_seen('Z')) retract_zlift = code_value();
  }

  /**
   * M208: Set retract recover length S[positive mm surplus to the M207 S*] F[feedrate mm/min]
   */
  inline void gcode_M208() {
    if (code_seen('S')) retract_recover_length = code_value();
    if (code_seen('F')) retract_recover_feedrate = code_value() / 60;
  }

  /**
   * M209: Enable automatic retract (M209 S1)
   *       detect if the slicer did not support G10/11: every normal extrude-only move will be classified as retract depending on the direction.
   */
  inline void gcode_M209() {
    if (code_seen('S')) {
      int t = code_value();
      switch(t) {
        case 0:
          autoretract_enabled = false;
          break;
        case 1:
          autoretract_enabled = true;
          break;
        default:
          SERIAL_ECHO_START;
          SERIAL_ECHOPGM(MSG_UNKNOWN_COMMAND);
          SERIAL_ECHO(cmdbuffer[bufindr]);
          SERIAL_ECHOLNPGM("\"");
          return;
      }
      for (int i=0; i<EXTRUDERS; i++) retracted[i] = false;
    }
  }

#endif // FWRETRACT

#if EXTRUDERS > 1

  /**
   * M218 - set hotend offset (in mm), T<extruder_number> X<offset_on_X> Y<offset_on_Y>
   */
  inline void gcode_M218() {
    if (setTargetedHotend(218)) return;

    if (code_seen('X')) extruder_offset[X_AXIS][tmp_extruder] = code_value();
    if (code_seen('Y')) extruder_offset[Y_AXIS][tmp_extruder] = code_value();

    #ifdef DUAL_X_CARRIAGE
      if (code_seen('Z')) extruder_offset[Z_AXIS][tmp_extruder] = code_value();
    #endif

    SERIAL_ECHO_START;
    SERIAL_ECHOPGM(MSG_HOTEND_OFFSET);
    for (tmp_extruder = 0; tmp_extruder < EXTRUDERS; tmp_extruder++) {
      SERIAL_ECHO(" ");
      SERIAL_ECHO(extruder_offset[X_AXIS][tmp_extruder]);
      SERIAL_ECHO(",");
      SERIAL_ECHO(extruder_offset[Y_AXIS][tmp_extruder]);
      #ifdef DUAL_X_CARRIAGE
        SERIAL_ECHO(",");
        SERIAL_ECHO(extruder_offset[Z_AXIS][tmp_extruder]);
      #endif
    }
    SERIAL_EOL;
  }

#endif // EXTRUDERS > 1

/**
 * M220: Set speed percentage factor, aka "Feed Rate" (M220 S95)
 */
inline void gcode_M220() {
  if (code_seen('S')) feedmultiply = code_value();
}

/**
 * M221: Set extrusion percentage (M221 T0 S95)
 */
inline void gcode_M221() {
  if (code_seen('S')) {
    int sval = code_value();
    if (code_seen('T')) {
      if (setTargetedHotend(221)) return;
      extruder_multiply[tmp_extruder] = sval;
    }
    else {
      extrudemultiply = sval;
    }
  }
}

/**
 * M226: Wait until the specified pin reaches the state required (M226 P<pin> S<state>)
 */
inline void gcode_M226() {
  if (code_seen('P')) {
    int pin_number = code_value();

    int pin_state = code_seen('S') ? code_value() : -1; // required pin state - default is inverted

    if (pin_state >= -1 && pin_state <= 1) {

      for (int8_t i = 0; i < (int8_t)(sizeof(sensitive_pins)/sizeof(*sensitive_pins)); i++) {
        if (sensitive_pins[i] == pin_number) {
          pin_number = -1;
          break;
        }
      }

      if (pin_number > -1) {
        int target = LOW;

        st_synchronize();

        pinMode(pin_number, INPUT);

        switch(pin_state){
          case 1:
            target = HIGH;
            break;

          case 0:
            target = LOW;
            break;

          case -1:
            target = !digitalRead(pin_number);
            break;
        }

        while(digitalRead(pin_number) != target) {
          manage_heater();
          manage_inactivity();
          lcd_update();
        }

      } // pin_number > -1
    } // pin_state -1 0 1
  } // code_seen('P')
}

#if NUM_SERVOS > 0

  /**
   * M280: Set servo position absolute. P: servo index, S: angle or microseconds
   */
  inline void gcode_M280() {
    int servo_index = code_seen('P') ? code_value() : -1;
    int servo_position = 0;
    if (code_seen('S')) {
      servo_position = code_value();
      if ((servo_index >= 0) && (servo_index < NUM_SERVOS)) {
        #if SERVO_LEVELING
          servos[servo_index].attach(0);
        #endif
        servos[servo_index].write(servo_position);
        #if SERVO_LEVELING
          delay(PROBE_SERVO_DEACTIVATION_DELAY);
          servos[servo_index].detach();
        #endif
      }
      else {
        SERIAL_ECHO_START;
        SERIAL_ECHO("Servo ");
        SERIAL_ECHO(servo_index);
        SERIAL_ECHOLN(" out of range");
      }
    }
    else if (servo_index >= 0) {
      SERIAL_PROTOCOL(MSG_OK);
      SERIAL_PROTOCOL(" Servo ");
      SERIAL_PROTOCOL(servo_index);
      SERIAL_PROTOCOL(": ");
      SERIAL_PROTOCOL(servos[servo_index].read());
      SERIAL_PROTOCOLLN("");
    }
  }

#endif // NUM_SERVOS > 0

#if defined(LARGE_FLASH) && (BEEPER > 0 || defined(ULTRALCD) || defined(LCD_USE_I2C_BUZZER))

  /**
   * M300: Play beep sound S<frequency Hz> P<duration ms>
   */
  inline void gcode_M300() {
    int beepS = code_seen('S') ? code_value() : 110;
    int beepP = code_seen('P') ? code_value() : 1000;
    if (beepS > 0) {
      #if BEEPER > 0
        tone(BEEPER, beepS);
        delay(beepP);
        noTone(BEEPER);
      #elif defined(ULTRALCD)
        lcd_buzz(beepS, beepP);
      #elif defined(LCD_USE_I2C_BUZZER)
        lcd_buzz(beepP, beepS);
      #endif
    }
    else {
      delay(beepP);
    }
  }

#endif // LARGE_FLASH && (BEEPER>0 || ULTRALCD || LCD_USE_I2C_BUZZER)

#ifdef PIDTEMP

  /**
   * M301: Set PID parameters P I D (and optionally C)
   */
  inline void gcode_M301() {

    // multi-extruder PID patch: M301 updates or prints a single extruder's PID values
    // default behaviour (omitting E parameter) is to update for extruder 0 only
    int e = code_seen('E') ? code_value() : 0; // extruder being updated

    if (e < EXTRUDERS) { // catch bad input value
      if (code_seen('P')) PID_PARAM(Kp, e) = code_value();
      if (code_seen('I')) PID_PARAM(Ki, e) = scalePID_i(code_value());
      if (code_seen('D')) PID_PARAM(Kd, e) = scalePID_d(code_value());
      #ifdef PID_ADD_EXTRUSION_RATE
        if (code_seen('C')) PID_PARAM(Kc, e) = code_value();
      #endif      

      updatePID();
      SERIAL_PROTOCOL(MSG_OK);
      #ifdef PID_PARAMS_PER_EXTRUDER
        SERIAL_PROTOCOL(" e:"); // specify extruder in serial output
        SERIAL_PROTOCOL(e);
      #endif // PID_PARAMS_PER_EXTRUDER
      SERIAL_PROTOCOL(" p:");
      SERIAL_PROTOCOL(PID_PARAM(Kp, e));
      SERIAL_PROTOCOL(" i:");
      SERIAL_PROTOCOL(unscalePID_i(PID_PARAM(Ki, e)));
      SERIAL_PROTOCOL(" d:");
      SERIAL_PROTOCOL(unscalePID_d(PID_PARAM(Kd, e)));
      #ifdef PID_ADD_EXTRUSION_RATE
        SERIAL_PROTOCOL(" c:");
        //Kc does not have scaling applied above, or in resetting defaults
        SERIAL_PROTOCOL(PID_PARAM(Kc, e));
      #endif
      SERIAL_PROTOCOLLN("");    
    }
    else {
      SERIAL_ECHO_START;
      SERIAL_ECHOLN(MSG_INVALID_EXTRUDER);
    }
  }

#endif // PIDTEMP

#ifdef PIDTEMPBED

  inline void gcode_M304() {
    if (code_seen('P')) bedKp = code_value();
    if (code_seen('I')) bedKi = scalePID_i(code_value());
    if (code_seen('D')) bedKd = scalePID_d(code_value());

    updatePID();
    SERIAL_PROTOCOL(MSG_OK);
    SERIAL_PROTOCOL(" p:");
    SERIAL_PROTOCOL(bedKp);
    SERIAL_PROTOCOL(" i:");
    SERIAL_PROTOCOL(unscalePID_i(bedKi));
    SERIAL_PROTOCOL(" d:");
    SERIAL_PROTOCOL(unscalePID_d(bedKd));
    SERIAL_PROTOCOLLN("");
  }

#endif // PIDTEMPBED

#if defined(CHDK) || (defined(PHOTOGRAPH_PIN) && PHOTOGRAPH_PIN > -1)

  /**
   * M240: Trigger a camera by emulating a Canon RC-1
   *       See http://www.doc-diy.net/photo/rc-1_hacked/
   */
  inline void gcode_M240() {
    #ifdef CHDK
     
       OUT_WRITE(CHDK, HIGH);
       chdkHigh = millis();
       chdkActive = true;
     
    #elif defined(PHOTOGRAPH_PIN) && PHOTOGRAPH_PIN > -1

      const uint8_t NUM_PULSES = 16;
      const float PULSE_LENGTH = 0.01524;
      for (int i = 0; i < NUM_PULSES; i++) {
        WRITE(PHOTOGRAPH_PIN, HIGH);
        _delay_ms(PULSE_LENGTH);
        WRITE(PHOTOGRAPH_PIN, LOW);
        _delay_ms(PULSE_LENGTH);
      }
      delay(7.33);
      for (int i = 0; i < NUM_PULSES; i++) {
        WRITE(PHOTOGRAPH_PIN, HIGH);
        _delay_ms(PULSE_LENGTH);
        WRITE(PHOTOGRAPH_PIN, LOW);
        _delay_ms(PULSE_LENGTH);
      }

    #endif // !CHDK && PHOTOGRAPH_PIN > -1
  }

#endif // CHDK || PHOTOGRAPH_PIN

#ifdef DOGLCD

  /**
   * M250: Read and optionally set the LCD contrast
   */
  inline void gcode_M250() {
    if (code_seen('C')) lcd_setcontrast(code_value_long() & 0x3F);
    SERIAL_PROTOCOLPGM("lcd contrast value: ");
    SERIAL_PROTOCOL(lcd_contrast);
    SERIAL_PROTOCOLLN("");
  }

#endif // DOGLCD

#ifdef PREVENT_DANGEROUS_EXTRUDE

  /**
   * M302: Allow cold extrudes, or set the minimum extrude S<temperature>.
   */
  inline void gcode_M302() {
    set_extrude_min_temp(code_seen('S') ? code_value() : 0);
  }

#endif // PREVENT_DANGEROUS_EXTRUDE

/**
 * M303: PID relay autotune
 *       S<temperature> sets the target temperature. (default target temperature = 150C)
 *       E<extruder> (-1 for the bed)
 *       C<cycles>
 */
inline void gcode_M303() {
  int e = code_seen('E') ? code_value_long() : 0;
  int c = code_seen('C') ? code_value_long() : 5;
  float temp = code_seen('S') ? code_value() : (e < 0 ? 70.0 : 150.0);
  PID_autotune(temp, e, c);
}

#ifdef SCARA

  /**
   * M360: SCARA calibration: Move to cal-position ThetaA (0 deg calibration)
   */
  inline bool gcode_M360() {
    SERIAL_ECHOLN(" Cal: Theta 0 ");
    //SoftEndsEnabled = false;              // Ignore soft endstops during calibration
    //SERIAL_ECHOLN(" Soft endstops disabled ");
    if (! Stopped) {
      //get_coordinates(); // For X Y Z E F
      delta[X_AXIS] = 0;
      delta[Y_AXIS] = 120;
      calculate_SCARA_forward_Transform(delta);
      destination[X_AXIS] = delta[X_AXIS]/axis_scaling[X_AXIS];
      destination[Y_AXIS] = delta[Y_AXIS]/axis_scaling[Y_AXIS];
      prepare_move();
      //ClearToSend();
      return true;
    }
    return false;
  }

  /**
   * M361: SCARA calibration: Move to cal-position ThetaB (90 deg calibration - steps per degree)
   */
  inline bool gcode_M361() {
    SERIAL_ECHOLN(" Cal: Theta 90 ");
    //SoftEndsEnabled = false;              // Ignore soft endstops during calibration
    //SERIAL_ECHOLN(" Soft endstops disabled ");
    if (! Stopped) {
      //get_coordinates(); // For X Y Z E F
      delta[X_AXIS] = 90;
      delta[Y_AXIS] = 130;
      calculate_SCARA_forward_Transform(delta);
      destination[X_AXIS] = delta[X_AXIS]/axis_scaling[X_AXIS];
      destination[Y_AXIS] = delta[Y_AXIS]/axis_scaling[Y_AXIS];
      prepare_move();
      //ClearToSend();
      return true;
    }
    return false;
  }

  /**
   * M362: SCARA calibration: Move to cal-position PsiA (0 deg calibration)
   */
  inline bool gcode_M362() {
    SERIAL_ECHOLN(" Cal: Psi 0 ");
    //SoftEndsEnabled = false;              // Ignore soft endstops during calibration
    //SERIAL_ECHOLN(" Soft endstops disabled ");
    if (! Stopped) {
      //get_coordinates(); // For X Y Z E F
      delta[X_AXIS] = 60;
      delta[Y_AXIS] = 180;
      calculate_SCARA_forward_Transform(delta);
      destination[X_AXIS] = delta[X_AXIS]/axis_scaling[X_AXIS];
      destination[Y_AXIS] = delta[Y_AXIS]/axis_scaling[Y_AXIS];
      prepare_move();
      //ClearToSend();
      return true;
    }
    return false;
  }

  /**
   * M363: SCARA calibration: Move to cal-position PsiB (90 deg calibration - steps per degree)
   */
  inline bool gcode_M363() {
    SERIAL_ECHOLN(" Cal: Psi 90 ");
    //SoftEndsEnabled = false;              // Ignore soft endstops during calibration
    //SERIAL_ECHOLN(" Soft endstops disabled ");
    if (! Stopped) {
      //get_coordinates(); // For X Y Z E F
      delta[X_AXIS] = 50;
      delta[Y_AXIS] = 90;
      calculate_SCARA_forward_Transform(delta);
      destination[X_AXIS] = delta[X_AXIS]/axis_scaling[X_AXIS];
      destination[Y_AXIS] = delta[Y_AXIS]/axis_scaling[Y_AXIS];
      prepare_move();
      //ClearToSend();
      return true;
    }
    return false;
  }

  /**
   * M364: SCARA calibration: Move to cal-position PSIC (90 deg to Theta calibration position)
   */
  inline bool gcode_M364() {
    SERIAL_ECHOLN(" Cal: Theta-Psi 90 ");
   // SoftEndsEnabled = false;              // Ignore soft endstops during calibration
    //SERIAL_ECHOLN(" Soft endstops disabled ");
    if (! Stopped) {
      //get_coordinates(); // For X Y Z E F
      delta[X_AXIS] = 45;
      delta[Y_AXIS] = 135;
      calculate_SCARA_forward_Transform(delta);
      destination[X_AXIS] = delta[X_AXIS] / axis_scaling[X_AXIS];
      destination[Y_AXIS] = delta[Y_AXIS] / axis_scaling[Y_AXIS];
      prepare_move();
      //ClearToSend();
      return true;
    }
    return false;
  }

  /**
   * M365: SCARA calibration: Scaling factor, X, Y, Z axis
   */
  inline void gcode_M365() {
    for (int8_t i = X_AXIS; i <= Z_AXIS; i++) {
      if (code_seen(axis_codes[i])) {
        axis_scaling[i] = code_value();
      }
    }
  }

#endif // SCARA

#ifdef EXT_SOLENOID

  void enable_solenoid(uint8_t num) {
    switch(num) {
      case 0:
        OUT_WRITE(SOL0_PIN, HIGH);
        break;
        #if defined(SOL1_PIN) && SOL1_PIN > -1
          case 1:
            OUT_WRITE(SOL1_PIN, HIGH);
            break;
        #endif
        #if defined(SOL2_PIN) && SOL2_PIN > -1
          case 2:
            OUT_WRITE(SOL2_PIN, HIGH);
            break;
        #endif
        #if defined(SOL3_PIN) && SOL3_PIN > -1
          case 3:
            OUT_WRITE(SOL3_PIN, HIGH);
            break;
        #endif
      default:
        SERIAL_ECHO_START;
        SERIAL_ECHOLNPGM(MSG_INVALID_SOLENOID);
        break;
    }
  }

  void enable_solenoid_on_active_extruder() { enable_solenoid(active_extruder); }

  void disable_all_solenoids() {
    OUT_WRITE(SOL0_PIN, LOW);
    OUT_WRITE(SOL1_PIN, LOW);
    OUT_WRITE(SOL2_PIN, LOW);
    OUT_WRITE(SOL3_PIN, LOW);
  }

  /**
   * M380: Enable solenoid on the active extruder
   */
  inline void gcode_M380() { enable_solenoid_on_active_extruder(); }

  /**
   * M381: Disable all solenoids
   */
  inline void gcode_M381() { disable_all_solenoids(); }

#endif // EXT_SOLENOID

/**
 * M400: Finish all moves
 */
inline void gcode_M400() { st_synchronize(); }

#if defined(ENABLE_AUTO_BED_LEVELING) && (defined(SERVO_ENDSTOPS) || defined(Z_PROBE_ALLEN_KEY)) && not defined(Z_PROBE_SLED)

  /**
   * M401: Engage Z Servo endstop if available
   */
  inline void gcode_M401() { engage_z_probe(); }
  /**
   * M402: Retract Z Servo endstop if enabled
   */
  inline void gcode_M402() { retract_z_probe(); }

#endif

#ifdef FILAMENT_SENSOR

  /**
   * M404: Display or set the nominal filament width (3mm, 1.75mm ) W<3.0>
   */
  inline void gcode_M404() {
    #if FILWIDTH_PIN > -1
      if (code_seen('W')) {
        filament_width_nominal = code_value();
      }
      else {
        SERIAL_PROTOCOLPGM("Filament dia (nominal mm):");
        SERIAL_PROTOCOLLN(filament_width_nominal);
      }
    #endif
  }
    
  /**
   * M405: Turn on filament sensor for control
   */
  inline void gcode_M405() {
    if (code_seen('D')) meas_delay_cm = code_value();
    if (meas_delay_cm > MAX_MEASUREMENT_DELAY) meas_delay_cm = MAX_MEASUREMENT_DELAY;

    if (delay_index2 == -1) { //initialize the ring buffer if it has not been done since startup
      int temp_ratio = widthFil_to_size_ratio();

      for (delay_index1 = 0; delay_index1 < MAX_MEASUREMENT_DELAY + 1; ++delay_index1)
        measurement_delay[delay_index1] = temp_ratio - 100;  //subtract 100 to scale within a signed byte

      delay_index1 = delay_index2 = 0;
    }

    filament_sensor = true;

    //SERIAL_PROTOCOLPGM("Filament dia (measured mm):");
    //SERIAL_PROTOCOL(filament_width_meas);
    //SERIAL_PROTOCOLPGM("Extrusion ratio(%):");
    //SERIAL_PROTOCOL(extrudemultiply);
  }

  /**
   * M406: Turn off filament sensor for control
   */
  inline void gcode_M406() { filament_sensor = false; }
  
  /**
   * M407: Get measured filament diameter on serial output
   */
  inline void gcode_M407() {
    SERIAL_PROTOCOLPGM("Filament dia (measured mm):"); 
    SERIAL_PROTOCOLLN(filament_width_meas);   
  }

#endif // FILAMENT_SENSOR

/**
 * M500: Store settings in EEPROM
 */
inline void gcode_M500() {
  Config_StoreSettings();
}

/**
 * M501: Read settings from EEPROM
 */
inline void gcode_M501() {
  Config_RetrieveSettings();
}

/**
 * M502: Revert to default settings
 */
inline void gcode_M502() {
  Config_ResetDefault();
}

/**
 * M503: print settings currently in memory
 */
inline void gcode_M503() {
  Config_PrintSettings(code_seen('S') && code_value == 0);
}

#ifdef ABORT_ON_ENDSTOP_HIT_FEATURE_ENABLED

  /**
   * M540: Set whether SD card print should abort on endstop hit (M540 S<0|1>)
   */
  inline void gcode_M540() {
    if (code_seen('S')) abort_on_endstop_hit = (code_value() > 0);
  }

#endif // ABORT_ON_ENDSTOP_HIT_FEATURE_ENABLED

#ifdef CUSTOM_M_CODE_SET_Z_PROBE_OFFSET

  inline void gcode_SET_Z_PROBE_OFFSET() {
    float value;
    if (code_seen('Z')) {
      value = code_value();
      if (Z_PROBE_OFFSET_RANGE_MIN <= value && value <= Z_PROBE_OFFSET_RANGE_MAX) {
        zprobe_zoffset = -value; // compare w/ line 278 of ConfigurationStore.cpp
        SERIAL_ECHO_START;
        SERIAL_ECHOLNPGM(MSG_ZPROBE_ZOFFSET " " MSG_OK);
        SERIAL_PROTOCOLLN("");
      }
      else {
        SERIAL_ECHO_START;
        SERIAL_ECHOPGM(MSG_ZPROBE_ZOFFSET);
        SERIAL_ECHOPGM(MSG_Z_MIN);
        SERIAL_ECHO(Z_PROBE_OFFSET_RANGE_MIN);
        SERIAL_ECHOPGM(MSG_Z_MAX);
        SERIAL_ECHO(Z_PROBE_OFFSET_RANGE_MAX);
        SERIAL_PROTOCOLLN("");
      }
    }
    else {
      SERIAL_ECHO_START;
      SERIAL_ECHOLNPGM(MSG_ZPROBE_ZOFFSET " : ");
      SERIAL_ECHO(-zprobe_zoffset);
      SERIAL_PROTOCOLLN("");
    }
  }

#endif // CUSTOM_M_CODE_SET_Z_PROBE_OFFSET

#ifdef FILAMENTCHANGEENABLE

  /**
   * M600: Pause for filament change X[pos] Y[pos] Z[relative lift] E[initial retract] L[later retract distance for removal]
   */
  inline void gcode_M600() {
    float target[NUM_AXIS], lastpos[NUM_AXIS], fr60 = feedrate / 60;
    for (int i=0; i<NUM_AXIS; i++)
      target[i] = lastpos[i] = current_position[i];

    #define BASICPLAN plan_buffer_line(target[X_AXIS], target[Y_AXIS], target[Z_AXIS], target[E_AXIS], fr60, active_extruder);
    #ifdef DELTA
      #define RUNPLAN calculate_delta(target); BASICPLAN
    #else
      #define RUNPLAN BASICPLAN
    #endif

    //retract by E
    if (code_seen('E')) target[E_AXIS] += code_value();
    #ifdef FILAMENTCHANGE_FIRSTRETRACT
      else target[E_AXIS] += FILAMENTCHANGE_FIRSTRETRACT;
    #endif

    RUNPLAN;

    //lift Z
    if (code_seen('Z')) target[Z_AXIS] += code_value();
    #ifdef FILAMENTCHANGE_ZADD
      else target[Z_AXIS] += FILAMENTCHANGE_ZADD;
    #endif

    RUNPLAN;

    //move xy
    if (code_seen('X')) target[X_AXIS] = code_value();
    #ifdef FILAMENTCHANGE_XPOS
      else target[X_AXIS] = FILAMENTCHANGE_XPOS;
    #endif

    if (code_seen('Y')) target[Y_AXIS] = code_value();
    #ifdef FILAMENTCHANGE_YPOS
      else target[Y_AXIS] = FILAMENTCHANGE_YPOS;
    #endif

    RUNPLAN;

    if (code_seen('L')) target[E_AXIS] += code_value();
    #ifdef FILAMENTCHANGE_FINALRETRACT
      else target[E_AXIS] += FILAMENTCHANGE_FINALRETRACT;
    #endif

    RUNPLAN;

    //finish moves
    st_synchronize();
    //disable extruder steppers so filament can be removed
    disable_e0();
    disable_e1();
    disable_e2();
    disable_e3();
    delay(100);
    LCD_ALERTMESSAGEPGM(MSG_FILAMENTCHANGE);
    uint8_t cnt = 0;
    while (!lcd_clicked()) {
      cnt++;
      manage_heater();
      manage_inactivity(true);
      lcd_update();
      if (cnt == 0) {
        #if BEEPER > 0
          OUT_WRITE(BEEPER,HIGH);
          delay(3);
          WRITE(BEEPER,LOW);
          delay(3);
        #else
          #if !defined(LCD_FEEDBACK_FREQUENCY_HZ) || !defined(LCD_FEEDBACK_FREQUENCY_DURATION_MS)
            lcd_buzz(1000/6, 100);
          #else
            lcd_buzz(LCD_FEEDBACK_FREQUENCY_DURATION_MS, LCD_FEEDBACK_FREQUENCY_HZ);
          #endif
        #endif
      }
    } // while(!lcd_clicked)

    //return to normal
    if (code_seen('L')) target[E_AXIS] -= code_value();
    #ifdef FILAMENTCHANGE_FINALRETRACT
      else target[E_AXIS] -= FILAMENTCHANGE_FINALRETRACT;
    #endif

    current_position[E_AXIS] = target[E_AXIS]; //the long retract of L is compensated by manual filament feeding
    plan_set_e_position(current_position[E_AXIS]);

    RUNPLAN; //should do nothing

    lcd_reset_alert_level();

    #ifdef DELTA
      calculate_delta(lastpos);
      plan_buffer_line(delta[X_AXIS], delta[Y_AXIS], delta[Z_AXIS], target[E_AXIS], fr60, active_extruder); //move xyz back
      plan_buffer_line(delta[X_AXIS], delta[Y_AXIS], delta[Z_AXIS], lastpos[E_AXIS], fr60, active_extruder); //final untretract
    #else
      plan_buffer_line(lastpos[X_AXIS], lastpos[Y_AXIS], target[Z_AXIS], target[E_AXIS], fr60, active_extruder); //move xy back
      plan_buffer_line(lastpos[X_AXIS], lastpos[Y_AXIS], lastpos[Z_AXIS], target[E_AXIS], fr60, active_extruder); //move z back
      plan_buffer_line(lastpos[X_AXIS], lastpos[Y_AXIS], lastpos[Z_AXIS], lastpos[E_AXIS], fr60, active_extruder); //final untretract
    #endif        

    #ifdef FILAMENT_RUNOUT_SENSOR
      filrunoutEnqued = false;
    #endif
    
  }

#endif // FILAMENTCHANGEENABLE

#ifdef DUAL_X_CARRIAGE

  /**
   * M605: Set dual x-carriage movement mode
   *
   *    M605 S0: Full control mode. The slicer has full control over x-carriage movement
   *    M605 S1: Auto-park mode. The inactive head will auto park/unpark without slicer involvement
   *    M605 S2 [Xnnn] [Rmmm]: Duplication mode. The second extruder will duplicate the first with nnn
   *                         millimeters x-offset and an optional differential hotend temperature of
   *                         mmm degrees. E.g., with "M605 S2 X100 R2" the second extruder will duplicate
   *                         the first with a spacing of 100mm in the x direction and 2 degrees hotter.
   *
   *    Note: the X axis should be homed after changing dual x-carriage mode.
   */
  inline void gcode_M605() {
    st_synchronize();
    if (code_seen('S')) dual_x_carriage_mode = code_value();
    switch(dual_x_carriage_mode) {
      case DXC_DUPLICATION_MODE:
        if (code_seen('X')) duplicate_extruder_x_offset = max(code_value(), X2_MIN_POS - x_home_pos(0));
        if (code_seen('R')) duplicate_extruder_temp_offset = code_value();
        SERIAL_ECHO_START;
        SERIAL_ECHOPGM(MSG_HOTEND_OFFSET);
        SERIAL_ECHO(" ");
        SERIAL_ECHO(extruder_offset[X_AXIS][0]);
        SERIAL_ECHO(",");
        SERIAL_ECHO(extruder_offset[Y_AXIS][0]);
        SERIAL_ECHO(" ");
        SERIAL_ECHO(duplicate_extruder_x_offset);
        SERIAL_ECHO(",");
        SERIAL_ECHOLN(extruder_offset[Y_AXIS][1]);
        break;
      case DXC_FULL_CONTROL_MODE:
      case DXC_AUTO_PARK_MODE:
        break;
      default:
        dual_x_carriage_mode = DEFAULT_DUAL_X_CARRIAGE_MODE;
        break;
    }
    active_extruder_parked = false;
    extruder_duplication_enabled = false;
    delayed_move_time = 0;
  }

#endif // DUAL_X_CARRIAGE

/**
 * M907: Set digital trimpot motor current using axis codes X, Y, Z, E, B, S
 */
inline void gcode_M907() {
  #if HAS_DIGIPOTSS
    for (int i=0;i<NUM_AXIS;i++)
      if (code_seen(axis_codes[i])) digipot_current(i, code_value());
    if (code_seen('B')) digipot_current(4, code_value());
    if (code_seen('S')) for (int i=0; i<=4; i++) digipot_current(i, code_value());
  #endif
  #ifdef MOTOR_CURRENT_PWM_XY_PIN
    if (code_seen('X')) digipot_current(0, code_value());
  #endif
  #ifdef MOTOR_CURRENT_PWM_Z_PIN
    if (code_seen('Z')) digipot_current(1, code_value());
  #endif
  #ifdef MOTOR_CURRENT_PWM_E_PIN
    if (code_seen('E')) digipot_current(2, code_value());
  #endif
  #ifdef DIGIPOT_I2C
    // this one uses actual amps in floating point
    for (int i=0;i<NUM_AXIS;i++) if(code_seen(axis_codes[i])) digipot_i2c_set_current(i, code_value());
    // for each additional extruder (named B,C,D,E..., channels 4,5,6,7...)
    for (int i=NUM_AXIS;i<DIGIPOT_I2C_NUM_CHANNELS;i++) if(code_seen('B'+i-NUM_AXIS)) digipot_i2c_set_current(i, code_value());
  #endif
}

#if HAS_DIGIPOTSS

  /**
   * M908: Control digital trimpot directly (M908 P<pin> S<current>)
   */
  inline void gcode_M908() {
      digitalPotWrite(
        code_seen('P') ? code_value() : 0,
        code_seen('S') ? code_value() : 0
      );
  }

#endif // HAS_DIGIPOTSS

// M350 Set microstepping mode. Warning: Steps per unit remains unchanged. S code sets stepping mode for all drivers.
inline void gcode_M350() {
  #if defined(X_MS1_PIN) && X_MS1_PIN > -1
    if(code_seen('S')) for(int i=0;i<=4;i++) microstep_mode(i,code_value());
    for(int i=0;i<NUM_AXIS;i++) if(code_seen(axis_codes[i])) microstep_mode(i,(uint8_t)code_value());
    if(code_seen('B')) microstep_mode(4,code_value());
    microstep_readings();
  #endif
}

/**
 * M351: Toggle MS1 MS2 pins directly with axis codes X Y Z E B
 *       S# determines MS1 or MS2, X# sets the pin high/low.
 */
inline void gcode_M351() {
  #if defined(X_MS1_PIN) && X_MS1_PIN > -1
    if (code_seen('S')) switch(code_value_long()) {
      case 1:
        for(int i=0;i<NUM_AXIS;i++) if (code_seen(axis_codes[i])) microstep_ms(i, code_value(), -1);
        if (code_seen('B')) microstep_ms(4, code_value(), -1);
        break;
      case 2:
        for(int i=0;i<NUM_AXIS;i++) if (code_seen(axis_codes[i])) microstep_ms(i, -1, code_value());
        if (code_seen('B')) microstep_ms(4, -1, code_value());
        break;
    }
    microstep_readings();
  #endif
}

/**
 * M999: Restart after being stopped
 */
inline void gcode_M999() {
  Stopped = false;
  lcd_reset_alert_level();
  gcode_LastN = Stopped_gcode_LastN;
  FlushSerialRequestResend();
}

inline void gcode_T() {
  tmp_extruder = code_value();
  if (tmp_extruder >= EXTRUDERS) {
    SERIAL_ECHO_START;
    SERIAL_ECHO("T");
    SERIAL_ECHO(tmp_extruder);
    SERIAL_ECHOLN(MSG_INVALID_EXTRUDER);
  }
  else {
    boolean make_move = false;
    if (code_seen('F')) {
      make_move = true;
      next_feedrate = code_value();
      if (next_feedrate > 0.0) feedrate = next_feedrate;
    }
    #if EXTRUDERS > 1
      if (tmp_extruder != active_extruder) {
        // Save current position to return to after applying extruder offset
        memcpy(destination, current_position, sizeof(destination));
        #ifdef DUAL_X_CARRIAGE
          if (dual_x_carriage_mode == DXC_AUTO_PARK_MODE && Stopped == false &&
                (delayed_move_time != 0 || current_position[X_AXIS] != x_home_pos(active_extruder))) {
            // Park old head: 1) raise 2) move to park position 3) lower
            plan_buffer_line(current_position[X_AXIS], current_position[Y_AXIS], current_position[Z_AXIS] + TOOLCHANGE_PARK_ZLIFT,
                  current_position[E_AXIS], max_feedrate[Z_AXIS], active_extruder);
            plan_buffer_line(x_home_pos(active_extruder), current_position[Y_AXIS], current_position[Z_AXIS] + TOOLCHANGE_PARK_ZLIFT,
                  current_position[E_AXIS], max_feedrate[X_AXIS], active_extruder);
            plan_buffer_line(x_home_pos(active_extruder), current_position[Y_AXIS], current_position[Z_AXIS],
                  current_position[E_AXIS], max_feedrate[Z_AXIS], active_extruder);
            st_synchronize();
          }

          // apply Y & Z extruder offset (x offset is already used in determining home pos)
          current_position[Y_AXIS] = current_position[Y_AXIS] -
                       extruder_offset[Y_AXIS][active_extruder] +
                       extruder_offset[Y_AXIS][tmp_extruder];
          current_position[Z_AXIS] = current_position[Z_AXIS] -
                       extruder_offset[Z_AXIS][active_extruder] +
                       extruder_offset[Z_AXIS][tmp_extruder];

          active_extruder = tmp_extruder;

          // This function resets the max/min values - the current position may be overwritten below.
          axis_is_at_home(X_AXIS);

          if (dual_x_carriage_mode == DXC_FULL_CONTROL_MODE) {
            current_position[X_AXIS] = inactive_extruder_x_pos;
            inactive_extruder_x_pos = destination[X_AXIS];
          }
          else if (dual_x_carriage_mode == DXC_DUPLICATION_MODE) {
            active_extruder_parked = (active_extruder == 0); // this triggers the second extruder to move into the duplication position
            if (active_extruder == 0 || active_extruder_parked)
              current_position[X_AXIS] = inactive_extruder_x_pos;
            else
              current_position[X_AXIS] = destination[X_AXIS] + duplicate_extruder_x_offset;
            inactive_extruder_x_pos = destination[X_AXIS];
            extruder_duplication_enabled = false;
          }
          else {
            // record raised toolhead position for use by unpark
            memcpy(raised_parked_position, current_position, sizeof(raised_parked_position));
            raised_parked_position[Z_AXIS] += TOOLCHANGE_UNPARK_ZLIFT;
            active_extruder_parked = true;
            delayed_move_time = 0;
          }
        #else // !DUAL_X_CARRIAGE
          // Offset extruder (only by XY)
          for (int i=X_AXIS; i<=Y_AXIS; i++)
            current_position[i] += extruder_offset[i][tmp_extruder] - extruder_offset[i][active_extruder];
          // Set the new active extruder and position
          active_extruder = tmp_extruder;
        #endif // !DUAL_X_CARRIAGE
        #ifdef DELTA
          calculate_delta(current_position); // change cartesian kinematic  to  delta kinematic;
          //sent position to plan_set_position();
          plan_set_position(delta[X_AXIS], delta[Y_AXIS], delta[Z_AXIS],current_position[E_AXIS]);
        #else
          plan_set_position(current_position[X_AXIS], current_position[Y_AXIS], current_position[Z_AXIS], current_position[E_AXIS]);
        #endif
        // Move to the old position if 'F' was in the parameters
        if (make_move && !Stopped) prepare_move();
      }

      #ifdef EXT_SOLENOID
        st_synchronize();
        disable_all_solenoids();
        enable_solenoid_on_active_extruder();
      #endif // EXT_SOLENOID

    #endif // EXTRUDERS > 1
    SERIAL_ECHO_START;
    SERIAL_ECHO(MSG_ACTIVE_EXTRUDER);
    SERIAL_PROTOCOLLN((int)active_extruder);
  }
}

/**
 * Process Commands and dispatch them to handlers
 */
void process_commands() {
  if (code_seen('G')) {

    int gCode = code_value_long();

    switch(gCode) {

    // G0, G1
    case 0:
    case 1:
      gcode_G0_G1();
      break;

    // G2, G3
    #ifndef SCARA
      case 2: // G2  - CW ARC
      case 3: // G3  - CCW ARC
        gcode_G2_G3(gCode == 2);
        break;
    #endif

    // G4 Dwell
    case 4:
      gcode_G4();
      break;

    #ifdef FWRETRACT

      case 10: // G10: retract
      case 11: // G11: retract_recover
        gcode_G10_G11(gCode == 10);
        break;

    #endif //FWRETRACT

    case 28: // G28: Home all axes, one at a time
      gcode_G28();
      break;

    #if defined(MESH_BED_LEVELING)
      case 29: // G29 Handle mesh based leveling
        gcode_G29();
        break;
    #endif

    #ifdef ENABLE_AUTO_BED_LEVELING

      case 29: // G29 Detailed Z-Probe, probes the bed at 3 or more points.
        gcode_G29();
        break;

      #ifndef Z_PROBE_SLED

        case 30: // G30 Single Z Probe
          gcode_G30();
          break;

      #else // Z_PROBE_SLED

          case 31: // G31: dock the sled
          case 32: // G32: undock the sled
            dock_sled(gCode == 31);
            break;

      #endif // Z_PROBE_SLED

    #endif // ENABLE_AUTO_BED_LEVELING

    case 90: // G90
      relative_mode = false;
      break;
    case 91: // G91
      relative_mode = true;
      break;

    case 92: // G92
      gcode_G92();
      break;
    }
  }

  else if (code_seen('M')) {
    switch( code_value_long() ) {
      #ifdef ULTIPANEL
        case 0: // M0 - Unconditional stop - Wait for user button press on LCD
        case 1: // M1 - Conditional stop - Wait for user button press on LCD
          gcode_M0_M1();
          break;
      #endif // ULTIPANEL

      case 17:
        gcode_M17();
        break;

      #ifdef SDSUPPORT

        case 20: // M20 - list SD card
          gcode_M20(); break;
        case 21: // M21 - init SD card
          gcode_M21(); break;
        case 22: //M22 - release SD card
          gcode_M22(); break;
        case 23: //M23 - Select file
          gcode_M23(); break;
        case 24: //M24 - Start SD print
          gcode_M24(); break;
        case 25: //M25 - Pause SD print
          gcode_M25(); break;
        case 26: //M26 - Set SD index
          gcode_M26(); break;
        case 27: //M27 - Get SD status
          gcode_M27(); break;
        case 28: //M28 - Start SD write
          gcode_M28(); break;
        case 29: //M29 - Stop SD write
          gcode_M29(); break;
        case 30: //M30 <filename> Delete File
          gcode_M30(); break;
        case 32: //M32 - Select file and start SD print
          gcode_M32(); break;
        case 928: //M928 - Start SD write
          gcode_M928(); break;

      #endif //SDSUPPORT

      case 31: //M31 take time since the start of the SD print or an M109 command
        gcode_M31();
        break;

      case 42: //M42 -Change pin status via gcode
        gcode_M42();
        break;

      #if defined(ENABLE_AUTO_BED_LEVELING) && defined(Z_PROBE_REPEATABILITY_TEST)
        case 48: // M48 Z-Probe repeatability
          gcode_M48();
          break;
      #endif // ENABLE_AUTO_BED_LEVELING && Z_PROBE_REPEATABILITY_TEST

      case 104: // M104
        gcode_M104();
        break;

      case 112: //  M112 Emergency Stop
        gcode_M112();
        break;

      case 140: // M140 Set bed temp
        gcode_M140();
        break;

      case 105: // M105 Read current temperature
        gcode_M105();
        return;
        break;

      case 109: // M109 Wait for temperature
        gcode_M109();
        break;

      #if defined(TEMP_BED_PIN) && TEMP_BED_PIN > -1
        case 190: // M190 - Wait for bed heater to reach target.
          gcode_M190();
          break;
      #endif //TEMP_BED_PIN

      #if defined(FAN_PIN) && FAN_PIN > -1
        case 106: //M106 Fan On
          gcode_M106();
          break;
        case 107: //M107 Fan Off
          gcode_M107();
          break;
      #endif //FAN_PIN

      #ifdef BARICUDA
        // PWM for HEATER_1_PIN
        #if defined(HEATER_1_PIN) && HEATER_1_PIN > -1
          case 126: // M126 valve open
            gcode_M126();
            break;
          case 127: // M127 valve closed
            gcode_M127();
            break;
        #endif //HEATER_1_PIN

        // PWM for HEATER_2_PIN
        #if defined(HEATER_2_PIN) && HEATER_2_PIN > -1
          case 128: // M128 valve open
            gcode_M128();
            break;
          case 129: // M129 valve closed
            gcode_M129();
            break;
        #endif //HEATER_2_PIN
      #endif //BARICUDA

      #if defined(PS_ON_PIN) && PS_ON_PIN > -1

        case 80: // M80 - Turn on Power Supply
          gcode_M80();
          break;

      #endif // PS_ON_PIN

      case 81: // M81 - Turn off Power Supply
        gcode_M81();
        break;

      case 82:
        gcode_M82();
        break;
      case 83:
        gcode_M83();
        break;
      case 18: //compatibility
      case 84: // M84
        gcode_M18_M84();
        break;
      case 85: // M85
        gcode_M85();
        break;
      case 92: // M92
        gcode_M92();
        break;
      case 115: // M115
        gcode_M115();
        break;
      case 117: // M117 display message
        gcode_M117();
        break;
      case 114: // M114
        gcode_M114();
        break;
      case 120: // M120
        gcode_M120();
        break;
      case 121: // M121
        gcode_M121();
        break;
      case 119: // M119
        gcode_M119();
        break;
        //TODO: update for all axis, use for loop

      #ifdef BLINKM

        case 150: // M150
          gcode_M150();
          break;

      #endif //BLINKM

      case 200: // M200 D<millimeters> set filament diameter and set E axis units to cubic millimeters (use S0 to set back to millimeters).
        gcode_M200();
        break;
      case 201: // M201
        gcode_M201();
        break;
      #if 0 // Not used for Sprinter/grbl gen6
      case 202: // M202
        gcode_M202();
        break;
      #endif
      case 203: // M203 max feedrate mm/sec
        gcode_M203();
        break;
      case 204: // M204 acclereration S normal moves T filmanent only moves
        gcode_M204();
        break;
      case 205: //M205 advanced settings:  minimum travel speed S=while printing T=travel only,  B=minimum segment time X= maximum xy jerk, Z=maximum Z jerk
        gcode_M205();
        break;
      case 206: // M206 additional homing offset
        gcode_M206();
        break;

      #ifdef DELTA
        case 665: // M665 set delta configurations L<diagonal_rod> R<delta_radius> S<segments_per_sec>
          gcode_M665();
          break;
        case 666: // M666 set delta endstop adjustment
          gcode_M666();
          break;
      #endif // DELTA

      #ifdef FWRETRACT
        case 207: //M207 - set retract length S[positive mm] F[feedrate mm/min] Z[additional zlift/hop]
          gcode_M207();
          break;
        case 208: // M208 - set retract recover length S[positive mm surplus to the M207 S*] F[feedrate mm/min]
          gcode_M208();
          break;
        case 209: // M209 - S<1=true/0=false> enable automatic retract detect if the slicer did not support G10/11: every normal extrude-only move will be classified as retract depending on the direction.
          gcode_M209();
          break;
      #endif // FWRETRACT

      #if EXTRUDERS > 1
        case 218: // M218 - set hotend offset (in mm), T<extruder_number> X<offset_on_X> Y<offset_on_Y>
          gcode_M218();
          break;
      #endif

      case 220: // M220 S<factor in percent>- set speed factor override percentage
        gcode_M220();
        break;

      case 221: // M221 S<factor in percent>- set extrude factor override percentage
        gcode_M221();
        break;

      case 226: // M226 P<pin number> S<pin state>- Wait until the specified pin reaches the state required
        gcode_M226();
        break;

      #if NUM_SERVOS > 0
        case 280: // M280 - set servo position absolute. P: servo index, S: angle or microseconds
          gcode_M280();
          break;
      #endif // NUM_SERVOS > 0

      #if defined(LARGE_FLASH) && (BEEPER > 0 || defined(ULTRALCD) || defined(LCD_USE_I2C_BUZZER))
        case 300: // M300 - Play beep tone
          gcode_M300();
          break;
      #endif // LARGE_FLASH && (BEEPER>0 || ULTRALCD || LCD_USE_I2C_BUZZER)

      #ifdef PIDTEMP
        case 301: // M301
          gcode_M301();
          break;
      #endif // PIDTEMP

      #ifdef PIDTEMPBED
        case 304: // M304
          gcode_M304();
          break;
      #endif // PIDTEMPBED

      #if defined(CHDK) || (defined(PHOTOGRAPH_PIN) && PHOTOGRAPH_PIN > -1)
        case 240: // M240  Triggers a camera by emulating a Canon RC-1 : http://www.doc-diy.net/photo/rc-1_hacked/
          gcode_M240();
          break;
      #endif // CHDK || PHOTOGRAPH_PIN

      #ifdef DOGLCD
        case 250: // M250  Set LCD contrast value: C<value> (value 0..63)
          gcode_M250();
          break;
      #endif // DOGLCD

      #ifdef PREVENT_DANGEROUS_EXTRUDE
        case 302: // allow cold extrudes, or set the minimum extrude temperature
          gcode_M302();
          break;
      #endif // PREVENT_DANGEROUS_EXTRUDE

      case 303: // M303 PID autotune
        gcode_M303();
        break;

      #ifdef SCARA
        case 360:  // M360 SCARA Theta pos1
          if (gcode_M360()) return;
          break;
        case 361:  // M361 SCARA Theta pos2
          if (gcode_M361()) return;
          break;
        case 362:  // M362 SCARA Psi pos1
          if (gcode_M362()) return;
          break;
        case 363:  // M363 SCARA Psi pos2
          if (gcode_M363()) return;
          break;
        case 364:  // M364 SCARA Psi pos3 (90 deg to Theta)
          if (gcode_M364()) return;
          break;
        case 365: // M365 Set SCARA scaling for X Y Z
          gcode_M365();
          break;
      #endif // SCARA

      case 400: // M400 finish all moves
        gcode_M400();
        break;

      #if defined(ENABLE_AUTO_BED_LEVELING) && (defined(SERVO_ENDSTOPS) || defined(Z_PROBE_ALLEN_KEY)) && not defined(Z_PROBE_SLED)
        case 401:
          gcode_M401();
          break;
        case 402:
          gcode_M402();
          break;
      #endif

      #ifdef FILAMENT_SENSOR
        case 404:  //M404 Enter the nominal filament width (3mm, 1.75mm ) N<3.0> or display nominal filament width
          gcode_M404();
          break;
        case 405:  //M405 Turn on filament sensor for control
          gcode_M405();
          break;
        case 406:  //M406 Turn off filament sensor for control
          gcode_M406();
          break;
        case 407:   //M407 Display measured filament diameter
          gcode_M407();
          break;
      #endif // FILAMENT_SENSOR

      case 500: // M500 Store settings in EEPROM
        gcode_M500();
        break;
      case 501: // M501 Read settings from EEPROM
        gcode_M501();
        break;
      case 502: // M502 Revert to default settings
        gcode_M502();
        break;
      case 503: // M503 print settings currently in memory
        gcode_M503();
        break;

      #ifdef ABORT_ON_ENDSTOP_HIT_FEATURE_ENABLED
        case 540:
          gcode_M540();
          break;
      #endif

      #ifdef CUSTOM_M_CODE_SET_Z_PROBE_OFFSET
        case CUSTOM_M_CODE_SET_Z_PROBE_OFFSET:
          gcode_SET_Z_PROBE_OFFSET();
          break;
      #endif // CUSTOM_M_CODE_SET_Z_PROBE_OFFSET

      #ifdef FILAMENTCHANGEENABLE
        case 600: //Pause for filament change X[pos] Y[pos] Z[relative lift] E[initial retract] L[later retract distance for removal]
          gcode_M600();
          break;
      #endif // FILAMENTCHANGEENABLE

      #ifdef DUAL_X_CARRIAGE
        case 605:
          gcode_M605();
          break;
      #endif // DUAL_X_CARRIAGE

      case 907: // M907 Set digital trimpot motor current using axis codes.
        gcode_M907();
        break;

      #if HAS_DIGIPOTSS
        case 908: // M908 Control digital trimpot directly.
          gcode_M908();
          break;
      #endif // HAS_DIGIPOTSS

      case 350: // M350 Set microstepping mode. Warning: Steps per unit remains unchanged. S code sets stepping mode for all drivers.
        gcode_M350();
        break;

      case 351: // M351 Toggle MS1 MS2 pins directly, S# determines MS1 or MS2, X# sets the pin high/low.
        gcode_M351();
        break;

      case 999: // M999: Restart after being Stopped
        gcode_M999();
        break;
    }
  }

  else if (code_seen('T')) {
    gcode_T();
  }

  else {
    SERIAL_ECHO_START;
    SERIAL_ECHOPGM(MSG_UNKNOWN_COMMAND);
    SERIAL_ECHO(cmdbuffer[bufindr]);
    SERIAL_ECHOLNPGM("\"");
  }

  ClearToSend();
}

void FlushSerialRequestResend()
{
  //char cmdbuffer[bufindr][100]="Resend:";
  MYSERIAL.flush();
  SERIAL_PROTOCOLPGM(MSG_RESEND);
  SERIAL_PROTOCOLLN(gcode_LastN + 1);
  ClearToSend();
}

void ClearToSend()
{
  previous_millis_cmd = millis();
  #ifdef SDSUPPORT
  if(fromsd[bufindr])
    return;
  #endif //SDSUPPORT
  SERIAL_PROTOCOLLNPGM(MSG_OK);
}

void get_coordinates()
{
  bool seen[4]={false,false,false,false};
  for(int8_t i=0; i < NUM_AXIS; i++) {
    if(code_seen(axis_codes[i]))
    {
      destination[i] = (float)code_value() + (axis_relative_modes[i] || relative_mode)*current_position[i];
      seen[i]=true;
    }
    else destination[i] = current_position[i]; //Are these else lines really needed?
  }
  if(code_seen('F')) {
    next_feedrate = code_value();
    if(next_feedrate > 0.0) feedrate = next_feedrate;
  }
}

void get_arc_coordinates()
{
#ifdef SF_ARC_FIX
   bool relative_mode_backup = relative_mode;
   relative_mode = true;
#endif
   get_coordinates();
#ifdef SF_ARC_FIX
   relative_mode=relative_mode_backup;
#endif

   if(code_seen('I')) {
     offset[0] = code_value();
   }
   else {
     offset[0] = 0.0;
   }
   if(code_seen('J')) {
     offset[1] = code_value();
   }
   else {
     offset[1] = 0.0;
   }
}

void clamp_to_software_endstops(float target[3])
{
  if (min_software_endstops) {
    if (target[X_AXIS] < min_pos[X_AXIS]) target[X_AXIS] = min_pos[X_AXIS];
    if (target[Y_AXIS] < min_pos[Y_AXIS]) target[Y_AXIS] = min_pos[Y_AXIS];
    
    float negative_z_offset = 0;
    #ifdef ENABLE_AUTO_BED_LEVELING
      if (Z_PROBE_OFFSET_FROM_EXTRUDER < 0) negative_z_offset = negative_z_offset + Z_PROBE_OFFSET_FROM_EXTRUDER;
      if (home_offset[Z_AXIS] < 0) negative_z_offset = negative_z_offset + home_offset[Z_AXIS];
    #endif
    
    if (target[Z_AXIS] < min_pos[Z_AXIS]+negative_z_offset) target[Z_AXIS] = min_pos[Z_AXIS]+negative_z_offset;
  }

  if (max_software_endstops) {
    if (target[X_AXIS] > max_pos[X_AXIS]) target[X_AXIS] = max_pos[X_AXIS];
    if (target[Y_AXIS] > max_pos[Y_AXIS]) target[Y_AXIS] = max_pos[Y_AXIS];
    if (target[Z_AXIS] > max_pos[Z_AXIS]) target[Z_AXIS] = max_pos[Z_AXIS];
  }
}

#ifdef DELTA
void recalc_delta_settings(float radius, float diagonal_rod)
{
   delta_tower1_x= -SIN_60*radius; // front left tower
   delta_tower1_y= -COS_60*radius;     
   delta_tower2_x=  SIN_60*radius; // front right tower
   delta_tower2_y= -COS_60*radius;     
   delta_tower3_x= 0.0;                  // back middle tower
   delta_tower3_y= radius;
   delta_diagonal_rod_2= sq(diagonal_rod);
}

void calculate_delta(float cartesian[3])
{
  delta[X_AXIS] = sqrt(delta_diagonal_rod_2
                       - sq(delta_tower1_x-cartesian[X_AXIS])
                       - sq(delta_tower1_y-cartesian[Y_AXIS])
                       ) + cartesian[Z_AXIS];
  delta[Y_AXIS] = sqrt(delta_diagonal_rod_2
                       - sq(delta_tower2_x-cartesian[X_AXIS])
                       - sq(delta_tower2_y-cartesian[Y_AXIS])
                       ) + cartesian[Z_AXIS];
  delta[Z_AXIS] = sqrt(delta_diagonal_rod_2
                       - sq(delta_tower3_x-cartesian[X_AXIS])
                       - sq(delta_tower3_y-cartesian[Y_AXIS])
                       ) + cartesian[Z_AXIS];
  /*
  SERIAL_ECHOPGM("cartesian x="); SERIAL_ECHO(cartesian[X_AXIS]);
  SERIAL_ECHOPGM(" y="); SERIAL_ECHO(cartesian[Y_AXIS]);
  SERIAL_ECHOPGM(" z="); SERIAL_ECHOLN(cartesian[Z_AXIS]);

  SERIAL_ECHOPGM("delta x="); SERIAL_ECHO(delta[X_AXIS]);
  SERIAL_ECHOPGM(" y="); SERIAL_ECHO(delta[Y_AXIS]);
  SERIAL_ECHOPGM(" z="); SERIAL_ECHOLN(delta[Z_AXIS]);
  */
}

#ifdef ENABLE_AUTO_BED_LEVELING
// Adjust print surface height by linear interpolation over the bed_level array.
int delta_grid_spacing[2] = { 0, 0 };
void adjust_delta(float cartesian[3])
{
  if (delta_grid_spacing[0] == 0 || delta_grid_spacing[1] == 0)
    return; // G29 not done

  int half = (AUTO_BED_LEVELING_GRID_POINTS - 1) / 2;
  float grid_x = max(0.001-half, min(half-0.001, cartesian[X_AXIS] / delta_grid_spacing[0]));
  float grid_y = max(0.001-half, min(half-0.001, cartesian[Y_AXIS] / delta_grid_spacing[1]));
  int floor_x = floor(grid_x);
  int floor_y = floor(grid_y);
  float ratio_x = grid_x - floor_x;
  float ratio_y = grid_y - floor_y;
  float z1 = bed_level[floor_x+half][floor_y+half];
  float z2 = bed_level[floor_x+half][floor_y+half+1];
  float z3 = bed_level[floor_x+half+1][floor_y+half];
  float z4 = bed_level[floor_x+half+1][floor_y+half+1];
  float left = (1-ratio_y)*z1 + ratio_y*z2;
  float right = (1-ratio_y)*z3 + ratio_y*z4;
  float offset = (1-ratio_x)*left + ratio_x*right;

  delta[X_AXIS] += offset;
  delta[Y_AXIS] += offset;
  delta[Z_AXIS] += offset;

  /*
  SERIAL_ECHOPGM("grid_x="); SERIAL_ECHO(grid_x);
  SERIAL_ECHOPGM(" grid_y="); SERIAL_ECHO(grid_y);
  SERIAL_ECHOPGM(" floor_x="); SERIAL_ECHO(floor_x);
  SERIAL_ECHOPGM(" floor_y="); SERIAL_ECHO(floor_y);
  SERIAL_ECHOPGM(" ratio_x="); SERIAL_ECHO(ratio_x);
  SERIAL_ECHOPGM(" ratio_y="); SERIAL_ECHO(ratio_y);
  SERIAL_ECHOPGM(" z1="); SERIAL_ECHO(z1);
  SERIAL_ECHOPGM(" z2="); SERIAL_ECHO(z2);
  SERIAL_ECHOPGM(" z3="); SERIAL_ECHO(z3);
  SERIAL_ECHOPGM(" z4="); SERIAL_ECHO(z4);
  SERIAL_ECHOPGM(" left="); SERIAL_ECHO(left);
  SERIAL_ECHOPGM(" right="); SERIAL_ECHO(right);
  SERIAL_ECHOPGM(" offset="); SERIAL_ECHOLN(offset);
  */
}
#endif //ENABLE_AUTO_BED_LEVELING

void prepare_move_raw()
{
  previous_millis_cmd = millis();
  calculate_delta(destination);
  plan_buffer_line(delta[X_AXIS], delta[Y_AXIS], delta[Z_AXIS],
                   destination[E_AXIS], feedrate*feedmultiply/60/100.0,
                   active_extruder);
  for(int8_t i=0; i < NUM_AXIS; i++) {
    current_position[i] = destination[i];
  }
}
#endif //DELTA

#if defined(MESH_BED_LEVELING)
#if !defined(MIN)
#define MIN(_v1, _v2) (((_v1) < (_v2)) ? (_v1) : (_v2))
#endif  // ! MIN
// This function is used to split lines on mesh borders so each segment is only part of one mesh area
void mesh_plan_buffer_line(float x, float y, float z, const float e, float feed_rate, const uint8_t &extruder, uint8_t x_splits=0xff, uint8_t y_splits=0xff)
{
  if (!mbl.active) {
    plan_buffer_line(x, y, z, e, feed_rate, extruder);
    for(int8_t i=0; i < NUM_AXIS; i++) {
      current_position[i] = destination[i];
    }
    return;
  }
  int pix = mbl.select_x_index(current_position[X_AXIS]);
  int piy = mbl.select_y_index(current_position[Y_AXIS]);
  int ix = mbl.select_x_index(x);
  int iy = mbl.select_y_index(y);
  pix = MIN(pix, MESH_NUM_X_POINTS-2);
  piy = MIN(piy, MESH_NUM_Y_POINTS-2);
  ix = MIN(ix, MESH_NUM_X_POINTS-2);
  iy = MIN(iy, MESH_NUM_Y_POINTS-2);
  if (pix == ix && piy == iy) {
    // Start and end on same mesh square
    plan_buffer_line(x, y, z, e, feed_rate, extruder);
    for(int8_t i=0; i < NUM_AXIS; i++) {
      current_position[i] = destination[i];
    }
    return;
  }
  float nx, ny, ne, normalized_dist;
  if (ix > pix && (x_splits) & BIT(ix)) {
    nx = mbl.get_x(ix);
    normalized_dist = (nx - current_position[X_AXIS])/(x - current_position[X_AXIS]);
    ny = current_position[Y_AXIS] + (y - current_position[Y_AXIS]) * normalized_dist;
    ne = current_position[E_AXIS] + (e - current_position[E_AXIS]) * normalized_dist;
    x_splits ^= BIT(ix);
  } else if (ix < pix && (x_splits) & BIT(pix)) {
    nx = mbl.get_x(pix);
    normalized_dist = (nx - current_position[X_AXIS])/(x - current_position[X_AXIS]);
    ny = current_position[Y_AXIS] + (y - current_position[Y_AXIS]) * normalized_dist;
    ne = current_position[E_AXIS] + (e - current_position[E_AXIS]) * normalized_dist;
    x_splits ^= BIT(pix);
  } else if (iy > piy && (y_splits) & BIT(iy)) {
    ny = mbl.get_y(iy);
    normalized_dist = (ny - current_position[Y_AXIS])/(y - current_position[Y_AXIS]);
    nx = current_position[X_AXIS] + (x - current_position[X_AXIS]) * normalized_dist;
    ne = current_position[E_AXIS] + (e - current_position[E_AXIS]) * normalized_dist;
    y_splits ^= BIT(iy);
  } else if (iy < piy && (y_splits) & BIT(piy)) {
    ny = mbl.get_y(piy);
    normalized_dist = (ny - current_position[Y_AXIS])/(y - current_position[Y_AXIS]);
    nx = current_position[X_AXIS] + (x - current_position[X_AXIS]) * normalized_dist;
    ne = current_position[E_AXIS] + (e - current_position[E_AXIS]) * normalized_dist;
    y_splits ^= BIT(piy);
  } else {
    // Already split on a border
    plan_buffer_line(x, y, z, e, feed_rate, extruder);
    for(int8_t i=0; i < NUM_AXIS; i++) {
      current_position[i] = destination[i];
    }
    return;
  }
  // Do the split and look for more borders
  destination[X_AXIS] = nx;
  destination[Y_AXIS] = ny;
  destination[E_AXIS] = ne;
  mesh_plan_buffer_line(nx, ny, z, ne, feed_rate, extruder, x_splits, y_splits);
  destination[X_AXIS] = x;
  destination[Y_AXIS] = y;
  destination[E_AXIS] = e;
  mesh_plan_buffer_line(x, y, z, e, feed_rate, extruder, x_splits, y_splits);
}
#endif  // MESH_BED_LEVELING

void prepare_move()
{
  clamp_to_software_endstops(destination);
  previous_millis_cmd = millis();
  
  #ifdef SCARA //for now same as delta-code

float difference[NUM_AXIS];
for (int8_t i=0; i < NUM_AXIS; i++) {
  difference[i] = destination[i] - current_position[i];
}

float cartesian_mm = sqrt(  sq(difference[X_AXIS]) +
              sq(difference[Y_AXIS]) +
              sq(difference[Z_AXIS]));
if (cartesian_mm < 0.000001) { cartesian_mm = abs(difference[E_AXIS]); }
if (cartesian_mm < 0.000001) { return; }
float seconds = 6000 * cartesian_mm / feedrate / feedmultiply;
int steps = max(1, int(scara_segments_per_second * seconds));
 //SERIAL_ECHOPGM("mm="); SERIAL_ECHO(cartesian_mm);
 //SERIAL_ECHOPGM(" seconds="); SERIAL_ECHO(seconds);
 //SERIAL_ECHOPGM(" steps="); SERIAL_ECHOLN(steps);
for (int s = 1; s <= steps; s++) {
  float fraction = float(s) / float(steps);
  for(int8_t i=0; i < NUM_AXIS; i++) {
    destination[i] = current_position[i] + difference[i] * fraction;
  }

  
  calculate_delta(destination);
         //SERIAL_ECHOPGM("destination[X_AXIS]="); SERIAL_ECHOLN(destination[X_AXIS]);
         //SERIAL_ECHOPGM("destination[Y_AXIS]="); SERIAL_ECHOLN(destination[Y_AXIS]);
         //SERIAL_ECHOPGM("destination[Z_AXIS]="); SERIAL_ECHOLN(destination[Z_AXIS]);
         //SERIAL_ECHOPGM("delta[X_AXIS]="); SERIAL_ECHOLN(delta[X_AXIS]);
         //SERIAL_ECHOPGM("delta[Y_AXIS]="); SERIAL_ECHOLN(delta[Y_AXIS]);
         //SERIAL_ECHOPGM("delta[Z_AXIS]="); SERIAL_ECHOLN(delta[Z_AXIS]);
         
  plan_buffer_line(delta[X_AXIS], delta[Y_AXIS], delta[Z_AXIS],
  destination[E_AXIS], feedrate*feedmultiply/60/100.0,
  active_extruder);
}
#endif // SCARA
  
#ifdef DELTA
  float difference[NUM_AXIS];
  for (int8_t i=0; i < NUM_AXIS; i++) {
    difference[i] = destination[i] - current_position[i];
  }
  float cartesian_mm = sqrt(sq(difference[X_AXIS]) +
                            sq(difference[Y_AXIS]) +
                            sq(difference[Z_AXIS]));
  if (cartesian_mm < 0.000001) { cartesian_mm = abs(difference[E_AXIS]); }
  if (cartesian_mm < 0.000001) { return; }
  float seconds = 6000 * cartesian_mm / feedrate / feedmultiply;
  int steps = max(1, int(delta_segments_per_second * seconds));
  // SERIAL_ECHOPGM("mm="); SERIAL_ECHO(cartesian_mm);
  // SERIAL_ECHOPGM(" seconds="); SERIAL_ECHO(seconds);
  // SERIAL_ECHOPGM(" steps="); SERIAL_ECHOLN(steps);
  for (int s = 1; s <= steps; s++) {
    float fraction = float(s) / float(steps);
    for(int8_t i=0; i < NUM_AXIS; i++) {
      destination[i] = current_position[i] + difference[i] * fraction;
    }
    calculate_delta(destination);
    plan_buffer_line(delta[X_AXIS], delta[Y_AXIS], delta[Z_AXIS],
                     destination[E_AXIS], feedrate*feedmultiply/60/100.0,
                     active_extruder);
  }
  
#endif // DELTA

#ifdef DUAL_X_CARRIAGE
  if (active_extruder_parked)
  {
    if (dual_x_carriage_mode == DXC_DUPLICATION_MODE && active_extruder == 0)
    {
      // move duplicate extruder into correct duplication position.
      plan_set_position(inactive_extruder_x_pos, current_position[Y_AXIS], current_position[Z_AXIS], current_position[E_AXIS]);
      plan_buffer_line(current_position[X_AXIS] + duplicate_extruder_x_offset, current_position[Y_AXIS], current_position[Z_AXIS],
          current_position[E_AXIS], max_feedrate[X_AXIS], 1);
      plan_set_position(current_position[X_AXIS], current_position[Y_AXIS], current_position[Z_AXIS], current_position[E_AXIS]);
      st_synchronize();
      extruder_duplication_enabled = true;
      active_extruder_parked = false;
    }
    else if (dual_x_carriage_mode == DXC_AUTO_PARK_MODE) // handle unparking of head
    {
      if (current_position[E_AXIS] == destination[E_AXIS])
      {
        // this is a travel move - skit it but keep track of current position (so that it can later
        // be used as start of first non-travel move)
        if (delayed_move_time != 0xFFFFFFFFUL)
        {
          memcpy(current_position, destination, sizeof(current_position));
          if (destination[Z_AXIS] > raised_parked_position[Z_AXIS])
            raised_parked_position[Z_AXIS] = destination[Z_AXIS];
          delayed_move_time = millis();
          return;
        }
      }
      delayed_move_time = 0;
      // unpark extruder: 1) raise, 2) move into starting XY position, 3) lower
      plan_buffer_line(raised_parked_position[X_AXIS], raised_parked_position[Y_AXIS], raised_parked_position[Z_AXIS],    current_position[E_AXIS], max_feedrate[Z_AXIS], active_extruder);
      plan_buffer_line(current_position[X_AXIS], current_position[Y_AXIS], raised_parked_position[Z_AXIS],
          current_position[E_AXIS], min(max_feedrate[X_AXIS],max_feedrate[Y_AXIS]), active_extruder);
      plan_buffer_line(current_position[X_AXIS], current_position[Y_AXIS], current_position[Z_AXIS],
          current_position[E_AXIS], max_feedrate[Z_AXIS], active_extruder);
      active_extruder_parked = false;
    }
  }
#endif //DUAL_X_CARRIAGE

#if ! (defined DELTA || defined SCARA)
  // Do not use feedmultiply for E or Z only moves
  if( (current_position[X_AXIS] == destination [X_AXIS]) && (current_position[Y_AXIS] == destination [Y_AXIS])) {
    plan_buffer_line(destination[X_AXIS], destination[Y_AXIS], destination[Z_AXIS], destination[E_AXIS], feedrate/60, active_extruder);
  } else {
#if defined(MESH_BED_LEVELING)
    mesh_plan_buffer_line(destination[X_AXIS], destination[Y_AXIS], destination[Z_AXIS], destination[E_AXIS], feedrate*feedmultiply/60/100.0, active_extruder);
    return;
#else
    plan_buffer_line(destination[X_AXIS], destination[Y_AXIS], destination[Z_AXIS], destination[E_AXIS], feedrate*feedmultiply/60/100.0, active_extruder);
#endif  // MESH_BED_LEVELING
  }
#endif // !(DELTA || SCARA)

  for(int8_t i=0; i < NUM_AXIS; i++) {
    current_position[i] = destination[i];
  }
}

void prepare_arc_move(char isclockwise) {
  float r = hypot(offset[X_AXIS], offset[Y_AXIS]); // Compute arc radius for mc_arc

  // Trace the arc
  mc_arc(current_position, destination, offset, X_AXIS, Y_AXIS, Z_AXIS, feedrate*feedmultiply/60/100.0, r, isclockwise, active_extruder);

  // As far as the parser is concerned, the position is now == target. In reality the
  // motion control system might still be processing the action and the real tool position
  // in any intermediate location.
  for(int8_t i=0; i < NUM_AXIS; i++) {
    current_position[i] = destination[i];
  }
  previous_millis_cmd = millis();
}

#if defined(CONTROLLERFAN_PIN) && CONTROLLERFAN_PIN > -1

#if defined(FAN_PIN)
  #if CONTROLLERFAN_PIN == FAN_PIN
    #error "You cannot set CONTROLLERFAN_PIN equal to FAN_PIN"
  #endif
#endif

unsigned long lastMotor = 0; // Last time a motor was turned on
unsigned long lastMotorCheck = 0; // Last time the state was checked

void controllerFan() {
  uint32_t ms = millis();
  if (ms >= lastMotorCheck + 2500) { // Not a time critical function, so we only check every 2500ms
    lastMotorCheck = ms;
    if (X_ENABLE_READ == X_ENABLE_ON || Y_ENABLE_READ == Y_ENABLE_ON || Z_ENABLE_READ == Z_ENABLE_ON || soft_pwm_bed > 0
      || E0_ENABLE_READ == E_ENABLE_ON // If any of the drivers are enabled...
      #if EXTRUDERS > 1
        || E1_ENABLE_READ == E_ENABLE_ON
        #if defined(X2_ENABLE_PIN) && X2_ENABLE_PIN > -1
          || X2_ENABLE_READ == X_ENABLE_ON
        #endif
        #if EXTRUDERS > 2
          || E2_ENABLE_READ == E_ENABLE_ON
          #if EXTRUDERS > 3
            || E3_ENABLE_READ == E_ENABLE_ON
          #endif
        #endif
      #endif
    ) {
      lastMotor = ms; //... set time to NOW so the fan will turn on
    }
    uint8_t speed = (lastMotor == 0 || ms >= lastMotor + (CONTROLLERFAN_SECS * 1000UL)) ? 0 : CONTROLLERFAN_SPEED;
    // allows digital or PWM fan output to be used (see M42 handling)
    digitalWrite(CONTROLLERFAN_PIN, speed);
    analogWrite(CONTROLLERFAN_PIN, speed);
  }
}
#endif

#ifdef SCARA
void calculate_SCARA_forward_Transform(float f_scara[3])
{
  // Perform forward kinematics, and place results in delta[3]
  // The maths and first version has been done by QHARLEY . Integrated into masterbranch 06/2014 and slightly restructured by Joachim Cerny in June 2014
  
  float x_sin, x_cos, y_sin, y_cos;
  
    //SERIAL_ECHOPGM("f_delta x="); SERIAL_ECHO(f_scara[X_AXIS]);
    //SERIAL_ECHOPGM(" y="); SERIAL_ECHO(f_scara[Y_AXIS]);
  
    x_sin = sin(f_scara[X_AXIS]/SCARA_RAD2DEG) * Linkage_1;
    x_cos = cos(f_scara[X_AXIS]/SCARA_RAD2DEG) * Linkage_1;
    y_sin = sin(f_scara[Y_AXIS]/SCARA_RAD2DEG) * Linkage_2;
    y_cos = cos(f_scara[Y_AXIS]/SCARA_RAD2DEG) * Linkage_2;
   
  //  SERIAL_ECHOPGM(" x_sin="); SERIAL_ECHO(x_sin);
  //  SERIAL_ECHOPGM(" x_cos="); SERIAL_ECHO(x_cos);
  //  SERIAL_ECHOPGM(" y_sin="); SERIAL_ECHO(y_sin);
  //  SERIAL_ECHOPGM(" y_cos="); SERIAL_ECHOLN(y_cos);
  
    delta[X_AXIS] = x_cos + y_cos + SCARA_offset_x;  //theta
    delta[Y_AXIS] = x_sin + y_sin + SCARA_offset_y;  //theta+phi
  
    //SERIAL_ECHOPGM(" delta[X_AXIS]="); SERIAL_ECHO(delta[X_AXIS]);
    //SERIAL_ECHOPGM(" delta[Y_AXIS]="); SERIAL_ECHOLN(delta[Y_AXIS]);
}  

void calculate_delta(float cartesian[3]){
  //reverse kinematics.
  // Perform reversed kinematics, and place results in delta[3]
  // The maths and first version has been done by QHARLEY . Integrated into masterbranch 06/2014 and slightly restructured by Joachim Cerny in June 2014
  
  float SCARA_pos[2];
  static float SCARA_C2, SCARA_S2, SCARA_K1, SCARA_K2, SCARA_theta, SCARA_psi; 
  
  SCARA_pos[X_AXIS] = cartesian[X_AXIS] * axis_scaling[X_AXIS] - SCARA_offset_x;  //Translate SCARA to standard X Y
  SCARA_pos[Y_AXIS] = cartesian[Y_AXIS] * axis_scaling[Y_AXIS] - SCARA_offset_y;  // With scaling factor.
  
  #if (Linkage_1 == Linkage_2)
    SCARA_C2 = ( ( sq(SCARA_pos[X_AXIS]) + sq(SCARA_pos[Y_AXIS]) ) / (2 * (float)L1_2) ) - 1;
  #else
    SCARA_C2 =   ( sq(SCARA_pos[X_AXIS]) + sq(SCARA_pos[Y_AXIS]) - (float)L1_2 - (float)L2_2 ) / 45000; 
  #endif
  
  SCARA_S2 = sqrt( 1 - sq(SCARA_C2) );
  
  SCARA_K1 = Linkage_1 + Linkage_2 * SCARA_C2;
  SCARA_K2 = Linkage_2 * SCARA_S2;
  
  SCARA_theta = ( atan2(SCARA_pos[X_AXIS],SCARA_pos[Y_AXIS])-atan2(SCARA_K1, SCARA_K2) ) * -1;
  SCARA_psi   =   atan2(SCARA_S2,SCARA_C2);
  
  delta[X_AXIS] = SCARA_theta * SCARA_RAD2DEG;  // Multiply by 180/Pi  -  theta is support arm angle
  delta[Y_AXIS] = (SCARA_theta + SCARA_psi) * SCARA_RAD2DEG;  //       -  equal to sub arm angle (inverted motor)
  delta[Z_AXIS] = cartesian[Z_AXIS];
  
  /*
  SERIAL_ECHOPGM("cartesian x="); SERIAL_ECHO(cartesian[X_AXIS]);
  SERIAL_ECHOPGM(" y="); SERIAL_ECHO(cartesian[Y_AXIS]);
  SERIAL_ECHOPGM(" z="); SERIAL_ECHOLN(cartesian[Z_AXIS]);
  
  SERIAL_ECHOPGM("scara x="); SERIAL_ECHO(SCARA_pos[X_AXIS]);
  SERIAL_ECHOPGM(" y="); SERIAL_ECHOLN(SCARA_pos[Y_AXIS]);
  
  SERIAL_ECHOPGM("delta x="); SERIAL_ECHO(delta[X_AXIS]);
  SERIAL_ECHOPGM(" y="); SERIAL_ECHO(delta[Y_AXIS]);
  SERIAL_ECHOPGM(" z="); SERIAL_ECHOLN(delta[Z_AXIS]);
  
  SERIAL_ECHOPGM("C2="); SERIAL_ECHO(SCARA_C2);
  SERIAL_ECHOPGM(" S2="); SERIAL_ECHO(SCARA_S2);
  SERIAL_ECHOPGM(" Theta="); SERIAL_ECHO(SCARA_theta);
  SERIAL_ECHOPGM(" Psi="); SERIAL_ECHOLN(SCARA_psi);
  SERIAL_ECHOLN(" ");*/
}

#endif

#ifdef TEMP_STAT_LEDS
static bool blue_led = false;
static bool red_led = false;
static uint32_t stat_update = 0;

void handle_status_leds(void) {
  float max_temp = 0.0;
  if(millis() > stat_update) {
    stat_update += 500; // Update every 0.5s
    for (int8_t cur_extruder = 0; cur_extruder < EXTRUDERS; ++cur_extruder) {
       max_temp = max(max_temp, degHotend(cur_extruder));
       max_temp = max(max_temp, degTargetHotend(cur_extruder));
    }
    #if defined(TEMP_BED_PIN) && TEMP_BED_PIN > -1
      max_temp = max(max_temp, degTargetBed());
      max_temp = max(max_temp, degBed());
    #endif
    if((max_temp > 55.0) && (red_led == false)) {
      digitalWrite(STAT_LED_RED, 1);
      digitalWrite(STAT_LED_BLUE, 0);
      red_led = true;
      blue_led = false;
    }
    if((max_temp < 54.0) && (blue_led == false)) {
      digitalWrite(STAT_LED_RED, 0);
      digitalWrite(STAT_LED_BLUE, 1);
      red_led = false;
      blue_led = true;
    }
  }
}
#endif

void manage_inactivity(bool ignore_stepper_queue/*=false*/) //default argument set in Marlin.h
{
  
#if defined(KILL_PIN) && KILL_PIN > -1
  static int killCount = 0;   // make the inactivity button a bit less responsive
   const int KILL_DELAY = 750;
#endif

#if defined(FILRUNOUT_PIN) && FILRUNOUT_PIN > -1
    if(card.sdprinting) {
      if(!(READ(FILRUNOUT_PIN))^FIL_RUNOUT_INVERTING)
      filrunout();        }
#endif

#if defined(HOME_PIN) && HOME_PIN > -1
   static int homeDebounceCount = 0;   // poor man's debouncing count
   const int HOME_DEBOUNCE_DELAY = 750;
#endif
   
  
  if(buflen < (BUFSIZE-1))
    get_command();

  if( (millis() - previous_millis_cmd) >  max_inactive_time )
    if(max_inactive_time)
      kill();
  if(stepper_inactive_time)  {
    if( (millis() - previous_millis_cmd) >  stepper_inactive_time )
    {
      if(blocks_queued() == false && ignore_stepper_queue == false) {
        disable_x();
        disable_y();
        disable_z();
        disable_e0();
        disable_e1();
        disable_e2();
        disable_e3();
      }
    }
  }
  
  #ifdef CHDK //Check if pin should be set to LOW after M240 set it to HIGH
    if (chdkActive && (millis() - chdkHigh > CHDK_DELAY))
    {
      chdkActive = false;
      WRITE(CHDK, LOW);
    }
  #endif
  
  #if defined(KILL_PIN) && KILL_PIN > -1
    
    // Check if the kill button was pressed and wait just in case it was an accidental
    // key kill key press
    // -------------------------------------------------------------------------------
    if( 0 == READ(KILL_PIN) )
    {
       killCount++;
    }
    else if (killCount > 0)
    {
       killCount--;
    }
    // Exceeded threshold and we can confirm that it was not accidental
    // KILL the machine
    // ----------------------------------------------------------------
    if ( killCount >= KILL_DELAY)
    {
       kill();
    }
  #endif

#if defined(HOME_PIN) && HOME_PIN > -1
    // Check to see if we have to home, use poor man's debouncer
    // ---------------------------------------------------------
    if ( 0 == READ(HOME_PIN) )
    {
       if (homeDebounceCount == 0)
       {
          enquecommands_P((PSTR("G28")));
          homeDebounceCount++;
          LCD_ALERTMESSAGEPGM(MSG_AUTO_HOME);
       }
       else if (homeDebounceCount < HOME_DEBOUNCE_DELAY)
       {
          homeDebounceCount++;
       }
       else
       {
          homeDebounceCount = 0;
       }
    }
#endif
    
  #if defined(CONTROLLERFAN_PIN) && CONTROLLERFAN_PIN > -1
    controllerFan(); //Check if fan should be turned on to cool stepper drivers down
  #endif
  #ifdef EXTRUDER_RUNOUT_PREVENT
    if( (millis() - previous_millis_cmd) >  EXTRUDER_RUNOUT_SECONDS*1000 )
    if(degHotend(active_extruder)>EXTRUDER_RUNOUT_MINTEMP)
    {
     bool oldstatus=E0_ENABLE_READ;
     enable_e0();
     float oldepos=current_position[E_AXIS];
     float oldedes=destination[E_AXIS];
     plan_buffer_line(destination[X_AXIS], destination[Y_AXIS], destination[Z_AXIS],
                      destination[E_AXIS]+EXTRUDER_RUNOUT_EXTRUDE*EXTRUDER_RUNOUT_ESTEPS/axis_steps_per_unit[E_AXIS],
                      EXTRUDER_RUNOUT_SPEED/60.*EXTRUDER_RUNOUT_ESTEPS/axis_steps_per_unit[E_AXIS], active_extruder);
     current_position[E_AXIS]=oldepos;
     destination[E_AXIS]=oldedes;
     plan_set_e_position(oldepos);
     previous_millis_cmd=millis();
     st_synchronize();
     E0_ENABLE_WRITE(oldstatus);
    }
  #endif
  #if defined(DUAL_X_CARRIAGE)
    // handle delayed move timeout
    if (delayed_move_time != 0 && (millis() - delayed_move_time) > 1000 && Stopped == false)
    {
      // travel moves have been received so enact them
      delayed_move_time = 0xFFFFFFFFUL; // force moves to be done
      memcpy(destination,current_position,sizeof(destination));
      prepare_move();
    }
  #endif
  #ifdef TEMP_STAT_LEDS
      handle_status_leds();
  #endif
  check_axes_activity();
}

void kill()
{
  cli(); // Stop interrupts
  disable_heater();

  disable_x();
  disable_y();
  disable_z();
  disable_e0();
  disable_e1();
  disable_e2();
  disable_e3();

#if defined(PS_ON_PIN) && PS_ON_PIN > -1
  pinMode(PS_ON_PIN,INPUT);
#endif
  SERIAL_ERROR_START;
  SERIAL_ERRORLNPGM(MSG_ERR_KILLED);
  LCD_ALERTMESSAGEPGM(MSG_KILLED);
  
  // FMC small patch to update the LCD before ending
  sei();   // enable interrupts
  for ( int i=5; i--; lcd_update())
  {
     delay(200);  
  }
  cli();   // disable interrupts
  suicide();
  while(1) { /* Intentionally left empty */ } // Wait for reset
}

#ifdef FILAMENT_RUNOUT_SENSOR
   void filrunout()
   {
      if filrunoutEnqued == false {
         filrunoutEnqued = true;
         enquecommand("M600");
      }
   }
#endif

void Stop()
{
  disable_heater();
  if(Stopped == false) {
    Stopped = true;
    Stopped_gcode_LastN = gcode_LastN; // Save last g_code for restart
    SERIAL_ERROR_START;
    SERIAL_ERRORLNPGM(MSG_ERR_STOPPED);
    LCD_MESSAGEPGM(MSG_STOPPED);
  }
}

bool IsStopped() { return Stopped; };

#ifdef FAST_PWM_FAN
void setPwmFrequency(uint8_t pin, int val)
{
  val &= 0x07;
  switch(digitalPinToTimer(pin))
  {

    #if defined(TCCR0A)
    case TIMER0A:
    case TIMER0B:
//         TCCR0B &= ~(_BV(CS00) | _BV(CS01) | _BV(CS02));
//         TCCR0B |= val;
         break;
    #endif

    #if defined(TCCR1A)
    case TIMER1A:
    case TIMER1B:
//         TCCR1B &= ~(_BV(CS10) | _BV(CS11) | _BV(CS12));
//         TCCR1B |= val;
         break;
    #endif

    #if defined(TCCR2)
    case TIMER2:
    case TIMER2:
         TCCR2 &= ~(_BV(CS10) | _BV(CS11) | _BV(CS12));
         TCCR2 |= val;
         break;
    #endif

    #if defined(TCCR2A)
    case TIMER2A:
    case TIMER2B:
         TCCR2B &= ~(_BV(CS20) | _BV(CS21) | _BV(CS22));
         TCCR2B |= val;
         break;
    #endif

    #if defined(TCCR3A)
    case TIMER3A:
    case TIMER3B:
    case TIMER3C:
         TCCR3B &= ~(_BV(CS30) | _BV(CS31) | _BV(CS32));
         TCCR3B |= val;
         break;
    #endif

    #if defined(TCCR4A)
    case TIMER4A:
    case TIMER4B:
    case TIMER4C:
         TCCR4B &= ~(_BV(CS40) | _BV(CS41) | _BV(CS42));
         TCCR4B |= val;
         break;
   #endif

    #if defined(TCCR5A)
    case TIMER5A:
    case TIMER5B:
    case TIMER5C:
         TCCR5B &= ~(_BV(CS50) | _BV(CS51) | _BV(CS52));
         TCCR5B |= val;
         break;
   #endif

  }
}
#endif //FAST_PWM_FAN

bool setTargetedHotend(int code){
  tmp_extruder = active_extruder;
  if(code_seen('T')) {
    tmp_extruder = code_value();
    if(tmp_extruder >= EXTRUDERS) {
      SERIAL_ECHO_START;
      switch(code){
        case 104:
          SERIAL_ECHO(MSG_M104_INVALID_EXTRUDER);
          break;
        case 105:
          SERIAL_ECHO(MSG_M105_INVALID_EXTRUDER);
          break;
        case 109:
          SERIAL_ECHO(MSG_M109_INVALID_EXTRUDER);
          break;
        case 218:
          SERIAL_ECHO(MSG_M218_INVALID_EXTRUDER);
          break;
        case 221:
          SERIAL_ECHO(MSG_M221_INVALID_EXTRUDER);
          break;
      }
      SERIAL_ECHOLN(tmp_extruder);
      return true;
    }
  }
  return false;
}

float calculate_volumetric_multiplier(float diameter) {
  if (!volumetric_enabled || diameter == 0) return 1.0;
  float d2 = diameter * 0.5;
  return 1.0 / (M_PI * d2 * d2);
}

void calculate_volumetric_multipliers() {
  for (int i=0; i<EXTRUDERS; i++)
    volumetric_multiplier[i] = calculate_volumetric_multiplier(filament_size[i]);
}<|MERGE_RESOLUTION|>--- conflicted
+++ resolved
@@ -965,27 +965,9 @@
 
 #ifdef DUAL_X_CARRIAGE
 
-<<<<<<< HEAD
   #define DXC_FULL_CONTROL_MODE 0
   #define DXC_AUTO_PARK_MODE    1
   #define DXC_DUPLICATION_MODE  2
-=======
-#define DXC_FULL_CONTROL_MODE 0
-#define DXC_AUTO_PARK_MODE    1
-#define DXC_DUPLICATION_MODE  2
-static int dual_x_carriage_mode = DEFAULT_DUAL_X_CARRIAGE_MODE;
-
-static float x_home_pos(int extruder) {
-  if (extruder == 0)
-    return base_home_pos(X_AXIS) + home_offset[X_AXIS];
-  else
-    // In dual carriage mode the extruder offset provides an override of the
-    // second X-carriage offset when homed - otherwise X2_HOME_POS is used.
-    // This allow soft recalibration of the second extruder offset position without firmware reflash
-    // (through the M218 command).
-    return (extruder_offset[X_AXIS][1] > 0) ? extruder_offset[X_AXIS][1] : X2_HOME_POS;
-}
->>>>>>> f65f61fa
 
   static int dual_x_carriage_mode = DEFAULT_DUAL_X_CARRIAGE_MODE;
 
