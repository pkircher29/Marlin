/* -*- c++ -*- */

/*
    Reprap firmware based on Sprinter and grbl.
 Copyright (C) 2011 Camiel Gubbels / Erik van der Zalm

 This program is free software: you can redistribute it and/or modify
 it under the terms of the GNU General Public License as published by
 the Free Software Foundation, either version 3 of the License, or
 (at your option) any later version.

 This program is distributed in the hope that it will be useful,
 but WITHOUT ANY WARRANTY; without even the implied warranty of
 MERCHANTABILITY or FITNESS FOR A PARTICULAR PURPOSE.  See the
 GNU General Public License for more details.

 You should have received a copy of the GNU General Public License
 along with this program.  If not, see <http://www.gnu.org/licenses/>.
 */

/*
 This firmware is a mashup between Sprinter and grbl.
  (https://github.com/kliment/Sprinter)
  (https://github.com/simen/grbl/tree)

 It has preliminary support for Matthew Roberts advance algorithm
    http://reprap.org/pipermail/reprap-dev/2011-May/003323.html
 */

#include "Marlin.h"

#include "ultralcd.h"
#include "planner.h"
#include "stepper.h"
#include "temperature.h"
#include "motion_control.h"
#include "cardreader.h"
#include "watchdog.h"
#include "ConfigurationStore.h"
#include "language.h"
#include "pins_arduino.h"

#if NUM_SERVOS > 0
#include "Servo.h"
#endif

#if defined(DIGIPOTSS_PIN) && DIGIPOTSS_PIN > -1
#include <SPI.h>
#endif

#define VERSION_STRING  "1.0.0"

// look here for descriptions of gcodes: http://linuxcnc.org/handbook/gcode/g-code.html
// http://objects.reprap.org/wiki/Mendel_User_Manual:_RepRapGCodes

//Implemented Codes
//-------------------
// G0  -> G1
// G1  - Coordinated Movement X Y Z E
// G2  - CW ARC
// G3  - CCW ARC
// G4  - Dwell S<seconds> or P<milliseconds>
// G10 - retract filament according to settings of M207
// G11 - retract recover filament according to settings of M208
// G28 - Home all Axis
// G90 - Use Absolute Coordinates
// G91 - Use Relative Coordinates
// G92 - Set current position to cordinates given

//RepRap M Codes
// M0   - Unconditional stop - Wait for user to press a button on the LCD (Only if ULTRA_LCD is enabled)
// M1   - Same as M0
// M104 - Set extruder target temp
// M105 - Read current temp
// M106 - Fan on
// M107 - Fan off
// M109 - Wait for extruder current temp to reach target temp.
// M114 - Display current position

//Custom M Codes
// M17  - Enable/Power all stepper motors
// M18  - Disable all stepper motors; same as M84
// M20  - List SD card
// M21  - Init SD card
// M22  - Release SD card
// M23  - Select SD file (M23 filename.g)
// M24  - Start/resume SD print
// M25  - Pause SD print
// M26  - Set SD position in bytes (M26 S12345)
// M27  - Report SD print status
// M28  - Start SD write (M28 filename.g)
// M29  - Stop SD write
// M30  - Delete file from SD (M30 filename.g)
// M31  - Output time since last M109 or SD card start to serial
// M42  - Change pin status via gcode Use M42 Px Sy to set pin x to value y, when omitting Px the onboard led will be used.
// M80  - Turn on Power Supply
// M81  - Turn off Power Supply
// M82  - Set E codes absolute (default)
// M83  - Set E codes relative while in Absolute Coordinates (G90) mode
// M84  - Disable steppers until next move,
//        or use S<seconds> to specify an inactivity timeout, after which the steppers will be disabled.  S0 to disable the timeout.
// M85  - Set inactivity shutdown timer with parameter S<seconds>. To disable set zero (default)
// M92  - Set axis_steps_per_unit - same syntax as G92
// M114 - Output current position to serial port
// M115 - Capabilities string
// M117 - display message
// M119 - Output Endstop status to serial port
// M126 - Solenoid Air Valve Open (BariCUDA support by jmil)
// M127 - Solenoid Air Valve Closed (BariCUDA vent to atmospheric pressure by jmil)
// M128 - EtoP Open (BariCUDA EtoP = electricity to air pressure transducer by jmil)
// M129 - EtoP Closed (BariCUDA EtoP = electricity to air pressure transducer by jmil)
// M140 - Set bed target temp
// M190 - Wait for bed current temp to reach target temp.
// M200 - Set filament diameter
// M201 - Set max acceleration in units/s^2 for print moves (M201 X1000 Y1000)
// M202 - Set max acceleration in units/s^2 for travel moves (M202 X1000 Y1000) Unused in Marlin!!
// M203 - Set maximum feedrate that your machine can sustain (M203 X200 Y200 Z300 E10000) in mm/sec
// M204 - Set default acceleration: S normal moves T filament only moves (M204 S3000 T7000) im mm/sec^2  also sets minimum segment time in ms (B20000) to prevent buffer underruns and M20 minimum feedrate
// M205 -  advanced settings:  minimum travel speed S=while printing T=travel only,  B=minimum segment time X= maximum xy jerk, Z=maximum Z jerk, E=maximum E jerk
// M206 - set additional homeing offset
// M207 - set retract length S[positive mm] F[feedrate mm/sec] Z[additional zlift/hop]
// M208 - set recover=unretract length S[positive mm surplus to the M207 S*] F[feedrate mm/sec]
// M209 - S<1=true/0=false> enable automatic retract detect if the slicer did not support G10/11: every normal extrude-only move will be classified as retract depending on the direction.
// M218 - set hotend offset (in mm): T<extruder_number> X<offset_on_X> Y<offset_on_Y>
// M220 S<factor in percent>- set speed factor override percentage
// M221 S<factor in percent>- set extrude factor override percentage
// M240 - Trigger a camera to take a photograph
// M280 - set servo position absolute. P: servo index, S: angle or microseconds
// M300 - Play beepsound S<frequency Hz> P<duration ms>
// M301 - Set PID parameters P I and D
// M302 - Allow cold extrudes, or set the minimum extrude S<temperature>.
// M303 - PID relay autotune S<temperature> sets the target temperature. (default target temperature = 150C)
// M304 - Set bed PID parameters P I and D
// M400 - Finish all moves
// M500 - stores paramters in EEPROM
// M501 - reads parameters from EEPROM (if you need reset them after you changed them temporarily).
// M502 - reverts to the default "factory settings".  You still need to store them in EEPROM afterwards if you want to.
// M503 - print the current settings (from memory not from eeprom)
// M540 - Use S[0|1] to enable or disable the stop SD card print on endstop hit (requires ABORT_ON_ENDSTOP_HIT_FEATURE_ENABLED)
// M600 - Pause for filament change X[pos] Y[pos] Z[relative lift] E[initial retract] L[later retract distance for removal]
// M907 - Set digital trimpot motor current using axis codes.
// M908 - Control digital trimpot directly.
// M350 - Set microstepping mode.
// M351 - Toggle MS1 MS2 pins directly.
// M928 - Start SD logging (M928 filename.g) - ended by M29
// M999 - Restart after being stopped by error

//Stepper Movement Variables

//===========================================================================
//=============================imported variables============================
//===========================================================================


//===========================================================================
//=============================public variables=============================
//===========================================================================
#ifdef SDSUPPORT
CardReader card;
#endif
float homing_feedrate[] = HOMING_FEEDRATE;
bool axis_relative_modes[] = AXIS_RELATIVE_MODES;
int feedmultiply=100; //100->1 200->2
int saved_feedmultiply;
int extrudemultiply=100; //100->1 200->2
float current_position[NUM_AXIS] = { 0.0, 0.0, 0.0, 0.0 };
float add_homeing[3]={0,0,0};
float min_pos[3] = { X_MIN_POS, Y_MIN_POS, Z_MIN_POS };
float max_pos[3] = { X_MAX_POS, Y_MAX_POS, Z_MAX_POS };
// Extruder offset, only in XY plane
#if EXTRUDERS > 1
float extruder_offset[2][EXTRUDERS] = {
#if defined(EXTRUDER_OFFSET_X) && defined(EXTRUDER_OFFSET_Y)
  EXTRUDER_OFFSET_X, EXTRUDER_OFFSET_Y
#endif
};
#endif
uint8_t active_extruder = 0;
int fanSpeed=0;
#ifdef SERVO_ENDSTOPS
  int servo_endstops[] = SERVO_ENDSTOPS;
  int servo_endstop_angles[] = SERVO_ENDSTOP_ANGLES;
#endif
#ifdef BARICUDA
int ValvePressure=0;
int EtoPPressure=0;
#endif

#ifdef FWRETRACT
  bool autoretract_enabled=true;
  bool retracted=false;
  float retract_length=3, retract_feedrate=17*60, retract_zlift=0.8;
  float retract_recover_length=0, retract_recover_feedrate=8*60;
#endif

//===========================================================================
//=============================private variables=============================
//===========================================================================
const char axis_codes[NUM_AXIS] = {'X', 'Y', 'Z', 'E'};
static float destination[NUM_AXIS] = {  0.0, 0.0, 0.0, 0.0};
static float delta[3] = {0.0, 0.0, 0.0};
static float offset[3] = {0.0, 0.0, 0.0};
static bool home_all_axis = true;
static float feedrate = 1500.0, next_feedrate, saved_feedrate;
static long gcode_N, gcode_LastN, Stopped_gcode_LastN = 0;

static bool relative_mode = false;  //Determines Absolute or Relative Coordinates

static char cmdbuffer[BUFSIZE][MAX_CMD_SIZE];
static bool fromsd[BUFSIZE];
static int bufindr = 0;
static int bufindw = 0;
static int buflen = 0;
//static int i = 0;
static char serial_char;
static int serial_count = 0;
static boolean comment_mode = false;
static char *strchr_pointer; // just a pointer to find chars in the cmd string like X, Y, Z, E, etc

const int sensitive_pins[] = SENSITIVE_PINS; // Sensitive pin list for M42

//static float tt = 0;
//static float bt = 0;

//Inactivity shutdown variables
static unsigned long previous_millis_cmd = 0;
static unsigned long max_inactive_time = 0;
static unsigned long stepper_inactive_time = DEFAULT_STEPPER_DEACTIVE_TIME*1000l;

unsigned long starttime=0;
unsigned long stoptime=0;

static uint8_t tmp_extruder;


bool Stopped=false;

#if NUM_SERVOS > 0
  Servo servos[NUM_SERVOS];
#endif

//===========================================================================
//=============================ROUTINES=============================
//===========================================================================

void get_arc_coordinates();
bool setTargetedHotend(int code);

void serial_echopair_P(const char *s_P, float v)
    { serialprintPGM(s_P); SERIAL_ECHO(v); }
void serial_echopair_P(const char *s_P, double v)
    { serialprintPGM(s_P); SERIAL_ECHO(v); }
void serial_echopair_P(const char *s_P, unsigned long v)
    { serialprintPGM(s_P); SERIAL_ECHO(v); }

extern "C"{
  extern unsigned int __bss_end;
  extern unsigned int __heap_start;
  extern void *__brkval;

  int freeMemory() {
    int free_memory;

    if((int)__brkval == 0)
      free_memory = ((int)&free_memory) - ((int)&__bss_end);
    else
      free_memory = ((int)&free_memory) - ((int)__brkval);

    return free_memory;
  }
}

//adds an command to the main command buffer
//thats really done in a non-safe way.
//needs overworking someday
void enquecommand(const char *cmd)
{
  if(buflen < BUFSIZE)
  {
    //this is dangerous if a mixing of serial and this happsens
    strcpy(&(cmdbuffer[bufindw][0]),cmd);
    SERIAL_ECHO_START;
    SERIAL_ECHOPGM("enqueing \"");
    SERIAL_ECHO(cmdbuffer[bufindw]);
    SERIAL_ECHOLNPGM("\"");
    bufindw= (bufindw + 1)%BUFSIZE;
    buflen += 1;
  }
}

void enquecommand_P(const char *cmd)
{
  if(buflen < BUFSIZE)
  {
    //this is dangerous if a mixing of serial and this happsens
    strcpy_P(&(cmdbuffer[bufindw][0]),cmd);
    SERIAL_ECHO_START;
    SERIAL_ECHOPGM("enqueing \"");
    SERIAL_ECHO(cmdbuffer[bufindw]);
    SERIAL_ECHOLNPGM("\"");
    bufindw= (bufindw + 1)%BUFSIZE;
    buflen += 1;
  }
}

void setup_killpin()
{
  #if defined(KILL_PIN) && KILL_PIN > -1
    pinMode(KILL_PIN,INPUT);
    WRITE(KILL_PIN,HIGH);
  #endif
}

void setup_photpin()
{
  #if defined(PHOTOGRAPH_PIN) && PHOTOGRAPH_PIN > -1
    SET_OUTPUT(PHOTOGRAPH_PIN);
    WRITE(PHOTOGRAPH_PIN, LOW);
  #endif
}

void setup_powerhold()
{
  #if defined(SUICIDE_PIN) && SUICIDE_PIN > -1
    SET_OUTPUT(SUICIDE_PIN);
    WRITE(SUICIDE_PIN, HIGH);
  #endif
  #if defined(PS_ON_PIN) && PS_ON_PIN > -1
    SET_OUTPUT(PS_ON_PIN);
    WRITE(PS_ON_PIN, PS_ON_AWAKE);
  #endif
}

void suicide()
{
  #if defined(SUICIDE_PIN) && SUICIDE_PIN > -1
    SET_OUTPUT(SUICIDE_PIN);
    WRITE(SUICIDE_PIN, LOW);
  #endif
}

void servo_init()
{
  #if (NUM_SERVOS >= 1) && defined(SERVO0_PIN) && (SERVO0_PIN > -1)
    servos[0].attach(SERVO0_PIN);
  #endif
  #if (NUM_SERVOS >= 2) && defined(SERVO1_PIN) && (SERVO1_PIN > -1)
    servos[1].attach(SERVO1_PIN);
  #endif
  #if (NUM_SERVOS >= 3) && defined(SERVO2_PIN) && (SERVO2_PIN > -1)
    servos[2].attach(SERVO2_PIN);
  #endif
  #if (NUM_SERVOS >= 4) && defined(SERVO3_PIN) && (SERVO3_PIN > -1)
    servos[3].attach(SERVO3_PIN);
  #endif
  #if (NUM_SERVOS >= 5)
    #error "TODO: enter initalisation code for more servos"
  #endif

  // Set position of Servo Endstops that are defined
  #ifdef SERVO_ENDSTOPS
  for(int8_t i = 0; i < 3; i++)
  {
    if(servo_endstops[i] > -1) {
      servos[servo_endstops[i]].write(servo_endstop_angles[i * 2 + 1]);
    }
  }
  #endif
}

void setup()
{
  setup_killpin();
  setup_powerhold();
  MYSERIAL.begin(BAUDRATE);
  SERIAL_PROTOCOLLNPGM("start");
  SERIAL_ECHO_START;

  // Check startup - does nothing if bootloader sets MCUSR to 0
  byte mcu = MCUSR;
  if(mcu & 1) SERIAL_ECHOLNPGM(MSG_POWERUP);
  if(mcu & 2) SERIAL_ECHOLNPGM(MSG_EXTERNAL_RESET);
  if(mcu & 4) SERIAL_ECHOLNPGM(MSG_BROWNOUT_RESET);
  if(mcu & 8) SERIAL_ECHOLNPGM(MSG_WATCHDOG_RESET);
  if(mcu & 32) SERIAL_ECHOLNPGM(MSG_SOFTWARE_RESET);
  MCUSR=0;

  SERIAL_ECHOPGM(MSG_MARLIN);
  SERIAL_ECHOLNPGM(VERSION_STRING);
  #ifdef STRING_VERSION_CONFIG_H
    #ifdef STRING_CONFIG_H_AUTHOR
      SERIAL_ECHO_START;
      SERIAL_ECHOPGM(MSG_CONFIGURATION_VER);
      SERIAL_ECHOPGM(STRING_VERSION_CONFIG_H);
      SERIAL_ECHOPGM(MSG_AUTHOR);
      SERIAL_ECHOLNPGM(STRING_CONFIG_H_AUTHOR);
      SERIAL_ECHOPGM("Compiled: ");
      SERIAL_ECHOLNPGM(__DATE__);
    #endif
  #endif
  SERIAL_ECHO_START;
  SERIAL_ECHOPGM(MSG_FREE_MEMORY);
  SERIAL_ECHO(freeMemory());
  SERIAL_ECHOPGM(MSG_PLANNER_BUFFER_BYTES);
  SERIAL_ECHOLN((int)sizeof(block_t)*BLOCK_BUFFER_SIZE);
  for(int8_t i = 0; i < BUFSIZE; i++)
  {
    fromsd[i] = false;
  }

  // loads data from EEPROM if available else uses defaults (and resets step acceleration rate)
  Config_RetrieveSettings();

  tp_init();    // Initialize temperature loop
  plan_init();  // Initialize planner;
  watchdog_init();
  st_init();    // Initialize stepper, this enables interrupts!
  setup_photpin();
  servo_init();

  lcd_init();
  
  #if defined(CONTROLLERFAN_PIN) && CONTROLLERFAN_PIN > -1
    SET_OUTPUT(CONTROLLERFAN_PIN); //Set pin used for driver cooling fan
  #endif 
}


void loop()
{
  if(buflen < (BUFSIZE-1))
    get_command();
  #ifdef SDSUPPORT
  card.checkautostart(false);
  #endif
  if(buflen)
  {
    #ifdef SDSUPPORT
      if(card.saving)
      {
        if(strstr_P(cmdbuffer[bufindr], PSTR("M29")) == NULL)
        {
          card.write_command(cmdbuffer[bufindr]);
          if(card.logging)
          {
            process_commands();
          }
          else
          {
            SERIAL_PROTOCOLLNPGM(MSG_OK);
          }
        }
        else
        {
          card.closefile();
          SERIAL_PROTOCOLLNPGM(MSG_FILE_SAVED);
        }
      }
      else
      {
        process_commands();
      }
    #else
      process_commands();
    #endif //SDSUPPORT
    buflen = (buflen-1);
    bufindr = (bufindr + 1)%BUFSIZE;
  }
  //check heater every n milliseconds
  manage_heater();
  manage_inactivity();
  checkHitEndstops();
  lcd_update();
}

void get_command()
{
  while( MYSERIAL.available() > 0  && buflen < BUFSIZE) {
    serial_char = MYSERIAL.read();
    if(serial_char == '\n' ||
       serial_char == '\r' ||
       (serial_char == ':' && comment_mode == false) ||
       serial_count >= (MAX_CMD_SIZE - 1) )
    {
      if(!serial_count) { //if empty line
        comment_mode = false; //for new command
        return;
      }
      cmdbuffer[bufindw][serial_count] = 0; //terminate string
      if(!comment_mode){
        comment_mode = false; //for new command
        fromsd[bufindw] = false;
        if(strchr(cmdbuffer[bufindw], 'N') != NULL)
        {
          strchr_pointer = strchr(cmdbuffer[bufindw], 'N');
          gcode_N = (strtol(&cmdbuffer[bufindw][strchr_pointer - cmdbuffer[bufindw] + 1], NULL, 10));
          if(gcode_N != gcode_LastN+1 && (strstr_P(cmdbuffer[bufindw], PSTR("M110")) == NULL) ) {
            SERIAL_ERROR_START;
            SERIAL_ERRORPGM(MSG_ERR_LINE_NO);
            SERIAL_ERRORLN(gcode_LastN);
            //Serial.println(gcode_N);
            FlushSerialRequestResend();
            serial_count = 0;
            return;
          }

          if(strchr(cmdbuffer[bufindw], '*') != NULL)
          {
            byte checksum = 0;
            byte count = 0;
            while(cmdbuffer[bufindw][count] != '*') checksum = checksum^cmdbuffer[bufindw][count++];
            strchr_pointer = strchr(cmdbuffer[bufindw], '*');

            if( (int)(strtod(&cmdbuffer[bufindw][strchr_pointer - cmdbuffer[bufindw] + 1], NULL)) != checksum) {
              SERIAL_ERROR_START;
              SERIAL_ERRORPGM(MSG_ERR_CHECKSUM_MISMATCH);
              SERIAL_ERRORLN(gcode_LastN);
              FlushSerialRequestResend();
              serial_count = 0;
              return;
            }
            //if no errors, continue parsing
          }
          else
          {
            SERIAL_ERROR_START;
            SERIAL_ERRORPGM(MSG_ERR_NO_CHECKSUM);
            SERIAL_ERRORLN(gcode_LastN);
            FlushSerialRequestResend();
            serial_count = 0;
            return;
          }

          gcode_LastN = gcode_N;
          //if no errors, continue parsing
        }
        else  // if we don't receive 'N' but still see '*'
        {
          if((strchr(cmdbuffer[bufindw], '*') != NULL))
          {
            SERIAL_ERROR_START;
            SERIAL_ERRORPGM(MSG_ERR_NO_LINENUMBER_WITH_CHECKSUM);
            SERIAL_ERRORLN(gcode_LastN);
            serial_count = 0;
            return;
          }
        }
        if((strchr(cmdbuffer[bufindw], 'G') != NULL)){
          strchr_pointer = strchr(cmdbuffer[bufindw], 'G');
          switch((int)((strtod(&cmdbuffer[bufindw][strchr_pointer - cmdbuffer[bufindw] + 1], NULL)))){
          case 0:
          case 1:
          case 2:
          case 3:
            if(Stopped == false) { // If printer is stopped by an error the G[0-3] codes are ignored.
          #ifdef SDSUPPORT
              if(card.saving)
                break;
          #endif //SDSUPPORT
              SERIAL_PROTOCOLLNPGM(MSG_OK);
            }
            else {
              SERIAL_ERRORLNPGM(MSG_ERR_STOPPED);
              LCD_MESSAGEPGM(MSG_STOPPED);
            }
            break;
          default:
            break;
          }

        }
        bufindw = (bufindw + 1)%BUFSIZE;
        buflen += 1;
      }
      serial_count = 0; //clear buffer
    }
    else
    {
      if(serial_char == ';') comment_mode = true;
      if(!comment_mode) cmdbuffer[bufindw][serial_count++] = serial_char;
    }
  }
  #ifdef SDSUPPORT
  if(!card.sdprinting || serial_count!=0){
    return;
  }
  while( !card.eof()  && buflen < BUFSIZE) {
    int16_t n=card.get();
    serial_char = (char)n;
    if(serial_char == '\n' ||
       serial_char == '\r' ||
       (serial_char == ':' && comment_mode == false) ||
       serial_count >= (MAX_CMD_SIZE - 1)||n==-1)
    {
      if(card.eof()){
        SERIAL_PROTOCOLLNPGM(MSG_FILE_PRINTED);
        stoptime=millis();
        char time[30];
        unsigned long t=(stoptime-starttime)/1000;
        int hours, minutes;
        minutes=(t/60)%60;
        hours=t/60/60;
        sprintf_P(time, PSTR("%i hours %i minutes"),hours, minutes);
        SERIAL_ECHO_START;
        SERIAL_ECHOLN(time);
        lcd_setstatus(time);
        card.printingHasFinished();
        card.checkautostart(true);

      }
      if(!serial_count)
      {
        comment_mode = false; //for new command
        return; //if empty line
      }
      cmdbuffer[bufindw][serial_count] = 0; //terminate string
//      if(!comment_mode){
        fromsd[bufindw] = true;
        buflen += 1;
        bufindw = (bufindw + 1)%BUFSIZE;
//      }
      comment_mode = false; //for new command
      serial_count = 0; //clear buffer
    }
    else
    {
      if(serial_char == ';') comment_mode = true;
      if(!comment_mode) cmdbuffer[bufindw][serial_count++] = serial_char;
    }
  }

  #endif //SDSUPPORT

}


float code_value()
{
  return (strtod(&cmdbuffer[bufindr][strchr_pointer - cmdbuffer[bufindr] + 1], NULL));
}

long code_value_long()
{
  return (strtol(&cmdbuffer[bufindr][strchr_pointer - cmdbuffer[bufindr] + 1], NULL, 10));
}

bool code_seen(char code)
{
  strchr_pointer = strchr(cmdbuffer[bufindr], code);
  return (strchr_pointer != NULL);  //Return True if a character was found
}

#define DEFINE_PGM_READ_ANY(type, reader)       \
    static inline type pgm_read_any(const type *p)  \
    { return pgm_read_##reader##_near(p); }

DEFINE_PGM_READ_ANY(float,       float);
DEFINE_PGM_READ_ANY(signed char, byte);

#define XYZ_CONSTS_FROM_CONFIG(type, array, CONFIG) \
static const PROGMEM type array##_P[3] =        \
    { X_##CONFIG, Y_##CONFIG, Z_##CONFIG };     \
static inline type array(int axis)          \
    { return pgm_read_any(&array##_P[axis]); }

XYZ_CONSTS_FROM_CONFIG(float, base_min_pos,    MIN_POS);
XYZ_CONSTS_FROM_CONFIG(float, base_max_pos,    MAX_POS);
XYZ_CONSTS_FROM_CONFIG(float, base_home_pos,   HOME_POS);
XYZ_CONSTS_FROM_CONFIG(float, max_length,      MAX_LENGTH);
XYZ_CONSTS_FROM_CONFIG(float, home_retract_mm, HOME_RETRACT_MM);
XYZ_CONSTS_FROM_CONFIG(signed char, home_dir,  HOME_DIR);

static void axis_is_at_home(int axis) {
  current_position[axis] = base_home_pos(axis) + add_homeing[axis];
  min_pos[axis] =          base_min_pos(axis) + add_homeing[axis];
  max_pos[axis] =          base_max_pos(axis) + add_homeing[axis];
}

static void homeaxis(int axis) {
#define HOMEAXIS_DO(LETTER) \
  ((LETTER##_MIN_PIN > -1 && LETTER##_HOME_DIR==-1) || (LETTER##_MAX_PIN > -1 && LETTER##_HOME_DIR==1))
  if (axis==X_AXIS ? HOMEAXIS_DO(X) :
      axis==Y_AXIS ? HOMEAXIS_DO(Y) :
      axis==Z_AXIS ? HOMEAXIS_DO(Z) :
      0) {

    // Engage Servo endstop if enabled
    #ifdef SERVO_ENDSTOPS[axis] > -1
      servos[servo_endstops[axis]].write(servo_endstop_angles[axis * 2]);
    #endif

    current_position[axis] = 0;
    plan_set_position(current_position[X_AXIS], current_position[Y_AXIS], current_position[Z_AXIS], current_position[E_AXIS]);
    destination[axis] = 3 * Z_MAX_LENGTH;
    feedrate = homing_feedrate[axis];
    plan_buffer_line(destination[X_AXIS], destination[Y_AXIS], destination[Z_AXIS], destination[E_AXIS], feedrate/60, active_extruder);
    st_synchronize();

    current_position[axis] = 0;
    plan_set_position(current_position[X_AXIS], current_position[Y_AXIS], current_position[Z_AXIS], current_position[E_AXIS]);
    destination[axis] = -home_retract_mm(axis) * home_dir(axis);
    plan_buffer_line(destination[X_AXIS], destination[Y_AXIS], destination[Z_AXIS], destination[E_AXIS], feedrate/60, active_extruder);
    st_synchronize();

    destination[axis] = 2*home_retract_mm(axis) * home_dir(axis);
    feedrate = homing_feedrate[axis]/2 ;
    plan_buffer_line(destination[X_AXIS], destination[Y_AXIS], destination[Z_AXIS], destination[E_AXIS], feedrate/60, active_extruder);
    st_synchronize();

    axis_is_at_home(axis);
    destination[axis] = current_position[axis];
    feedrate = 0.0;
    endstops_hit_on_purpose();

    // Retract Servo endstop if enabled
    #ifdef SERVO_ENDSTOPS[axis] > -1
      servos[servo_endstops[axis]].write(servo_endstop_angles[axis * 2 + 1]);
    #endif
  }
}
#define HOMEAXIS(LETTER) homeaxis(LETTER##_AXIS)

void process_commands()
{
  unsigned long codenum; //throw away variable
  char *starpos = NULL;

  if(code_seen('G'))
  {
    switch((int)code_value())
    {
    case 0: // G0 -> G1
    case 1: // G1
      if(Stopped == false) {
        get_coordinates(); // For X Y Z E F
        prepare_move();
        //ClearToSend();
        return;
      }
      //break;
    case 2: // G2  - CW ARC
      if(Stopped == false) {
        get_arc_coordinates();
        prepare_arc_move(true);
        return;
      }
    case 3: // G3  - CCW ARC
      if(Stopped == false) {
        get_arc_coordinates();
        prepare_arc_move(false);
        return;
      }
    case 4: // G4 dwell
      LCD_MESSAGEPGM(MSG_DWELL);
      codenum = 0;
      if(code_seen('P')) codenum = code_value(); // milliseconds to wait
      if(code_seen('S')) codenum = code_value() * 1000; // seconds to wait

      st_synchronize();
      codenum += millis();  // keep track of when we started waiting
      previous_millis_cmd = millis();
      while(millis()  < codenum ){
        manage_heater();
        manage_inactivity();
        lcd_update();
      }
      break;
      #ifdef FWRETRACT
      case 10: // G10 retract
      if(!retracted)
      {
        destination[X_AXIS]=current_position[X_AXIS];
        destination[Y_AXIS]=current_position[Y_AXIS];
        destination[Z_AXIS]=current_position[Z_AXIS];
        current_position[Z_AXIS]+=-retract_zlift;
        destination[E_AXIS]=current_position[E_AXIS]-retract_length;
        feedrate=retract_feedrate;
        retracted=true;
        prepare_move();
      }

      break;
      case 11: // G10 retract_recover
      if(!retracted)
      {
        destination[X_AXIS]=current_position[X_AXIS];
        destination[Y_AXIS]=current_position[Y_AXIS];
        destination[Z_AXIS]=current_position[Z_AXIS];

        current_position[Z_AXIS]+=retract_zlift;
        current_position[E_AXIS]+=-retract_recover_length;
        feedrate=retract_recover_feedrate;
        retracted=false;
        prepare_move();
      }
      break;
      #endif //FWRETRACT
    case 28: //G28 Home all Axis one at a time
      saved_feedrate = feedrate;
      saved_feedmultiply = feedmultiply;
      feedmultiply = 100;
      previous_millis_cmd = millis();

      enable_endstops(true);

      for(int8_t i=0; i < NUM_AXIS; i++) {
        destination[i] = current_position[i];
      }
      feedrate = 0.0;
<<<<<<< HEAD
      home_all_axis = !((code_seen(axis_codes[0])) || (code_seen(axis_codes[1])) || (code_seen(axis_codes[2])));

      #if Z_HOME_DIR > 0                      // If homing away from BED do Z first
      if((home_all_axis) || (code_seen(axis_codes[Z_AXIS]))) {
        HOMEAXIS(Z);
      }
      #endif

=======
      home_all_axis = !((code_seen(axis_codes[0])) || (code_seen(axis_codes[1])) || (code_seen(axis_codes[2])))
                    || ((code_seen(axis_codes[0])) && (code_seen(axis_codes[1])) && (code_seen(axis_codes[2])));
      
>>>>>>> 9e7b5056
      #ifdef QUICK_HOME
      if (home_all_axis)  // Move all carriages up together until the first endstop is hit.
      {
<<<<<<< HEAD
        current_position[X_AXIS] = 0;current_position[Y_AXIS] = 0;

        plan_set_position(current_position[X_AXIS], current_position[Y_AXIS], current_position[Z_AXIS], current_position[E_AXIS]);
        destination[X_AXIS] = 1.5 * X_MAX_LENGTH * X_HOME_DIR;destination[Y_AXIS] = 1.5 * Y_MAX_LENGTH * Y_HOME_DIR;
        feedrate = homing_feedrate[X_AXIS];
        if(homing_feedrate[Y_AXIS]<feedrate)
          feedrate =homing_feedrate[Y_AXIS];
        plan_buffer_line(destination[X_AXIS], destination[Y_AXIS], destination[Z_AXIS], destination[E_AXIS], feedrate/60, active_extruder);
        st_synchronize();

        axis_is_at_home(X_AXIS);
        axis_is_at_home(Y_AXIS);
        plan_set_position(current_position[X_AXIS], current_position[Y_AXIS], current_position[Z_AXIS], current_position[E_AXIS]);
        destination[X_AXIS] = current_position[X_AXIS];
        destination[Y_AXIS] = current_position[Y_AXIS];
=======
        current_position[X_AXIS] = 0;
        current_position[Y_AXIS] = 0;
        current_position[Z_AXIS] = 0;
        plan_set_position(current_position[X_AXIS], current_position[Y_AXIS], current_position[Z_AXIS], current_position[E_AXIS]); 

        destination[X_AXIS] = 3 * Z_MAX_LENGTH;
        destination[Y_AXIS] = 3 * Z_MAX_LENGTH;
        destination[Z_AXIS] = 3 * Z_MAX_LENGTH;
        feedrate = 1.732 * homing_feedrate[X_AXIS];
>>>>>>> 9e7b5056
        plan_buffer_line(destination[X_AXIS], destination[Y_AXIS], destination[Z_AXIS], destination[E_AXIS], feedrate/60, active_extruder);
        st_synchronize();
        endstops_hit_on_purpose();

        current_position[X_AXIS] = destination[X_AXIS];
        current_position[Y_AXIS] = destination[Y_AXIS];
        current_position[Z_AXIS] = destination[Z_AXIS];
      }
      #endif

      if((home_all_axis) || (code_seen(axis_codes[X_AXIS])))
      {
        HOMEAXIS(X);
      }

      if((home_all_axis) || (code_seen(axis_codes[Y_AXIS]))) {
        HOMEAXIS(Y);
      }
<<<<<<< HEAD

      #if Z_HOME_DIR < 0                      // If homing towards BED do Z last
      if((home_all_axis) || (code_seen(axis_codes[Z_AXIS]))) {
        HOMEAXIS(Z);
      }
      #endif

      if(code_seen(axis_codes[X_AXIS]))
=======
      
      if((home_all_axis) || (code_seen(axis_codes[Z_AXIS]))) {
        HOMEAXIS(Z);
      }
      
      if(code_seen(axis_codes[X_AXIS])) 
>>>>>>> 9e7b5056
      {
        if(code_value_long() != 0) {
          current_position[X_AXIS]=code_value()+add_homeing[0];
        }
      }

      if(code_seen(axis_codes[Y_AXIS])) {
        if(code_value_long() != 0) {
          current_position[Y_AXIS]=code_value()+add_homeing[1];
        }
      }

      if(code_seen(axis_codes[Z_AXIS])) {
        if(code_value_long() != 0) {
          current_position[Z_AXIS]=code_value()+add_homeing[2];
        }
      }
<<<<<<< HEAD
      plan_set_position(current_position[X_AXIS], current_position[Y_AXIS], current_position[Z_AXIS], current_position[E_AXIS]);

=======
      calculate_delta(current_position);
      plan_set_position(delta[X_AXIS], delta[Y_AXIS], delta[Z_AXIS], current_position[E_AXIS]);
      
>>>>>>> 9e7b5056
      #ifdef ENDSTOPS_ONLY_FOR_HOMING
        enable_endstops(false);
      #endif

      feedrate = saved_feedrate;
      feedmultiply = saved_feedmultiply;
      previous_millis_cmd = millis();
      endstops_hit_on_purpose();
      break;
    case 90: // G90
      relative_mode = false;
      break;
    case 91: // G91
      relative_mode = true;
      break;
    case 92: // G92
      if(!code_seen(axis_codes[E_AXIS]))
        st_synchronize();
      for(int8_t i=0; i < NUM_AXIS; i++) {
        if(code_seen(axis_codes[i])) {
           if(i == E_AXIS) {
             current_position[i] = code_value();
             plan_set_e_position(current_position[E_AXIS]);
           }
           else {
             current_position[i] = code_value()+add_homeing[i];
             plan_set_position(current_position[X_AXIS], current_position[Y_AXIS], current_position[Z_AXIS], current_position[E_AXIS]);
           }
        }
      }
      break;
    }
  }

  else if(code_seen('M'))
  {
    switch( (int)code_value() )
    {
#ifdef ULTIPANEL
    case 0: // M0 - Unconditional stop - Wait for user button press on LCD
    case 1: // M1 - Conditional stop - Wait for user button press on LCD
    {
      LCD_MESSAGEPGM(MSG_USERWAIT);
      codenum = 0;
      if(code_seen('P')) codenum = code_value(); // milliseconds to wait
      if(code_seen('S')) codenum = code_value() * 1000; // seconds to wait

      st_synchronize();
      previous_millis_cmd = millis();
      if (codenum > 0){
        codenum += millis();  // keep track of when we started waiting
        while(millis()  < codenum && !lcd_clicked()){
          manage_heater();
          manage_inactivity();
          lcd_update();
        }
      }else{
        while(!lcd_clicked()){
          manage_heater();
          manage_inactivity();
          lcd_update();
        }
      }
      LCD_MESSAGEPGM(MSG_RESUMING);
    }
    break;
#endif
    case 17:
        LCD_MESSAGEPGM(MSG_NO_MOVE);
        enable_x();
        enable_y();
        enable_z();
        enable_e0();
        enable_e1();
        enable_e2();
      break;

#ifdef SDSUPPORT
    case 20: // M20 - list SD card
      SERIAL_PROTOCOLLNPGM(MSG_BEGIN_FILE_LIST);
      card.ls();
      SERIAL_PROTOCOLLNPGM(MSG_END_FILE_LIST);
      break;
    case 21: // M21 - init SD card

      card.initsd();

      break;
    case 22: //M22 - release SD card
      card.release();

      break;
    case 23: //M23 - Select file
      starpos = (strchr(strchr_pointer + 4,'*'));
      if(starpos!=NULL)
        *(starpos-1)='\0';
      card.openFile(strchr_pointer + 4,true);
      break;
    case 24: //M24 - Start SD print
      card.startFileprint();
      starttime=millis();
      break;
    case 25: //M25 - Pause SD print
      card.pauseSDPrint();
      break;
    case 26: //M26 - Set SD index
      if(card.cardOK && code_seen('S')) {
        card.setIndex(code_value_long());
      }
      break;
    case 27: //M27 - Get SD status
      card.getStatus();
      break;
    case 28: //M28 - Start SD write
      starpos = (strchr(strchr_pointer + 4,'*'));
      if(starpos != NULL){
        char* npos = strchr(cmdbuffer[bufindr], 'N');
        strchr_pointer = strchr(npos,' ') + 1;
        *(starpos-1) = '\0';
      }
      card.openFile(strchr_pointer+4,false);
      break;
    case 29: //M29 - Stop SD write
      //processed in write to file routine above
      //card,saving = false;
      break;
    case 30: //M30 <filename> Delete File
      if (card.cardOK){
        card.closefile();
        starpos = (strchr(strchr_pointer + 4,'*'));
        if(starpos != NULL){
          char* npos = strchr(cmdbuffer[bufindr], 'N');
          strchr_pointer = strchr(npos,' ') + 1;
          *(starpos-1) = '\0';
        }
        card.removeFile(strchr_pointer + 4);
      }
      break;
    case 928: //M928 - Start SD write
      starpos = (strchr(strchr_pointer + 5,'*'));
      if(starpos != NULL){
        char* npos = strchr(cmdbuffer[bufindr], 'N');
        strchr_pointer = strchr(npos,' ') + 1;
        *(starpos-1) = '\0';
      }
      card.openLogFile(strchr_pointer+5);
      break;

#endif //SDSUPPORT

    case 31: //M31 take time since the start of the SD print or an M109 command
      {
      stoptime=millis();
      char time[30];
      unsigned long t=(stoptime-starttime)/1000;
      int sec,min;
      min=t/60;
      sec=t%60;
      sprintf_P(time, PSTR("%i min, %i sec"), min, sec);
      SERIAL_ECHO_START;
      SERIAL_ECHOLN(time);
      lcd_setstatus(time);
      autotempShutdown();
      }
      break;
    case 42: //M42 -Change pin status via gcode
      if (code_seen('S'))
      {
        int pin_status = code_value();
        int pin_number = LED_PIN;
        if (code_seen('P') && pin_status >= 0 && pin_status <= 255)
          pin_number = code_value();
        for(int8_t i = 0; i < (int8_t)sizeof(sensitive_pins); i++)
        {
          if (sensitive_pins[i] == pin_number)
          {
            pin_number = -1;
            break;
          }
        }
      #if defined(FAN_PIN) && FAN_PIN > -1
        if (pin_number == FAN_PIN)
          fanSpeed = pin_status;
      #endif
        if (pin_number > -1)
        {
          pinMode(pin_number, OUTPUT);
          digitalWrite(pin_number, pin_status);
          analogWrite(pin_number, pin_status);
        }
      }
     break;
    case 104: // M104
      if(setTargetedHotend(104)){
        break;
      }
      if (code_seen('S')) setTargetHotend(code_value(), tmp_extruder);
      setWatch();
      break;
    case 140: // M140 set bed temp
      if (code_seen('S')) setTargetBed(code_value());
      break;
    case 105 : // M105
      if(setTargetedHotend(105)){
        break;
        }
      #if defined(TEMP_0_PIN) && TEMP_0_PIN > -1
        SERIAL_PROTOCOLPGM("ok T:");
        SERIAL_PROTOCOL_F(degHotend(tmp_extruder),1);
        SERIAL_PROTOCOLPGM(" /");
        SERIAL_PROTOCOL_F(degTargetHotend(tmp_extruder),1);
        #if defined(TEMP_BED_PIN) && TEMP_BED_PIN > -1
          SERIAL_PROTOCOLPGM(" B:");
          SERIAL_PROTOCOL_F(degBed(),1);
          SERIAL_PROTOCOLPGM(" /");
          SERIAL_PROTOCOL_F(degTargetBed(),1);
        #endif //TEMP_BED_PIN
      #else
        SERIAL_ERROR_START;
        SERIAL_ERRORLNPGM(MSG_ERR_NO_THERMISTORS);
      #endif

        SERIAL_PROTOCOLPGM(" @:");
        SERIAL_PROTOCOL(getHeaterPower(tmp_extruder));

        SERIAL_PROTOCOLPGM(" B@:");
        SERIAL_PROTOCOL(getHeaterPower(-1));

        SERIAL_PROTOCOLLN("");
      return;
      break;
    case 109:
    {// M109 - Wait for extruder heater to reach target.
      if(setTargetedHotend(109)){
        break;
      }
      LCD_MESSAGEPGM(MSG_HEATING);
      #ifdef AUTOTEMP
        autotemp_enabled=false;
      #endif
      if (code_seen('S')) setTargetHotend(code_value(), tmp_extruder);
      #ifdef AUTOTEMP
        if (code_seen('S')) autotemp_min=code_value();
        if (code_seen('B')) autotemp_max=code_value();
        if (code_seen('F'))
        {
          autotemp_factor=code_value();
          autotemp_enabled=true;
        }
      #endif

      setWatch();
      codenum = millis();

      /* See if we are heating up or cooling down */
      bool target_direction = isHeatingHotend(tmp_extruder); // true if heating, false if cooling

      #ifdef TEMP_RESIDENCY_TIME
        long residencyStart;
        residencyStart = -1;
        /* continue to loop until we have reached the target temp
          _and_ until TEMP_RESIDENCY_TIME hasn't passed since we reached it */
        while((residencyStart == -1) ||
              (residencyStart >= 0 && (((unsigned int) (millis() - residencyStart)) < (TEMP_RESIDENCY_TIME * 1000UL))) ) {
      #else
        while ( target_direction ? (isHeatingHotend(tmp_extruder)) : (isCoolingHotend(tmp_extruder)&&(CooldownNoWait==false)) ) {
      #endif //TEMP_RESIDENCY_TIME
          if( (millis() - codenum) > 1000UL )
          { //Print Temp Reading and remaining time every 1 second while heating up/cooling down
            SERIAL_PROTOCOLPGM("T:");
            SERIAL_PROTOCOL_F(degHotend(tmp_extruder),1);
            SERIAL_PROTOCOLPGM(" E:");
            SERIAL_PROTOCOL((int)tmp_extruder);
            #ifdef TEMP_RESIDENCY_TIME
              SERIAL_PROTOCOLPGM(" W:");
              if(residencyStart > -1)
              {
                 codenum = ((TEMP_RESIDENCY_TIME * 1000UL) - (millis() - residencyStart)) / 1000UL;
                 SERIAL_PROTOCOLLN( codenum );
              }
              else
              {
                 SERIAL_PROTOCOLLN( "?" );
              }
            #else
              SERIAL_PROTOCOLLN("");
            #endif
            codenum = millis();
          }
          manage_heater();
          manage_inactivity();
          lcd_update();
        #ifdef TEMP_RESIDENCY_TIME
            /* start/restart the TEMP_RESIDENCY_TIME timer whenever we reach target temp for the first time
              or when current temp falls outside the hysteresis after target temp was reached */
          if ((residencyStart == -1 &&  target_direction && (degHotend(tmp_extruder) >= (degTargetHotend(tmp_extruder)-TEMP_WINDOW))) ||
              (residencyStart == -1 && !target_direction && (degHotend(tmp_extruder) <= (degTargetHotend(tmp_extruder)+TEMP_WINDOW))) ||
              (residencyStart > -1 && labs(degHotend(tmp_extruder) - degTargetHotend(tmp_extruder)) > TEMP_HYSTERESIS) )
          {
            residencyStart = millis();
          }
        #endif //TEMP_RESIDENCY_TIME
        }
        LCD_MESSAGEPGM(MSG_HEATING_COMPLETE);
        starttime=millis();
        previous_millis_cmd = millis();
      }
      break;
    case 190: // M190 - Wait for bed heater to reach target.
    #if defined(TEMP_BED_PIN) && TEMP_BED_PIN > -1
        LCD_MESSAGEPGM(MSG_BED_HEATING);
        if (code_seen('S')) setTargetBed(code_value());
        codenum = millis();
        while(isHeatingBed())
        {
          if(( millis() - codenum) > 1000 ) //Print Temp Reading every 1 second while heating up.
          {
            float tt=degHotend(active_extruder);
            SERIAL_PROTOCOLPGM("T:");
            SERIAL_PROTOCOL(tt);
            SERIAL_PROTOCOLPGM(" E:");
            SERIAL_PROTOCOL((int)active_extruder);
            SERIAL_PROTOCOLPGM(" B:");
            SERIAL_PROTOCOL_F(degBed(),1);
            SERIAL_PROTOCOLLN("");
            codenum = millis();
          }
          manage_heater();
          manage_inactivity();
          lcd_update();
        }
        LCD_MESSAGEPGM(MSG_BED_DONE);
        previous_millis_cmd = millis();
    #endif
        break;

    #if defined(FAN_PIN) && FAN_PIN > -1
      case 106: //M106 Fan On
        if (code_seen('S')){
           fanSpeed=constrain(code_value(),0,255);
        }
        else {
          fanSpeed=255;
        }
        break;
      case 107: //M107 Fan Off
        fanSpeed = 0;
        break;
    #endif //FAN_PIN
    #ifdef BARICUDA
      // PWM for HEATER_1_PIN
      #if defined(HEATER_1_PIN) && HEATER_1_PIN > -1
        case 126: //M126 valve open
          if (code_seen('S')){
             ValvePressure=constrain(code_value(),0,255);
          }
          else {
            ValvePressure=255;
          }
          break;
        case 127: //M127 valve closed
          ValvePressure = 0;
          break;
      #endif //HEATER_1_PIN

      // PWM for HEATER_2_PIN
      #if defined(HEATER_2_PIN) && HEATER_2_PIN > -1
        case 128: //M128 valve open
          if (code_seen('S')){
             EtoPPressure=constrain(code_value(),0,255);
          }
          else {
            EtoPPressure=255;
          }
          break;
        case 129: //M129 valve closed
          EtoPPressure = 0;
          break;
      #endif //HEATER_2_PIN
    #endif

    #if defined(PS_ON_PIN) && PS_ON_PIN > -1
      case 80: // M80 - ATX Power On
        SET_OUTPUT(PS_ON_PIN); //GND
        WRITE(PS_ON_PIN, PS_ON_AWAKE);
        break;
      #endif

      case 81: // M81 - ATX Power Off

      #if defined(SUICIDE_PIN) && SUICIDE_PIN > -1
        st_synchronize();
        suicide();
      #elif defined(PS_ON_PIN) && PS_ON_PIN > -1
        SET_OUTPUT(PS_ON_PIN);
        WRITE(PS_ON_PIN, PS_ON_ASLEEP);
      #endif
        break;

    case 82:
      axis_relative_modes[3] = false;
      break;
    case 83:
      axis_relative_modes[3] = true;
      break;
    case 18: //compatibility
    case 84: // M84
      if(code_seen('S')){
        stepper_inactive_time = code_value() * 1000;
      }
      else
      {
        bool all_axis = !((code_seen(axis_codes[0])) || (code_seen(axis_codes[1])) || (code_seen(axis_codes[2]))|| (code_seen(axis_codes[3])));
        if(all_axis)
        {
          st_synchronize();
          disable_e0();
          disable_e1();
          disable_e2();
          finishAndDisableSteppers();
        }
        else
        {
          st_synchronize();
          if(code_seen('X')) disable_x();
          if(code_seen('Y')) disable_y();
          if(code_seen('Z')) disable_z();
          #if ((E0_ENABLE_PIN != X_ENABLE_PIN) && (E1_ENABLE_PIN != Y_ENABLE_PIN)) // Only enable on boards that have seperate ENABLE_PINS
            if(code_seen('E')) {
              disable_e0();
              disable_e1();
              disable_e2();
            }
          #endif
        }
      }
      break;
    case 85: // M85
      code_seen('S');
      max_inactive_time = code_value() * 1000;
      break;
    case 92: // M92
      for(int8_t i=0; i < NUM_AXIS; i++)
      {
        if(code_seen(axis_codes[i]))
        {
          if(i == 3) { // E
            float value = code_value();
            if(value < 20.0) {
              float factor = axis_steps_per_unit[i] / value; // increase e constants if M92 E14 is given for netfab.
              max_e_jerk *= factor;
              max_feedrate[i] *= factor;
              axis_steps_per_sqr_second[i] *= factor;
            }
            axis_steps_per_unit[i] = value;
          }
          else {
            axis_steps_per_unit[i] = code_value();
          }
        }
      }
      break;
    case 115: // M115
      SERIAL_PROTOCOLPGM(MSG_M115_REPORT);
      break;
    case 117: // M117 display message
      starpos = (strchr(strchr_pointer + 5,'*'));
      if(starpos!=NULL)
        *(starpos-1)='\0';
      lcd_setstatus(strchr_pointer + 5);
      break;
    case 114: // M114
      SERIAL_PROTOCOLPGM("X:");
      SERIAL_PROTOCOL(current_position[X_AXIS]);
      SERIAL_PROTOCOLPGM("Y:");
      SERIAL_PROTOCOL(current_position[Y_AXIS]);
      SERIAL_PROTOCOLPGM("Z:");
      SERIAL_PROTOCOL(current_position[Z_AXIS]);
      SERIAL_PROTOCOLPGM("E:");
      SERIAL_PROTOCOL(current_position[E_AXIS]);

      SERIAL_PROTOCOLPGM(MSG_COUNT_X);
      SERIAL_PROTOCOL(float(st_get_position(X_AXIS))/axis_steps_per_unit[X_AXIS]);
      SERIAL_PROTOCOLPGM("Y:");
      SERIAL_PROTOCOL(float(st_get_position(Y_AXIS))/axis_steps_per_unit[Y_AXIS]);
      SERIAL_PROTOCOLPGM("Z:");
      SERIAL_PROTOCOL(float(st_get_position(Z_AXIS))/axis_steps_per_unit[Z_AXIS]);

      SERIAL_PROTOCOLLN("");
      break;
    case 120: // M120
      enable_endstops(false) ;
      break;
    case 121: // M121
      enable_endstops(true) ;
      break;
    case 119: // M119
    SERIAL_PROTOCOLLN(MSG_M119_REPORT);
      #if defined(X_MIN_PIN) && X_MIN_PIN > -1
        SERIAL_PROTOCOLPGM(MSG_X_MIN);
        SERIAL_PROTOCOLLN(((READ(X_MIN_PIN)^X_ENDSTOPS_INVERTING)?MSG_ENDSTOP_HIT:MSG_ENDSTOP_OPEN));
      #endif
      #if defined(X_MAX_PIN) && X_MAX_PIN > -1
        SERIAL_PROTOCOLPGM(MSG_X_MAX);
        SERIAL_PROTOCOLLN(((READ(X_MAX_PIN)^X_ENDSTOPS_INVERTING)?MSG_ENDSTOP_HIT:MSG_ENDSTOP_OPEN));
      #endif
      #if defined(Y_MIN_PIN) && Y_MIN_PIN > -1
        SERIAL_PROTOCOLPGM(MSG_Y_MIN);
        SERIAL_PROTOCOLLN(((READ(Y_MIN_PIN)^Y_ENDSTOPS_INVERTING)?MSG_ENDSTOP_HIT:MSG_ENDSTOP_OPEN));
      #endif
      #if defined(Y_MAX_PIN) && Y_MAX_PIN > -1
        SERIAL_PROTOCOLPGM(MSG_Y_MAX);
        SERIAL_PROTOCOLLN(((READ(Y_MAX_PIN)^Y_ENDSTOPS_INVERTING)?MSG_ENDSTOP_HIT:MSG_ENDSTOP_OPEN));
      #endif
      #if defined(Z_MIN_PIN) && Z_MIN_PIN > -1
        SERIAL_PROTOCOLPGM(MSG_Z_MIN);
        SERIAL_PROTOCOLLN(((READ(Z_MIN_PIN)^Z_ENDSTOPS_INVERTING)?MSG_ENDSTOP_HIT:MSG_ENDSTOP_OPEN));
      #endif
      #if defined(Z_MAX_PIN) && Z_MAX_PIN > -1
        SERIAL_PROTOCOLPGM(MSG_Z_MAX);
        SERIAL_PROTOCOLLN(((READ(Z_MAX_PIN)^Z_ENDSTOPS_INVERTING)?MSG_ENDSTOP_HIT:MSG_ENDSTOP_OPEN));
      #endif
      break;
      //TODO: update for all axis, use for loop
    case 201: // M201
      for(int8_t i=0; i < NUM_AXIS; i++)
      {
        if(code_seen(axis_codes[i]))
        {
          max_acceleration_units_per_sq_second[i] = code_value();
        }
      }
      // steps per sq second need to be updated to agree with the units per sq second (as they are what is used in the planner)
      reset_acceleration_rates();
      break;
    #if 0 // Not used for Sprinter/grbl gen6
    case 202: // M202
      for(int8_t i=0; i < NUM_AXIS; i++) {
        if(code_seen(axis_codes[i])) axis_travel_steps_per_sqr_second[i] = code_value() * axis_steps_per_unit[i];
      }
      break;
    #endif
    case 203: // M203 max feedrate mm/sec
      for(int8_t i=0; i < NUM_AXIS; i++) {
        if(code_seen(axis_codes[i])) max_feedrate[i] = code_value();
      }
      break;
    case 204: // M204 acclereration S normal moves T filmanent only moves
      {
        if(code_seen('S')) acceleration = code_value() ;
        if(code_seen('T')) retract_acceleration = code_value() ;
      }
      break;
    case 205: //M205 advanced settings:  minimum travel speed S=while printing T=travel only,  B=minimum segment time X= maximum xy jerk, Z=maximum Z jerk
    {
      if(code_seen('S')) minimumfeedrate = code_value();
      if(code_seen('T')) mintravelfeedrate = code_value();
      if(code_seen('B')) minsegmenttime = code_value() ;
      if(code_seen('X')) max_xy_jerk = code_value() ;
      if(code_seen('Z')) max_z_jerk = code_value() ;
      if(code_seen('E')) max_e_jerk = code_value() ;
    }
    break;
    case 206: // M206 additional homeing offset
      for(int8_t i=0; i < 3; i++)
      {
        if(code_seen(axis_codes[i])) add_homeing[i] = code_value();
      }
      break;
    #ifdef FWRETRACT
    case 207: //M207 - set retract length S[positive mm] F[feedrate mm/sec] Z[additional zlift/hop]
    {
      if(code_seen('S'))
      {
        retract_length = code_value() ;
      }
      if(code_seen('F'))
      {
        retract_feedrate = code_value() ;
      }
      if(code_seen('Z'))
      {
        retract_zlift = code_value() ;
      }
    }break;
    case 208: // M208 - set retract recover length S[positive mm surplus to the M207 S*] F[feedrate mm/sec]
    {
      if(code_seen('S'))
      {
        retract_recover_length = code_value() ;
      }
      if(code_seen('F'))
      {
        retract_recover_feedrate = code_value() ;
      }
    }break;
    case 209: // M209 - S<1=true/0=false> enable automatic retract detect if the slicer did not support G10/11: every normal extrude-only move will be classified as retract depending on the direction.
    {
      if(code_seen('S'))
      {
        int t= code_value() ;
        switch(t)
        {
          case 0: autoretract_enabled=false;retracted=false;break;
          case 1: autoretract_enabled=true;retracted=false;break;
          default:
            SERIAL_ECHO_START;
            SERIAL_ECHOPGM(MSG_UNKNOWN_COMMAND);
            SERIAL_ECHO(cmdbuffer[bufindr]);
            SERIAL_ECHOLNPGM("\"");
        }
      }

    }break;
    #endif // FWRETRACT
    #if EXTRUDERS > 1
    case 218: // M218 - set hotend offset (in mm), T<extruder_number> X<offset_on_X> Y<offset_on_Y>
    {
      if(setTargetedHotend(218)){
        break;
      }
      if(code_seen('X'))
      {
        extruder_offset[X_AXIS][tmp_extruder] = code_value();
      }
      if(code_seen('Y'))
      {
        extruder_offset[Y_AXIS][tmp_extruder] = code_value();
      }
      SERIAL_ECHO_START;
      SERIAL_ECHOPGM(MSG_HOTEND_OFFSET);
      for(tmp_extruder = 0; tmp_extruder < EXTRUDERS; tmp_extruder++)
      {
         SERIAL_ECHO(" ");
         SERIAL_ECHO(extruder_offset[X_AXIS][tmp_extruder]);
         SERIAL_ECHO(",");
         SERIAL_ECHO(extruder_offset[Y_AXIS][tmp_extruder]);
      }
      SERIAL_ECHOLN("");
    }break;
    #endif
    case 220: // M220 S<factor in percent>- set speed factor override percentage
    {
      if(code_seen('S'))
      {
        feedmultiply = code_value() ;
      }
    }
    break;
    case 221: // M221 S<factor in percent>- set extrude factor override percentage
    {
      if(code_seen('S'))
      {
        extrudemultiply = code_value() ;
      }
    }
    break;
    
    #if NUM_SERVOS > 0
    case 280: // M280 - set servo position absolute. P: servo index, S: angle or microseconds
      {
        int servo_index = -1;
        int servo_position = 0;
        if (code_seen('P'))
          servo_index = code_value();
        if (code_seen('S')) {
          servo_position = code_value();
          if ((servo_index >= 0) && (servo_index < NUM_SERVOS)) {
            servos[servo_index].write(servo_position);
          }
          else {
            SERIAL_ECHO_START;
            SERIAL_ECHO("Servo ");
            SERIAL_ECHO(servo_index);
            SERIAL_ECHOLN(" out of range");
          }
        }
        else if (servo_index >= 0) {
          SERIAL_PROTOCOL(MSG_OK);
          SERIAL_PROTOCOL(" Servo ");
          SERIAL_PROTOCOL(servo_index);
          SERIAL_PROTOCOL(": ");
          SERIAL_PROTOCOL(servos[servo_index].read());
          SERIAL_PROTOCOLLN("");
        }
      }
      break;
    #endif // NUM_SERVOS > 0

    #if LARGE_FLASH == true && ( BEEPER > 0 || defined(ULTRALCD) )
    case 300: // M300
    {
      int beepS = 400;
      int beepP = 1000;
      if(code_seen('S')) beepS = code_value();
      if(code_seen('P')) beepP = code_value();
      #if BEEPER > 0
        tone(BEEPER, beepS);
        delay(beepP);
        noTone(BEEPER);
      #elif defined(ULTRALCD)
        lcd_buzz(beepS, beepP);
      #endif
    }
    break;
    #endif // M300

    #ifdef PIDTEMP
    case 301: // M301
      {
        if(code_seen('P')) Kp = code_value();
        if(code_seen('I')) Ki = scalePID_i(code_value());
        if(code_seen('D')) Kd = scalePID_d(code_value());

        #ifdef PID_ADD_EXTRUSION_RATE
        if(code_seen('C')) Kc = code_value();
        #endif

        updatePID();
        SERIAL_PROTOCOL(MSG_OK);
        SERIAL_PROTOCOL(" p:");
        SERIAL_PROTOCOL(Kp);
        SERIAL_PROTOCOL(" i:");
        SERIAL_PROTOCOL(unscalePID_i(Ki));
        SERIAL_PROTOCOL(" d:");
        SERIAL_PROTOCOL(unscalePID_d(Kd));
        #ifdef PID_ADD_EXTRUSION_RATE
        SERIAL_PROTOCOL(" c:");
        //Kc does not have scaling applied above, or in resetting defaults
        SERIAL_PROTOCOL(Kc);
        #endif
        SERIAL_PROTOCOLLN("");
      }
      break;
    #endif //PIDTEMP
    #ifdef PIDTEMPBED
    case 304: // M304
      {
        if(code_seen('P')) bedKp = code_value();
        if(code_seen('I')) bedKi = scalePID_i(code_value());
        if(code_seen('D')) bedKd = scalePID_d(code_value());

        updatePID();
        SERIAL_PROTOCOL(MSG_OK);
        SERIAL_PROTOCOL(" p:");
        SERIAL_PROTOCOL(bedKp);
        SERIAL_PROTOCOL(" i:");
        SERIAL_PROTOCOL(unscalePID_i(bedKi));
        SERIAL_PROTOCOL(" d:");
        SERIAL_PROTOCOL(unscalePID_d(bedKd));
        SERIAL_PROTOCOLLN("");
      }
      break;
    #endif //PIDTEMP
    case 240: // M240  Triggers a camera by emulating a Canon RC-1 : http://www.doc-diy.net/photo/rc-1_hacked/
     {
      #if defined(PHOTOGRAPH_PIN) && PHOTOGRAPH_PIN > -1
        const uint8_t NUM_PULSES=16;
        const float PULSE_LENGTH=0.01524;
        for(int i=0; i < NUM_PULSES; i++) {
          WRITE(PHOTOGRAPH_PIN, HIGH);
          _delay_ms(PULSE_LENGTH);
          WRITE(PHOTOGRAPH_PIN, LOW);
          _delay_ms(PULSE_LENGTH);
        }
        delay(7.33);
        for(int i=0; i < NUM_PULSES; i++) {
          WRITE(PHOTOGRAPH_PIN, HIGH);
          _delay_ms(PULSE_LENGTH);
          WRITE(PHOTOGRAPH_PIN, LOW);
          _delay_ms(PULSE_LENGTH);
        }
      #endif
     }
    break;
    #ifdef PREVENT_DANGEROUS_EXTRUDE
    case 302: // allow cold extrudes, or set the minimum extrude temperature
    {
	  float temp = .0;
	  if (code_seen('S')) temp=code_value();
      set_extrude_min_temp(temp);
    }
    break;
	#endif
    case 303: // M303 PID autotune
    {
      float temp = 150.0;
      int e=0;
      int c=5;
      if (code_seen('E')) e=code_value();
        if (e<0)
          temp=70;
      if (code_seen('S')) temp=code_value();
      if (code_seen('C')) c=code_value();
      PID_autotune(temp, e, c);
    }
    break;
    case 400: // M400 finish all moves
    {
      st_synchronize();
    }
    break;
    case 500: // M500 Store settings in EEPROM
    {
        Config_StoreSettings();
    }
    break;
    case 501: // M501 Read settings from EEPROM
    {
        Config_RetrieveSettings();
    }
    break;
    case 502: // M502 Revert to default settings
    {
        Config_ResetDefault();
    }
    break;
    case 503: // M503 print settings currently in memory
    {
        Config_PrintSettings();
    }
    break;
    #ifdef ABORT_ON_ENDSTOP_HIT_FEATURE_ENABLED
    case 540:
    {
        if(code_seen('S')) abort_on_endstop_hit = code_value() > 0;
    }
    break;
    #endif
    #ifdef FILAMENTCHANGEENABLE
    case 600: //Pause for filament change X[pos] Y[pos] Z[relative lift] E[initial retract] L[later retract distance for removal]
    {
        float target[4];
        float lastpos[4];
        target[X_AXIS]=current_position[X_AXIS];
        target[Y_AXIS]=current_position[Y_AXIS];
        target[Z_AXIS]=current_position[Z_AXIS];
        target[E_AXIS]=current_position[E_AXIS];
        lastpos[X_AXIS]=current_position[X_AXIS];
        lastpos[Y_AXIS]=current_position[Y_AXIS];
        lastpos[Z_AXIS]=current_position[Z_AXIS];
        lastpos[E_AXIS]=current_position[E_AXIS];
        //retract by E
        if(code_seen('E'))
        {
          target[E_AXIS]+= code_value();
        }
        else
        {
          #ifdef FILAMENTCHANGE_FIRSTRETRACT
            target[E_AXIS]+= FILAMENTCHANGE_FIRSTRETRACT ;
          #endif
        }
        plan_buffer_line(target[X_AXIS], target[Y_AXIS], target[Z_AXIS], target[E_AXIS], feedrate/60, active_extruder);

        //lift Z
        if(code_seen('Z'))
        {
          target[Z_AXIS]+= code_value();
        }
        else
        {
          #ifdef FILAMENTCHANGE_ZADD
            target[Z_AXIS]+= FILAMENTCHANGE_ZADD ;
          #endif
        }
        plan_buffer_line(target[X_AXIS], target[Y_AXIS], target[Z_AXIS], target[E_AXIS], feedrate/60, active_extruder);

        //move xy
        if(code_seen('X'))
        {
          target[X_AXIS]+= code_value();
        }
        else
        {
          #ifdef FILAMENTCHANGE_XPOS
            target[X_AXIS]= FILAMENTCHANGE_XPOS ;
          #endif
        }
        if(code_seen('Y'))
        {
          target[Y_AXIS]= code_value();
        }
        else
        {
          #ifdef FILAMENTCHANGE_YPOS
            target[Y_AXIS]= FILAMENTCHANGE_YPOS ;
          #endif
        }

        plan_buffer_line(target[X_AXIS], target[Y_AXIS], target[Z_AXIS], target[E_AXIS], feedrate/60, active_extruder);

        if(code_seen('L'))
        {
          target[E_AXIS]+= code_value();
        }
        else
        {
          #ifdef FILAMENTCHANGE_FINALRETRACT
            target[E_AXIS]+= FILAMENTCHANGE_FINALRETRACT ;
          #endif
        }

        plan_buffer_line(target[X_AXIS], target[Y_AXIS], target[Z_AXIS], target[E_AXIS], feedrate/60, active_extruder);

        //finish moves
        st_synchronize();
        //disable extruder steppers so filament can be removed
        disable_e0();
        disable_e1();
        disable_e2();
        delay(100);
        LCD_ALERTMESSAGEPGM(MSG_FILAMENTCHANGE);
        uint8_t cnt=0;
        while(!lcd_clicked()){
          cnt++;
          manage_heater();
          manage_inactivity();
          lcd_update();
          if(cnt==0)
          {
          #if BEEPER > 0
            SET_OUTPUT(BEEPER);

            WRITE(BEEPER,HIGH);
            delay(3);
            WRITE(BEEPER,LOW);
            delay(3);
          #else 
            lcd_buzz(1000/6,100);
          #endif
          }
        }

        //return to normal
        if(code_seen('L'))
        {
          target[E_AXIS]+= -code_value();
        }
        else
        {
          #ifdef FILAMENTCHANGE_FINALRETRACT
            target[E_AXIS]+=(-1)*FILAMENTCHANGE_FINALRETRACT ;
          #endif
        }
        current_position[E_AXIS]=target[E_AXIS]; //the long retract of L is compensated by manual filament feeding
        plan_set_e_position(current_position[E_AXIS]);
        plan_buffer_line(target[X_AXIS], target[Y_AXIS], target[Z_AXIS], target[E_AXIS], feedrate/60, active_extruder); //should do nothing
        plan_buffer_line(lastpos[X_AXIS], lastpos[Y_AXIS], target[Z_AXIS], target[E_AXIS], feedrate/60, active_extruder); //move xy back
        plan_buffer_line(lastpos[X_AXIS], lastpos[Y_AXIS], lastpos[Z_AXIS], target[E_AXIS], feedrate/60, active_extruder); //move z back
        plan_buffer_line(lastpos[X_AXIS], lastpos[Y_AXIS], lastpos[Z_AXIS], lastpos[E_AXIS], feedrate/60, active_extruder); //final untretract
    }
    break;
    #endif //FILAMENTCHANGEENABLE
    case 907: // M907 Set digital trimpot motor current using axis codes.
    {
      #if defined(DIGIPOTSS_PIN) && DIGIPOTSS_PIN > -1
        for(int i=0;i<NUM_AXIS;i++) if(code_seen(axis_codes[i])) digipot_current(i,code_value());
        if(code_seen('B')) digipot_current(4,code_value());
        if(code_seen('S')) for(int i=0;i<=4;i++) digipot_current(i,code_value());
      #endif
    }
    break;
    case 908: // M908 Control digital trimpot directly.
    {
      #if defined(DIGIPOTSS_PIN) && DIGIPOTSS_PIN > -1
        uint8_t channel,current;
        if(code_seen('P')) channel=code_value();
        if(code_seen('S')) current=code_value();
        digitalPotWrite(channel, current);
      #endif
    }
    break;
    case 350: // M350 Set microstepping mode. Warning: Steps per unit remains unchanged. S code sets stepping mode for all drivers.
    {
      #if defined(X_MS1_PIN) && X_MS1_PIN > -1
        if(code_seen('S')) for(int i=0;i<=4;i++) microstep_mode(i,code_value());
        for(int i=0;i<NUM_AXIS;i++) if(code_seen(axis_codes[i])) microstep_mode(i,(uint8_t)code_value());
        if(code_seen('B')) microstep_mode(4,code_value());
        microstep_readings();
      #endif
    }
    break;
    case 351: // M351 Toggle MS1 MS2 pins directly, S# determines MS1 or MS2, X# sets the pin high/low.
    {
      #if defined(X_MS1_PIN) && X_MS1_PIN > -1
      if(code_seen('S')) switch((int)code_value())
      {
        case 1:
          for(int i=0;i<NUM_AXIS;i++) if(code_seen(axis_codes[i])) microstep_ms(i,code_value(),-1);
          if(code_seen('B')) microstep_ms(4,code_value(),-1);
          break;
        case 2:
          for(int i=0;i<NUM_AXIS;i++) if(code_seen(axis_codes[i])) microstep_ms(i,-1,code_value());
          if(code_seen('B')) microstep_ms(4,-1,code_value());
          break;
      }
      microstep_readings();
      #endif
    }
    break;
    case 999: // M999: Restart after being stopped
      Stopped = false;
      lcd_reset_alert_level();
      gcode_LastN = Stopped_gcode_LastN;
      FlushSerialRequestResend();
    break;
    }
  }

  else if(code_seen('T'))
  {
    tmp_extruder = code_value();
    if(tmp_extruder >= EXTRUDERS) {
      SERIAL_ECHO_START;
      SERIAL_ECHO("T");
      SERIAL_ECHO(tmp_extruder);
      SERIAL_ECHOLN(MSG_INVALID_EXTRUDER);
    }
    else {
      boolean make_move = false;
      if(code_seen('F')) {
        make_move = true;
        next_feedrate = code_value();
        if(next_feedrate > 0.0) {
          feedrate = next_feedrate;
        }
      }
      #if EXTRUDERS > 1
      if(tmp_extruder != active_extruder) {
        // Save current position to return to after applying extruder offset
        memcpy(destination, current_position, sizeof(destination));
        // Offset extruder (only by XY)
        int i;
        for(i = 0; i < 2; i++) {
           current_position[i] = current_position[i] -
                                 extruder_offset[i][active_extruder] +
                                 extruder_offset[i][tmp_extruder];
        }
        // Set the new active extruder and position
        active_extruder = tmp_extruder;
        plan_set_position(current_position[X_AXIS], current_position[Y_AXIS], current_position[Z_AXIS], current_position[E_AXIS]);
        // Move to the old position if 'F' was in the parameters
        if(make_move && Stopped == false) {
           prepare_move();
        }
      }
      #endif
      SERIAL_ECHO_START;
      SERIAL_ECHO(MSG_ACTIVE_EXTRUDER);
      SERIAL_PROTOCOLLN((int)active_extruder);
    }
  }

  else
  {
    SERIAL_ECHO_START;
    SERIAL_ECHOPGM(MSG_UNKNOWN_COMMAND);
    SERIAL_ECHO(cmdbuffer[bufindr]);
    SERIAL_ECHOLNPGM("\"");
  }

  ClearToSend();
}

void FlushSerialRequestResend()
{
  //char cmdbuffer[bufindr][100]="Resend:";
  MYSERIAL.flush();
  SERIAL_PROTOCOLPGM(MSG_RESEND);
  SERIAL_PROTOCOLLN(gcode_LastN + 1);
  ClearToSend();
}

void ClearToSend()
{
  previous_millis_cmd = millis();
  #ifdef SDSUPPORT
  if(fromsd[bufindr])
    return;
  #endif //SDSUPPORT
  SERIAL_PROTOCOLLNPGM(MSG_OK);
}

void get_coordinates()
{
  bool seen[4]={false,false,false,false};
  for(int8_t i=0; i < NUM_AXIS; i++) {
    if(code_seen(axis_codes[i]))
    {
      destination[i] = (float)code_value() + (axis_relative_modes[i] || relative_mode)*current_position[i];
      seen[i]=true;
    }
    else destination[i] = current_position[i]; //Are these else lines really needed?
  }
  if(code_seen('F')) {
    next_feedrate = code_value();
    if(next_feedrate > 0.0) feedrate = next_feedrate;
  }
  #ifdef FWRETRACT
  if(autoretract_enabled)
  if( !(seen[X_AXIS] || seen[Y_AXIS] || seen[Z_AXIS]) && seen[E_AXIS])
  {
    float echange=destination[E_AXIS]-current_position[E_AXIS];
    if(echange<-MIN_RETRACT) //retract
    {
      if(!retracted)
      {

      destination[Z_AXIS]+=retract_zlift; //not sure why chaninging current_position negatively does not work.
      //if slicer retracted by echange=-1mm and you want to retract 3mm, corrrectede=-2mm additionally
      float correctede=-echange-retract_length;
      //to generate the additional steps, not the destination is changed, but inversely the current position
      current_position[E_AXIS]+=-correctede;
      feedrate=retract_feedrate;
      retracted=true;
      }

    }
    else
      if(echange>MIN_RETRACT) //retract_recover
    {
      if(retracted)
      {
      //current_position[Z_AXIS]+=-retract_zlift;
      //if slicer retracted_recovered by echange=+1mm and you want to retract_recover 3mm, corrrectede=2mm additionally
      float correctede=-echange+1*retract_length+retract_recover_length; //total unretract=retract_length+retract_recover_length[surplus]
      current_position[E_AXIS]+=correctede; //to generate the additional steps, not the destination is changed, but inversely the current position
      feedrate=retract_recover_feedrate;
      retracted=false;
      }
    }

  }
  #endif //FWRETRACT
}

void get_arc_coordinates()
{
#ifdef SF_ARC_FIX
   bool relative_mode_backup = relative_mode;
   relative_mode = true;
#endif
   get_coordinates();
#ifdef SF_ARC_FIX
   relative_mode=relative_mode_backup;
#endif

   if(code_seen('I')) {
     offset[0] = code_value();
   }
   else {
     offset[0] = 0.0;
   }
   if(code_seen('J')) {
     offset[1] = code_value();
   }
   else {
     offset[1] = 0.0;
   }
}

void clamp_to_software_endstops(float target[3])
{
  if (min_software_endstops) {
    if (target[X_AXIS] < min_pos[X_AXIS]) target[X_AXIS] = min_pos[X_AXIS];
    if (target[Y_AXIS] < min_pos[Y_AXIS]) target[Y_AXIS] = min_pos[Y_AXIS];
    if (target[Z_AXIS] < min_pos[Z_AXIS]) target[Z_AXIS] = min_pos[Z_AXIS];
  }

  if (max_software_endstops) {
    if (target[X_AXIS] > max_pos[X_AXIS]) target[X_AXIS] = max_pos[X_AXIS];
    if (target[Y_AXIS] > max_pos[Y_AXIS]) target[Y_AXIS] = max_pos[Y_AXIS];
    if (target[Z_AXIS] > max_pos[Z_AXIS]) target[Z_AXIS] = max_pos[Z_AXIS];
  }
}

void calculate_delta(float cartesian[3])
{
  delta[X_AXIS] = sqrt(sq(DELTA_DIAGONAL_ROD)
                       - sq(DELTA_TOWER1_X-cartesian[X_AXIS])
                       - sq(DELTA_TOWER1_Y-cartesian[Y_AXIS])
                       ) + cartesian[Z_AXIS];
  delta[Y_AXIS] = sqrt(sq(DELTA_DIAGONAL_ROD)
                       - sq(DELTA_TOWER2_X-cartesian[X_AXIS])
                       - sq(DELTA_TOWER2_Y-cartesian[Y_AXIS])
                       ) + cartesian[Z_AXIS];
  delta[Z_AXIS] = sqrt(sq(DELTA_DIAGONAL_ROD)
                       - sq(DELTA_TOWER3_X-cartesian[X_AXIS])
                       - sq(DELTA_TOWER3_Y-cartesian[Y_AXIS])
                       ) + cartesian[Z_AXIS];
  /*
  SERIAL_ECHOPGM("cartesian x="); SERIAL_ECHO(cartesian[X_AXIS]);
  SERIAL_ECHOPGM(" y="); SERIAL_ECHO(cartesian[Y_AXIS]);
  SERIAL_ECHOPGM(" z="); SERIAL_ECHOLN(cartesian[Z_AXIS]);

  SERIAL_ECHOPGM("delta x="); SERIAL_ECHO(delta[X_AXIS]);
  SERIAL_ECHOPGM(" y="); SERIAL_ECHO(delta[Y_AXIS]);
  SERIAL_ECHOPGM(" z="); SERIAL_ECHOLN(delta[Z_AXIS]);
  */
}

void prepare_move()
{
  clamp_to_software_endstops(destination);

<<<<<<< HEAD
  previous_millis_cmd = millis();
  // Do not use feedmultiply for E or Z only moves
  if( (current_position[X_AXIS] == destination [X_AXIS]) && (current_position[Y_AXIS] == destination [Y_AXIS])) {
      plan_buffer_line(destination[X_AXIS], destination[Y_AXIS], destination[Z_AXIS], destination[E_AXIS], feedrate/60, active_extruder);
=======
  previous_millis_cmd = millis(); 

  float difference[NUM_AXIS];
  for (int8_t i=0; i < NUM_AXIS; i++) {
    difference[i] = destination[i] - current_position[i];
>>>>>>> 9e7b5056
  }
  float cartesian_mm = sqrt(sq(difference[X_AXIS]) +
                            sq(difference[Y_AXIS]) +
                            sq(difference[Z_AXIS]));
  if (cartesian_mm < 0.000001) { cartesian_mm = abs(difference[E_AXIS]); }
  if (cartesian_mm < 0.000001) { return; }
  float seconds = 6000 * cartesian_mm / feedrate / feedmultiply;
  int steps = max(1, int(DELTA_SEGMENTS_PER_SECOND * seconds));
  // SERIAL_ECHOPGM("mm="); SERIAL_ECHO(cartesian_mm);
  // SERIAL_ECHOPGM(" seconds="); SERIAL_ECHO(seconds);
  // SERIAL_ECHOPGM(" steps="); SERIAL_ECHOLN(steps);
  for (int s = 1; s <= steps; s++) {
    float fraction = float(s) / float(steps);
    for(int8_t i=0; i < NUM_AXIS; i++) {
      destination[i] = current_position[i] + difference[i] * fraction;
    }
    calculate_delta(destination);
    plan_buffer_line(delta[X_AXIS], delta[Y_AXIS], delta[Z_AXIS],
                     destination[E_AXIS], feedrate*feedmultiply/60/100.0,
                     active_extruder);
  }

  for(int8_t i=0; i < NUM_AXIS; i++) {
    current_position[i] = destination[i];
  }
}

void prepare_arc_move(char isclockwise) {
  float r = hypot(offset[X_AXIS], offset[Y_AXIS]); // Compute arc radius for mc_arc

  // Trace the arc
  mc_arc(current_position, destination, offset, X_AXIS, Y_AXIS, Z_AXIS, feedrate*feedmultiply/60/100.0, r, isclockwise, active_extruder);

  // As far as the parser is concerned, the position is now == target. In reality the
  // motion control system might still be processing the action and the real tool position
  // in any intermediate location.
  for(int8_t i=0; i < NUM_AXIS; i++) {
    current_position[i] = destination[i];
  }
  previous_millis_cmd = millis();
}

#if defined(CONTROLLERFAN_PIN) && CONTROLLERFAN_PIN > -1

#if defined(FAN_PIN)
  #if CONTROLLERFAN_PIN == FAN_PIN 
    #error "You cannot set CONTROLLERFAN_PIN equal to FAN_PIN"
  #endif
#endif  

unsigned long lastMotor = 0; //Save the time for when a motor was turned on last
unsigned long lastMotorCheck = 0;

void controllerFan()
{
  if ((millis() - lastMotorCheck) >= 2500) //Not a time critical function, so we only check every 2500ms
  {
    lastMotorCheck = millis();

    if(!READ(X_ENABLE_PIN) || !READ(Y_ENABLE_PIN) || !READ(Z_ENABLE_PIN)
    #if EXTRUDERS > 2
       || !READ(E2_ENABLE_PIN)
    #endif
    #if EXTRUDER > 1
       || !READ(E1_ENABLE_PIN)
    #endif
       || !READ(E0_ENABLE_PIN)) //If any of the drivers are enabled...
    {
      lastMotor = millis(); //... set time to NOW so the fan will turn on
    }
    
    if ((millis() - lastMotor) >= (CONTROLLERFAN_SECS*1000UL) || lastMotor == 0) //If the last time any driver was enabled, is longer since than CONTROLLERSEC...   
    {
        digitalWrite(CONTROLLERFAN_PIN, 0); 
        analogWrite(CONTROLLERFAN_PIN, 0); 
    }
    else
    {
        // allows digital or PWM fan output to be used (see M42 handling)
        digitalWrite(CONTROLLERFAN_PIN, CONTROLLERFAN_SPEED);
        analogWrite(CONTROLLERFAN_PIN, CONTROLLERFAN_SPEED); 
    }
  }
}
#endif

void manage_inactivity()
{
  if( (millis() - previous_millis_cmd) >  max_inactive_time )
    if(max_inactive_time)
      kill();
  if(stepper_inactive_time)  {
    if( (millis() - previous_millis_cmd) >  stepper_inactive_time )
    {
      if(blocks_queued() == false) {
        disable_x();
        disable_y();
        disable_z();
        disable_e0();
        disable_e1();
        disable_e2();
      }
    }
  }
  #if defined(KILL_PIN) && KILL_PIN > -1
    if( 0 == READ(KILL_PIN) )
      kill();
  #endif
  #if defined(CONTROLLERFAN_PIN) && CONTROLLERFAN_PIN > -1
    controllerFan(); //Check if fan should be turned on to cool stepper drivers down
  #endif
  #ifdef EXTRUDER_RUNOUT_PREVENT
    if( (millis() - previous_millis_cmd) >  EXTRUDER_RUNOUT_SECONDS*1000 )
    if(degHotend(active_extruder)>EXTRUDER_RUNOUT_MINTEMP)
    {
     bool oldstatus=READ(E0_ENABLE_PIN);
     enable_e0();
     float oldepos=current_position[E_AXIS];
     float oldedes=destination[E_AXIS];
     plan_buffer_line(current_position[X_AXIS], current_position[Y_AXIS], current_position[Z_AXIS],
                      current_position[E_AXIS]+EXTRUDER_RUNOUT_EXTRUDE*EXTRUDER_RUNOUT_ESTEPS/axis_steps_per_unit[E_AXIS],
                      EXTRUDER_RUNOUT_SPEED/60.*EXTRUDER_RUNOUT_ESTEPS/axis_steps_per_unit[E_AXIS], active_extruder);
     current_position[E_AXIS]=oldepos;
     destination[E_AXIS]=oldedes;
     plan_set_e_position(oldepos);
     previous_millis_cmd=millis();
     st_synchronize();
     WRITE(E0_ENABLE_PIN,oldstatus);
    }
  #endif
  check_axes_activity();
}

void kill()
{
  cli(); // Stop interrupts
  disable_heater();

  disable_x();
  disable_y();
  disable_z();
  disable_e0();
  disable_e1();
  disable_e2();

#if defined(PS_ON_PIN) && PS_ON_PIN > -1
  pinMode(PS_ON_PIN,INPUT);
#endif  
  SERIAL_ERROR_START;
  SERIAL_ERRORLNPGM(MSG_ERR_KILLED);
  LCD_ALERTMESSAGEPGM(MSG_KILLED);
  suicide();
  while(1) { /* Intentionally left empty */ } // Wait for reset
}

void Stop()
{
  disable_heater();
  if(Stopped == false) {
    Stopped = true;
    Stopped_gcode_LastN = gcode_LastN; // Save last g_code for restart
    SERIAL_ERROR_START;
    SERIAL_ERRORLNPGM(MSG_ERR_STOPPED);
    LCD_MESSAGEPGM(MSG_STOPPED);
  }
}

bool IsStopped() { return Stopped; };

#ifdef FAST_PWM_FAN
void setPwmFrequency(uint8_t pin, int val)
{
  val &= 0x07;
  switch(digitalPinToTimer(pin))
  {

    #if defined(TCCR0A)
    case TIMER0A:
    case TIMER0B:
//         TCCR0B &= ~(_BV(CS00) | _BV(CS01) | _BV(CS02));
//         TCCR0B |= val;
         break;
    #endif

    #if defined(TCCR1A)
    case TIMER1A:
    case TIMER1B:
//         TCCR1B &= ~(_BV(CS10) | _BV(CS11) | _BV(CS12));
//         TCCR1B |= val;
         break;
    #endif

    #if defined(TCCR2)
    case TIMER2:
    case TIMER2:
         TCCR2 &= ~(_BV(CS10) | _BV(CS11) | _BV(CS12));
         TCCR2 |= val;
         break;
    #endif

    #if defined(TCCR2A)
    case TIMER2A:
    case TIMER2B:
         TCCR2B &= ~(_BV(CS20) | _BV(CS21) | _BV(CS22));
         TCCR2B |= val;
         break;
    #endif

    #if defined(TCCR3A)
    case TIMER3A:
    case TIMER3B:
    case TIMER3C:
         TCCR3B &= ~(_BV(CS30) | _BV(CS31) | _BV(CS32));
         TCCR3B |= val;
         break;
    #endif

    #if defined(TCCR4A)
    case TIMER4A:
    case TIMER4B:
    case TIMER4C:
         TCCR4B &= ~(_BV(CS40) | _BV(CS41) | _BV(CS42));
         TCCR4B |= val;
         break;
   #endif

    #if defined(TCCR5A)
    case TIMER5A:
    case TIMER5B:
    case TIMER5C:
         TCCR5B &= ~(_BV(CS50) | _BV(CS51) | _BV(CS52));
         TCCR5B |= val;
         break;
   #endif

  }
}
#endif //FAST_PWM_FAN

bool setTargetedHotend(int code){
  tmp_extruder = active_extruder;
  if(code_seen('T')) {
    tmp_extruder = code_value();
    if(tmp_extruder >= EXTRUDERS) {
      SERIAL_ECHO_START;
      switch(code){
        case 104:
          SERIAL_ECHO(MSG_M104_INVALID_EXTRUDER);
          break;
        case 105:
          SERIAL_ECHO(MSG_M105_INVALID_EXTRUDER);
          break;
        case 109:
          SERIAL_ECHO(MSG_M109_INVALID_EXTRUDER);
          break;
        case 218:
          SERIAL_ECHO(MSG_M218_INVALID_EXTRUDER);
          break;
      }
      SERIAL_ECHOLN(tmp_extruder);
      return true;
    }
  }
  return false;
}<|MERGE_RESOLUTION|>--- conflicted
+++ resolved
@@ -198,7 +198,9 @@
 //===========================================================================
 const char axis_codes[NUM_AXIS] = {'X', 'Y', 'Z', 'E'};
 static float destination[NUM_AXIS] = {  0.0, 0.0, 0.0, 0.0};
+#ifdef DELTA
 static float delta[3] = {0.0, 0.0, 0.0};
+#endif
 static float offset[3] = {0.0, 0.0, 0.0};
 static bool home_all_axis = true;
 static float feedrate = 1500.0, next_feedrate, saved_feedrate;
@@ -691,7 +693,7 @@
 
     current_position[axis] = 0;
     plan_set_position(current_position[X_AXIS], current_position[Y_AXIS], current_position[Z_AXIS], current_position[E_AXIS]);
-    destination[axis] = 3 * Z_MAX_LENGTH;
+    destination[axis] = 1.5 * max_length(axis) * home_dir(axis);
     feedrate = homing_feedrate[axis];
     plan_buffer_line(destination[X_AXIS], destination[Y_AXIS], destination[Z_AXIS], destination[E_AXIS], feedrate/60, active_extruder);
     st_synchronize();
@@ -807,7 +809,6 @@
         destination[i] = current_position[i];
       }
       feedrate = 0.0;
-<<<<<<< HEAD
       home_all_axis = !((code_seen(axis_codes[0])) || (code_seen(axis_codes[1])) || (code_seen(axis_codes[2])));
 
       #if Z_HOME_DIR > 0                      // If homing away from BED do Z first
@@ -816,15 +817,9 @@
       }
       #endif
 
-=======
-      home_all_axis = !((code_seen(axis_codes[0])) || (code_seen(axis_codes[1])) || (code_seen(axis_codes[2])))
-                    || ((code_seen(axis_codes[0])) && (code_seen(axis_codes[1])) && (code_seen(axis_codes[2])));
-      
->>>>>>> 9e7b5056
       #ifdef QUICK_HOME
-      if (home_all_axis)  // Move all carriages up together until the first endstop is hit.
-      {
-<<<<<<< HEAD
+      if((home_all_axis)||( code_seen(axis_codes[X_AXIS]) && code_seen(axis_codes[Y_AXIS])) )  //first diagonal move
+      {
         current_position[X_AXIS] = 0;current_position[Y_AXIS] = 0;
 
         plan_set_position(current_position[X_AXIS], current_position[Y_AXIS], current_position[Z_AXIS], current_position[E_AXIS]);
@@ -840,18 +835,8 @@
         plan_set_position(current_position[X_AXIS], current_position[Y_AXIS], current_position[Z_AXIS], current_position[E_AXIS]);
         destination[X_AXIS] = current_position[X_AXIS];
         destination[Y_AXIS] = current_position[Y_AXIS];
-=======
-        current_position[X_AXIS] = 0;
-        current_position[Y_AXIS] = 0;
-        current_position[Z_AXIS] = 0;
-        plan_set_position(current_position[X_AXIS], current_position[Y_AXIS], current_position[Z_AXIS], current_position[E_AXIS]); 
-
-        destination[X_AXIS] = 3 * Z_MAX_LENGTH;
-        destination[Y_AXIS] = 3 * Z_MAX_LENGTH;
-        destination[Z_AXIS] = 3 * Z_MAX_LENGTH;
-        feedrate = 1.732 * homing_feedrate[X_AXIS];
->>>>>>> 9e7b5056
         plan_buffer_line(destination[X_AXIS], destination[Y_AXIS], destination[Z_AXIS], destination[E_AXIS], feedrate/60, active_extruder);
+        feedrate = 0.0;
         st_synchronize();
         endstops_hit_on_purpose();
 
@@ -869,23 +854,14 @@
       if((home_all_axis) || (code_seen(axis_codes[Y_AXIS]))) {
         HOMEAXIS(Y);
       }
-<<<<<<< HEAD
-
+      
       #if Z_HOME_DIR < 0                      // If homing towards BED do Z last
       if((home_all_axis) || (code_seen(axis_codes[Z_AXIS]))) {
         HOMEAXIS(Z);
       }
       #endif
-
-      if(code_seen(axis_codes[X_AXIS]))
-=======
-      
-      if((home_all_axis) || (code_seen(axis_codes[Z_AXIS]))) {
-        HOMEAXIS(Z);
-      }
       
       if(code_seen(axis_codes[X_AXIS])) 
->>>>>>> 9e7b5056
       {
         if(code_value_long() != 0) {
           current_position[X_AXIS]=code_value()+add_homeing[0];
@@ -903,14 +879,12 @@
           current_position[Z_AXIS]=code_value()+add_homeing[2];
         }
       }
-<<<<<<< HEAD
-      plan_set_position(current_position[X_AXIS], current_position[Y_AXIS], current_position[Z_AXIS], current_position[E_AXIS]);
-
-=======
-      calculate_delta(current_position);
-      plan_set_position(delta[X_AXIS], delta[Y_AXIS], delta[Z_AXIS], current_position[E_AXIS]);
-      
->>>>>>> 9e7b5056
+      #ifdef DELTA
+        calculate_delta(current_position);
+        plan_set_position(delta[X_AXIS], delta[Y_AXIS], delta[Z_AXIS], current_position[E_AXIS]);
+      #else
+        plan_set_position(current_position[X_AXIS], current_position[Y_AXIS], current_position[Z_AXIS], current_position[E_AXIS]);
+      #endif
       #ifdef ENDSTOPS_ONLY_FOR_HOMING
         enable_endstops(false);
       #endif
@@ -2088,6 +2062,7 @@
   }
 }
 
+#ifdef DELTA
 void calculate_delta(float cartesian[3])
 {
   delta[X_AXIS] = sqrt(sq(DELTA_DIAGONAL_ROD)
@@ -2112,23 +2087,17 @@
   SERIAL_ECHOPGM(" z="); SERIAL_ECHOLN(delta[Z_AXIS]);
   */
 }
+#endif
 
 void prepare_move()
 {
   clamp_to_software_endstops(destination);
 
-<<<<<<< HEAD
   previous_millis_cmd = millis();
-  // Do not use feedmultiply for E or Z only moves
-  if( (current_position[X_AXIS] == destination [X_AXIS]) && (current_position[Y_AXIS] == destination [Y_AXIS])) {
-      plan_buffer_line(destination[X_AXIS], destination[Y_AXIS], destination[Z_AXIS], destination[E_AXIS], feedrate/60, active_extruder);
-=======
-  previous_millis_cmd = millis(); 
-
+#ifdef DELTA
   float difference[NUM_AXIS];
   for (int8_t i=0; i < NUM_AXIS; i++) {
     difference[i] = destination[i] - current_position[i];
->>>>>>> 9e7b5056
   }
   float cartesian_mm = sqrt(sq(difference[X_AXIS]) +
                             sq(difference[Y_AXIS]) +
@@ -2150,7 +2119,15 @@
                      destination[E_AXIS], feedrate*feedmultiply/60/100.0,
                      active_extruder);
   }
-
+#else
+  // Do not use feedmultiply for E or Z only moves
+  if( (current_position[X_AXIS] == destination [X_AXIS]) && (current_position[Y_AXIS] == destination [Y_AXIS])) {
+      plan_buffer_line(destination[X_AXIS], destination[Y_AXIS], destination[Z_AXIS], destination[E_AXIS], feedrate/60, active_extruder);
+  }
+  else {
+    plan_buffer_line(destination[X_AXIS], destination[Y_AXIS], destination[Z_AXIS], destination[E_AXIS], feedrate*feedmultiply/60/100.0, active_extruder);
+  }
+#endif
   for(int8_t i=0; i < NUM_AXIS; i++) {
     current_position[i] = destination[i];
   }
@@ -2393,4 +2370,4 @@
     }
   }
   return false;
-}+}
