--- conflicted
+++ resolved
@@ -34,7 +34,7 @@
  * Verbose version identifier which should contain a reference to the location
  * from where the binary was downloaded or the source code was compiled.
  */
-#define DETAILED_BUILD_VERSION SHORT_BUILD_VERSION " Rev1"
+#define DETAILED_BUILD_VERSION SHORT_BUILD_VERSION " Rev2"
 
 /**
  * The STRING_DISTRIBUTION_DATE represents when the binary file was built,
@@ -72,24 +72,7 @@
  * Currently only supported by DUE platform
  */
 #if ENABLED(TazPro)
-<<<<<<< HEAD
-<<<<<<< HEAD
-<<<<<<< HEAD
   #define USB_DEVICE_VENDOR_ID 0x27b1 // <-- changed
   #define USB_DEVICE_PRODUCT_ID 0x0001 // <-- changed
 #endif
-=======
-#define USB_DEVICE_VENDOR_ID 0x27b1 // <-- changed
-#define USB_DEVICE_PRODUCT_ID 0x0001 // <-- changed
->>>>>>> d5e2679258... Finish main config
-=======
-  #define USB_DEVICE_VENDOR_ID 0x27b1 // <-- changed
-  #define USB_DEVICE_PRODUCT_ID 0x0001 // <-- changed
-#endif
->>>>>>> 42d532106b... Finish Configs
-=======
-  #define USB_DEVICE_VENDOR_ID 0x27b1 // <-- changed
-  #define USB_DEVICE_PRODUCT_ID 0x0001 // <-- changed
-#endif
->>>>>>> 6167a8d1
 //#define  USB_DEVICE_MANUFACTURE_NAME    WEBSITE_URL