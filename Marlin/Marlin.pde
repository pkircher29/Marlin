--- conflicted
+++ resolved
@@ -841,19 +841,11 @@
         /* continue to loop until we have reached the target temp   
           _and_ until TEMP_RESIDENCY_TIME hasn't passed since we reached it */
         while((residencyStart == -1) ||
-<<<<<<< HEAD
-              (residencyStart > -1 && (millis() - residencyStart) < TEMP_RESIDENCY_TIME*1000l) ) {
-      #else
-        while ( target_direction ? (isHeatingHotend(tmp_extruder)) : (isCoolingHotend(tmp_extruder)&&(CooldownNoWait==false)) ) {
-      #endif //TEMP_RESIDENCY_TIME
-          if((millis() - codenum) > 1000 ) 
-=======
               (residencyStart >= 0 && (((unsigned int) (millis() - residencyStart)) < (TEMP_RESIDENCY_TIME * 1000UL))) ) {
       #else
         while ( target_direction ? (isHeatingHotend(tmp_extruder)) : (isCoolingHotend(tmp_extruder)&&(CooldownNoWait==false)) ) {
       #endif //TEMP_RESIDENCY_TIME
           if( (millis() - codenum) > 1000UL )
->>>>>>> 9c918a49
           { //Print Temp Reading and remaining time every 1 second while heating up/cooling down
             SERIAL_PROTOCOLPGM("T:");
             SERIAL_PROTOCOL( degHotend(tmp_extruder) ); 
@@ -1305,20 +1297,13 @@
   if(stepper_inactive_time)  {
     if( (millis() - previous_millis_cmd) >  stepper_inactive_time ) 
     {
-<<<<<<< HEAD
       disable_x();
       disable_y();
       disable_z();
       disable_e0();
       disable_e1();
       disable_e2();
-=======
-      #if X_ENABLE_PIN >= 0
-        if(  (X_ENABLE_ON && (READ(X_ENABLE_PIN)!=0))  ||  (!X_ENABLE_ON && READ(X_ENABLE_PIN)==0)  )
-          enquecommand(DEFAULT_STEPPER_DEACTIVE_COMMAND); 
-      #endif
-      last_stepperdisabled_time=millis();
->>>>>>> 9c918a49
+      #endif
     }
   }
   #ifdef EXTRUDER_RUNOUT_PREVENT
