#include "Creality_DWIN.h"
#include <HardwareSerial.h>
#include <arduino.h>
#include <wstring.h>
#include <stdio.h>
#include "MarlinConfig.h"

#include "types.h"
#include "Marlin.h"
#include "language.h"
#include "cardreader.h"
#include "temperature.h"
#include "planner.h"
#include "printcounter.h"
#include "stepper.h"
#include "configuration_store.h"

#include "duration_t.h"

#if ENABLED(BLTOUCH)
  #include "endstops.h"
#endif

const float manual_feedrate_mm_m[] = MANUAL_FEEDRATE;

int startprogress = 0;
CRec CardRecbuf;
int temphot=0;
int tempbed=0;
float pause_z = 0;
#if DISABLED(POWER_LOSS_RECOVERY)
	int power_off_type_yes = 0;
	int power_off_commands_count = 0;
#endif

float PLA_ABSModeTemp = 195;
millis_t next_rts_update_ms = 0;
int	last_target_temperature_bed;
int	last_target_temperature[4] = {0};
char waitway = 0;
int recnum = 0;
unsigned char original_extruder = 0;
unsigned char Percentrecord = 0;
float	ChangeMaterialbuf[2] = {0};

char NozzleTempStatus[3] = {0};


bool PrintMode = true;

char PrintStatue[2] = {0};	//PrintStatue[0], 0 represent  to 43 page, 1 represent to 44 page
bool CardUpdate = false;	//represents to update file list
char CardCheckStatus[2] = {0};	//CardCheckStatus[0] represents to check card in printing and after making sure to begin and to check card in heating with value as 1, but 0 for off
unsigned char LanguageRecbuf; // !0 represent Chinese, 0 represent English
char PrinterStatusKey[2] = {0};	// PrinterStatusKey[1] value: 0 represents to keep temperature, 1 represents  to heating , 2 stands for cooling , 3 stands for printing
							// PrinterStatusKey[0] value: 0 reprensents 3D printer ready
extern CardReader card;
bool lcd_sd_status;//represents SD-card status, true means SD is available, false means opposite.

char Checkfilenum=0;
char FilenamesCount = 0;
char cmdbuf[20] = {0};
char FilementStatus[2] = {0};

unsigned char	AxisPagenum = 0;	//0 for 10mm, 1 for 1mm, 2 for 0.1mm
bool InforShowStatus = true;
bool TPShowStatus = false;	// true for only opening time and percentage, false for closing time and percentage.
bool FanStatus = true;
bool AutoLevelStatus = true;
bool AutohomeKey = false;
unsigned char AutoHomeIconNum;
RTSSHOW rtscheck;
int Update_Time_Value = 0;
unsigned long VolumeSet = 0x80;
extern char power_off_commands[9][96];
bool PoweroffContinue = false;
extern const char *injected_commands_P;
char commandbuf[30];

inline void RTS_line_to_current(AxisEnum axis) {
    if (!planner.is_full()) 
        planner.buffer_line_kinematic(current_position, MMM_TO_MMS(manual_feedrate_mm_m[(int8_t)axis]), active_extruder);
}

RTSSHOW::RTSSHOW(){
  recdat.head[0] = snddat.head[0] = FHONE;
  recdat.head[1] = snddat.head[1] = FHTWO;
  memset(databuf,0, sizeof(databuf));
}

void RTSSHOW::RTS_SDCardInit(void)
{
	if(!card.cardOK)
		card.initsd();
	delay(2);
	if (card.cardOK)
	{
		SERIAL_ECHOLN("***Initing card is OK***");
		uint16_t fileCnt = card.getnrfilenames();
		card.getWorkDirName();
		if (card.filename[0] == '/') {
			card.initsd();
		}
		else 
		{
			card.updir();
		}

		int addrnum =0;
		int num = 0;
		for (uint16_t i = 0; i < fileCnt && i < MaxFileNumber + addrnum; i++) 
		{
			card.getfilename(fileCnt-1-i);
			char *pointFilename = card.longFilename;
			int filenamelen = strlen(card.longFilename);
			int j = 1;
			while((strncmp(&pointFilename[j],".gcode",6) && strncmp(&pointFilename[j],".GCODE",6)) && (j++) < filenamelen);
			if(j >= filenamelen)
			{
				addrnum++;
				continue;
			}
			
			if(j >= TEXTBYTELEN)	
			{
				strncpy(&card.longFilename[TEXTBYTELEN -3],"~~",2);
				card.longFilename[TEXTBYTELEN-1] = '\0';
				j = TEXTBYTELEN-1;
			}
			
			delay(3);
			strncpy(CardRecbuf.Cardshowfilename[num], card.longFilename,j);

			strcpy(CardRecbuf.Cardfilename[num],card.filename);
			CardRecbuf.addr[num] = SDFILE_ADDR +num*10;
			RTS_SndData(CardRecbuf.Cardshowfilename[num],CardRecbuf.addr[num]);
			CardRecbuf.Filesum = (++num);
			//SERIAL_ECHO("  CardRecbuf.Filesum ==");
			//SERIAL_ECHO(CardRecbuf.Filesum);
			RTS_SndData(1,FilenameIcon+CardRecbuf.Filesum);
		}
		if(LanguageRecbuf != 0)
			RTS_SndData(0,IconPrintstatus);	// 0 for Ready
		else
			RTS_SndData(0+CEIconGrap,IconPrintstatus);

		lcd_sd_status = IS_SD_INSERTED; 
		
	}
	else
	{
		SERIAL_ECHOLN("***Initing card fails***");
		if(LanguageRecbuf != 0)
			RTS_SndData(6,IconPrintstatus);	// 6 for Card Removed
		else
			RTS_SndData(6+CEIconGrap,IconPrintstatus);
	}
}

void RTSSHOW::RTS_SDCardUpate(void)
{	
	//SERIAL_ECHO("\n SDUpdate ");
	const bool sd_status = IS_SD_INSERTED;
    	if (sd_status != lcd_sd_status)
	{
		//SERIAL_PROTOCOLLN("  ***test6*** ");
		if (sd_status)	//sd_status = true
		{
			card.initsd();
    			#if ENABLED(POWER_LOSS_RECOVERY)
					init_power_off_info();
				#endif
			RTS_SDCardInit();
		}
		else
		{
			card.release();
			if( CardCheckStatus[0] == 1)// heating or printing
			{
				RTS_SDcard_Stop();
				CardCheckStatus[0] = 0;	//cancel to check card during printing the gcode file 
			}

			if(LanguageRecbuf != 0)
				RTS_SndData(6,IconPrintstatus);	// 6 for Card Removed
			else
				RTS_SndData(6+CEIconGrap,IconPrintstatus);
			for(int i = 0;i < CardRecbuf.Filesum;i++)
			{
				for(int j = 0;j < 10;j++)
					RTS_SndData(0,CardRecbuf.addr[i]+j);
				//RTS_SndData(4,FilenameIcon+1+i);
				RTS_SndData((unsigned long)0xFFFF,FilenameNature + (i+1)*16);		// white
			}
			
			for(int j = 0;j < 10;j++)	
			{
				RTS_SndData(0,Printfilename+j); //clean screen.
				RTS_SndData(0,Choosefilename+j); //clean filename
			}
			for(int j = 0;j < 8;j++)
				RTS_SndData(0,FilenameCount+j);
			for(int j = 1;j <= 20;j++)	//clean filename Icon
			{
				RTS_SndData(10,FilenameIcon+j);
				RTS_SndData(10,FilenameIcon1+j);
			}
			memset(&CardRecbuf,0,sizeof(CardRecbuf));
		}

		lcd_sd_status = sd_status;

	}
			
	//SERIAL_ECHOPAIR("\n ***CardUpdate = ",CardUpdate);
	//SERIAL_ECHOPAIR("\n ***lcd_sd_status = ",lcd_sd_status);
	//SERIAL_ECHOPAIR("\n ***card.cardOK = ",card.cardOK);
	if (CardUpdate && lcd_sd_status &&  card.cardOK) // represents to update file list
	{
		//SERIAL_PROTOCOLLN("  ***test7*** ");
		for(int j = 0;j < 10;j++)	//clean filename
			RTS_SndData(0,Choosefilename+j);
		for(int j = 0;j < 8;j++)
			RTS_SndData(0,FilenameCount+j);
		for (uint16_t i = 0; i < CardRecbuf.Filesum ; i++) 
		{
			delay(3);
			RTS_SndData(CardRecbuf.Cardshowfilename[i],CardRecbuf.addr[i]);
			RTS_SndData(1,FilenameIcon+1+i);
			RTS_SndData((unsigned long)0xFFFF,FilenameNature + (i+1)*16);		// white
			RTS_SndData(10,FilenameIcon1+1+i);
		}
		CardUpdate = false;
		SERIAL_ECHO("====end====");
	}
}

#if ENABLED(FILAMENT_RUNOUT_SENSOR)

	int RTSSHOW::RTS_CheckFilement(int mode)
	{
		#if DISABLED(FILAMENT_RUNOUT_SENSOR)
			return 0;
		#endif
		SERIAL_ECHO("   ****RTS_CheckFilement***   ");
		waitway = 4;
		for(Checkfilenum= 0; 0==READ(FIL_RUNOUT_PIN) && Checkfilenum < 50;Checkfilenum++)// no filements check
			delay(15);
		
		if(49 <= Checkfilenum ) //no filements
		{
			SERIAL_ECHO("\n Check Filament Setting Screen ");
			if(mode)
			{
				FilementStatus[0] = mode; // for mode status of no filement . the sentence can be canceled, which isn't neccessary?
				if(LanguageRecbuf != 0)
					RTS_SndData(ExchangePageBase + 38, ExchangepageAddr); //exchange to 38 page
				else
					RTS_SndData(ExchangePageBase + 78, ExchangepageAddr); 
			}
			Checkfilenum = 0;
			waitway = 0;
			return 1;
		}
		else
			Checkfilenum = 0;
		
		waitway = 0;
		return 0;
		
	}
#endif
void RTSSHOW::RTS_Init()
{
	Serial2.begin(115200);

	//LanguageRecbuf =eeprom_read_byte((unsigned char*)FONT_EEPROM);
	//AutoLevelStatus = eeprom_read_byte((unsigned char*)FONT_EEPROM+2);
	LanguageRecbuf = 0;
	AutoLevelStatus = 1;
	if(AutoLevelStatus) 
	{
		RTS_SndData(2, AutoLevelIcon);/*Off*/
		settings.reset();
	}
	else 
	{
		RTS_SndData(3, AutoLevelIcon);/*On*/
		settings.load();
	}
	last_zoffset = rts_probe_zoffset;
	RTS_SndData(rts_probe_zoffset*100, 0x1026); 
	//VolumeSet = eeprom_read_byte((unsigned char*)FONT_EEPROM+4);
	//if(VolumeSet < 0 || VolumeSet > 0xFF)
		VolumeSet = 0x80;
		
	if(PrintMode)RTS_SndData(3, FanKeyIcon+1);	// saving mode
	else RTS_SndData(2, FanKeyIcon+1);	// normal
	last_target_temperature_bed = thermalManager.target_temperature_bed;
	last_target_temperature[0] =  thermalManager.target_temperature[0];
	feedrate_percentage = 100;
	RTS_SndData(feedrate_percentage,FeedrateDisplay);
	
	/***************turn off motor*****************/
	RTS_SndData(11, FilenameIcon); 
	
	/***************transmit temperature to screen*****************/
	RTS_SndData(0, NozzlePreheat);
	RTS_SndData(0, BedPreheat);
	RTS_SndData(thermalManager.current_temperature[0], NozzleTemp);
	RTS_SndData(thermalManager.current_temperature_bed, Bedtemp);
	/***************transmit Fan speed to screen*****************/
	#if FAN_COUNT > 0
		for (uint8_t i = 0; i < FAN_COUNT; i++) fanSpeeds[i] = FanOff;//turn 0ff fans
	#endif
	RTS_SndData(2, FanKeyIcon);	//turn 0ff fans
	FanStatus = true;
	
	/*********transmit SD card filename to screen***************/
	RTS_SDCardInit();
	/***************transmit Printer information to screen*****************/
	for(int j = 0;j < 20;j++)	//clean filename
		RTS_SndData(0,MacVersion+j);
	char sizebuf[20]={0};
	sprintf(sizebuf,"%d X %d X %d",Y_BED_SIZE, X_BED_SIZE, Z_MAX_POS);
	RTS_SndData(CUSTOM_MACHINE_NAME, MacVersion);
	RTS_SndData(DETAILED_BUILD_VERSION, SoftVersion);
	RTS_SndData(sizebuf, PrinterSize);
	if(LanguageRecbuf != 0)
		RTS_SndData(WEBSITE_URL, CorpWebsite);
	else
		RTS_SndData(WEBSITE_URL, CorpWebsite);

	/**************************some info init*******************************/
	RTS_SndData(0,PrintscheduleIcon);
	RTS_SndData(0,PrintscheduleIcon+1);

	/************************clean screen*******************************/
	for(int i = 0;i < MaxFileNumber;i++)
	{
		for(int j = 0;j < 10;j++)
			RTS_SndData(0,SDFILE_ADDR +i*10+j);
	}
	
	for(int j = 0;j < 10;j++)	
	{
		RTS_SndData(0,Printfilename+j); //clean screen.
		RTS_SndData(0,Choosefilename+j); //clean filename
	}
	for(int j = 0;j < 8;j++)
		RTS_SndData(0,FilenameCount+j);
	for(int j = 1;j <= MaxFileNumber;j++)
	{
		RTS_SndData(10,FilenameIcon+j);
		RTS_SndData(10,FilenameIcon1+j);
	}

	/************************EEPROM*******************************/
	//settings.load();
	
	SERIAL_ECHOLN("===Initing RTS has finished===");

}

int RTSSHOW::RTS_RecData()
{
  while(Serial2.available() > 0 && (recnum < SizeofDatabuf))
  {
    databuf[recnum] = Serial2.read();
    if(databuf[0] != FHONE)    //ignore the invalid data
    {
    	 if(recnum > 0) // prevent the program from running.
    	 {
	    	 memset(databuf,0,sizeof(databuf));
		 recnum = 0;
    	 }
        continue;
    }
    delay(10);
    recnum++;
  }

  if(recnum < 1)    //receive nothing  	
    return -1;
  else  if((recdat.head[0] == databuf[0]) && (recdat.head[1] == databuf[1]) && recnum > 2)
  {
  	//  SERIAL_ECHOLN(" *** RTS_RecData1*** ");

    	recdat.len = databuf[2];
    	recdat.command = databuf[3];
	if(recdat.len == 0x03 && (recdat.command == 0x82 || recdat.command == 0x80) && (databuf[4] == 0x4F) && (databuf[5] == 0x4B))  //response for writing byte
	{   
            memset(databuf,0, sizeof(databuf));
            recnum = 0;
	     //SERIAL_ECHOLN(" *** RTS_RecData1*** ");
            return -1;
	}
	else if(recdat.command == 0x83) //response for reading the data from the variate
	{
            recdat.addr = databuf[4];
            recdat.addr = (recdat.addr << 8 ) | databuf[5];
            recdat.bytelen = databuf[6];
	     for(int i = 0;i < recdat.bytelen;i+=2)
	     {
			recdat.data[i/2]= databuf[7+i];
			recdat.data[i/2]= (recdat.data[i/2] << 8 )| databuf[8+i];
	     }
	}
	else if(recdat.command == 0x81)  //response for reading the page from the register
	{
            recdat.addr = databuf[4];
            recdat.bytelen = databuf[5];
	     for(int i = 0;i < recdat.bytelen;i++)
	     {
			recdat.data[i]= databuf[6+i];
	            //recdat.data[i]= (recdat.data[i] << 8 )| databuf[7+i];
	     }
       }
  
  }
  else
  {
	memset(databuf,0, sizeof(databuf));
	recnum = 0;
       return -1;  //receive the wrong data
  }
    memset(databuf,0, sizeof(databuf));
    recnum = 0;
    return 2;
}

void RTSSHOW::RTS_SndData(void)
{
    if((snddat.head[0] == FHONE) && (snddat.head[1] == FHTWO) && snddat.len >= 3){
          databuf[0] = snddat.head[0];
          databuf[1] = snddat.head[1];
          databuf[2] = snddat.len;
          databuf[3] = snddat.command;
          if(snddat.command ==0x80)    //to write data to the register
          {
		databuf[4] = snddat.addr;
		for(int i =0;i <(snddat.len - 2);i++)
			databuf[5+i] = snddat.data[i];
          }
          else if(snddat.len == 3 && (snddat.command ==0x81))   //to read data from the register
          {
                databuf[4] = snddat.addr;
                databuf[5] = snddat.bytelen;
          }
          else if(snddat.command ==0x82)   //to write data to the variate
          {
                databuf[4] = snddat.addr >> 8;
                databuf[5] = snddat.addr & 0xFF;
		   for(int i =0;i <(snddat.len - 3);i += 2)
		   {
			databuf[6 + i] = snddat.data[i/2] >> 8;
			databuf[7 + i] = snddat.data[i/2] & 0xFF;
		   }
          }
          else if(snddat.len == 4 && (snddat.command ==0x83))   //to read data from the variate
          {
                databuf[4] = snddat.addr >> 8;
                databuf[5] = snddat.addr & 0xFF;
                databuf[6] = snddat.bytelen;
          }
            for(int i = 0;i < (snddat.len + 3);i++)
            {
                Serial2.write(databuf[i]);
                delayMicroseconds(1);
            }
			
          memset(&snddat,0,sizeof(snddat));
          memset(databuf,0, sizeof(databuf));
          snddat.head[0] = FHONE;
          snddat.head[1] = FHTWO;
    }
}


void RTSSHOW::RTS_SndData(const String &s, unsigned long addr, unsigned char cmd /*= VarAddr_W*/)
{
	if(s.length() < 1)
		return;
	RTS_SndData(s.c_str(), addr, cmd);
}

void RTSSHOW::RTS_SndData(const char *str, unsigned long addr, unsigned char cmd/*= VarAddr_W*/)
{

	int len = strlen(str);
	
	if( len > 0)
	{
		databuf[0] = FHONE;
		databuf[1] = FHTWO;
		databuf[2] = 3+len;
		databuf[3] = cmd;
		databuf[4] = addr >> 8;
		databuf[5] = addr & 0x00FF;
		for(int i =0;i <len ;i++)
			databuf[6 + i] = str[i];

		for(int i = 0;i < (len + 6);i++)
		{
		    Serial2.write(databuf[i]);
		    delayMicroseconds(1);
		}
	      memset(databuf,0, sizeof(databuf));
	}
}

void RTSSHOW::RTS_SndData(char c, unsigned long addr, unsigned char cmd/*= VarAddr_W*/)
{
	snddat.command = cmd;
	snddat.addr = addr;
	snddat.data[0] = (unsigned long)c;
	snddat.data[0] = snddat.data[0] << 8;
	snddat.len = 5;
	RTS_SndData();
}

void RTSSHOW::RTS_SndData(unsigned char* str, unsigned long addr, unsigned char cmd){RTS_SndData((char *)str, addr, cmd);}

void RTSSHOW::RTS_SndData(int n, unsigned long addr, unsigned char cmd/*= VarAddr_W*/)
{
	if(cmd == VarAddr_W )
	{
		if(n > 0xFFFF)
		{
			snddat.data[0] = n >> 16;
			snddat.data[1] = n & 0xFFFF;
			snddat.len = 7;
		}
		else
		{
			snddat.data[0] = n;
			snddat.len = 5;
		}
	}
	else if(cmd == RegAddr_W)
	{
		snddat.data[0] = n;
		snddat.len = 3;
	}
	else if(cmd == VarAddr_R)
	{
		snddat.bytelen = n;
		snddat.len = 4;
	}
	snddat.command = cmd;
	snddat.addr = addr;
	RTS_SndData();
}

void RTSSHOW::RTS_SndData(unsigned int n, unsigned long addr, unsigned char cmd){ RTS_SndData((int)n, addr, cmd); }

void RTSSHOW::RTS_SndData(float n, unsigned long addr, unsigned char cmd){ RTS_SndData((int)n, addr, cmd); }

void RTSSHOW::RTS_SndData(long n, unsigned long addr, unsigned char cmd){ RTS_SndData((unsigned long)n, addr, cmd); }

void RTSSHOW::RTS_SndData(unsigned long n, unsigned long addr, unsigned char cmd/*= VarAddr_W*/)
{
	if(cmd == VarAddr_W )
	{
		if(n > 0xFFFF)
		{
			snddat.data[0] = n >> 16;
			snddat.data[1] = n & 0xFFFF;
			snddat.len = 7;
		}
		else
		{
			snddat.data[0] = n;
			snddat.len = 5;
		}
	}
	else if(cmd == VarAddr_R)
	{
		snddat.bytelen = n;
		snddat.len = 4;
	}
	snddat.command = cmd;
	snddat.addr = addr;
	RTS_SndData();
}

void RTSSHOW::RTS_SDcard_Stop()
{
	waitway = 4;
	card.stopSDPrint();
	clear_command_queue();
	quickstop_stepper();
	thermalManager.disable_all_heaters();
	print_job_timer.reset();
	#if ENABLED(SDSUPPORT) && ENABLED(POWEROFF_SAVE_SD_FILE)
		card.openPowerOffFile(power_off_info.power_off_filename, O_CREAT | O_WRITE | O_TRUNC | O_SYNC);
		power_off_info.valid_head = 0;
		power_off_info.valid_foot = 0;
		if (card.savePowerOffInfo(&power_off_info, sizeof(power_off_info)) == -1)
		{
			SERIAL_PROTOCOLLN("Stop to Write power off file failed.");
		}
		card.closePowerOffFile();
		power_off_commands_count = 0;
	#endif

	#if FAN_COUNT > 0
		for (uint8_t i = 0; i < FAN_COUNT; i++) fanSpeeds[i] = FanOff;
	#endif
	FanStatus = true;
	
	wait_for_heatup = false;
	PrinterStatusKey[0] = 0;
	enqueue_and_echo_commands_P(PSTR("M84"));	//shut down the stepper motor.
	RTS_SndData(11, FilenameIcon); 
	
	delay(1000);	//for system
	//RTS_SndData(0,Timehour);
	//delay(2);
	//RTS_SndData(0,Timemin);
	//delay(2);
	RTS_SndData(0,PrintscheduleIcon);
	RTS_SndData(0,PrintscheduleIcon+1);
	RTS_SndData(0,Percentage);
	delay(2);
	for(int j = 0;j < 10;j++)	
	{
		RTS_SndData(0,Printfilename+j); //clean screen.
		RTS_SndData(0,Choosefilename+j); //clean filename
	}
	for(int j = 0;j < 8;j++)
		RTS_SndData(0,FilenameCount+j);
	TPShowStatus = false;
	SERIAL_ECHO("\n SD Stop Setting Screen ");
	if(LanguageRecbuf != 0)
	{
		RTS_SndData(0,IconPrintstatus);	// 0 for ready 
		delay(2);
		RTS_SndData(ExchangePageBase + 1, ExchangepageAddr); //exchange to 1 page
	}
	else
	{
		RTS_SndData(0+CEIconGrap,IconPrintstatus);	// 0 for ready 
		delay(2);
		RTS_SndData(ExchangePageBase + 45, ExchangepageAddr); //exchange to 45 page
	}
	waitway = 0;
}


void RTSSHOW::RTS_HandleData()
{
	int Checkkey = -1;
	SERIAL_PROTOCOLLN("  *******RTS_HandleData********\n ");
	if(waitway > 0)	//for waiting
	{
		SERIAL_ECHO("\n   waitway ==");
		SERIAL_ECHO((int)waitway);
		memset(&recdat,0 , sizeof(recdat));
		recdat.head[0] = FHONE;
		recdat.head[1] = FHTWO;
		return;
	}
	SERIAL_ECHO("\n   recdat.data[0] ==");
	SERIAL_ECHO(recdat.data[0]);
	SERIAL_ECHO("\n   recdat.addr ==");
	SERIAL_ECHO(recdat.addr);
    for(int i = 0;Addrbuf[i] != 0;i++)
    {
	  if(recdat.addr == Addrbuf[i])
	  {
	  	if(Addrbuf[i] >= Stopprint && Addrbuf[i] <= Resumeprint)
			Checkkey = PrintChoice;
		else if(Addrbuf[i] == NzBdSet || Addrbuf[i] == NozzlePreheat || Addrbuf[i] == BedPreheat )
			Checkkey = ManualSetTemp;
		else if(Addrbuf[i] >= AutoZero && Addrbuf[i] <= DisplayZaxis)
			Checkkey = XYZEaxis;
		else if(Addrbuf[i] >= FilementUnit1 && Addrbuf[i] <= FilementUnit2)
			Checkkey = Filement;
		else
			Checkkey = i;
		break;
	  }
    }
	
    if(recdat.addr >= SDFILE_ADDR && recdat.addr <= (SDFILE_ADDR + 10 *(FileNum+1)))
	   Checkkey = Filename;
  
    if(Checkkey < 0)
    {
    	memset(&recdat,0 , sizeof(recdat));
	recdat.head[0] = FHONE;
	recdat.head[1] = FHTWO;
	return;
    }
SERIAL_ECHO("== Checkkey==");
SERIAL_ECHO(Checkkey);
    switch(Checkkey)
    {
	case Printfile :
		if(recdat.data[0] == 1)		// card
		{
			InforShowStatus = false;
			CardUpdate = true;
			CardRecbuf.recordcount = -1;
			RTS_SDCardUpate();
			SERIAL_ECHO("\n Handle Data PrintFile 1 Setting Screen ");
			if(LanguageRecbuf != 0)
				RTS_SndData(ExchangePageBase + 2, ExchangepageAddr); //exchange to 2 page
			else
				RTS_SndData(ExchangePageBase + 46, ExchangepageAddr); 

		}
		else if(recdat.data[0] == 2)	// return after printing result.
		{
			InforShowStatus = true;
		      TPShowStatus = false;
			quickstop_stepper();
			RTS_SndData(11, FilenameIcon); 
			RTS_SndData(0,PrintscheduleIcon);
			RTS_SndData(0,PrintscheduleIcon+1);
			RTS_SndData(0,Percentage);
			delay(2);
			RTS_SndData(0,Timehour);
			RTS_SndData(0,Timemin);
			print_job_timer.reset();
			
			SERIAL_ECHO("\n Handle Data PrintFile 2 Setting Screen ");
			if(LanguageRecbuf != 0)
				RTS_SndData(ExchangePageBase + 1, ExchangepageAddr); //exchange to 1 page
			else
				RTS_SndData(ExchangePageBase + 45, ExchangepageAddr); //exchange to 45 page
		} 
		else if(recdat.data[0] == 3 )	// Temperature control
		{
			InforShowStatus = true;
		      TPShowStatus = false;
			  SERIAL_ECHO("\n Handle Data PrintFile 3 Setting Screen ");
			if(LanguageRecbuf != 0)
			{
				if(FanStatus)
					RTS_SndData(ExchangePageBase + 16, ExchangepageAddr); //exchange to 16 page, the fans off
				else
					RTS_SndData(ExchangePageBase + 15, ExchangepageAddr); //exchange to 15 page, the fans on
			}
			else
			{
				if(FanStatus)
					RTS_SndData(ExchangePageBase + 58, ExchangepageAddr); //exchange to 58 page, the fans off
				else
					RTS_SndData(ExchangePageBase + 57, ExchangepageAddr); //exchange to 57 page, the fans on
			}
		}
		else if(recdat.data[0] == 4 )	//Settings
			InforShowStatus = false;
		break;
		
	case Ajust :
		if(recdat.data[0] == 1)
		{
			InforShowStatus = false;
			FanStatus?RTS_SndData(2, FanKeyIcon):RTS_SndData(3, FanKeyIcon);
		}
		else if(recdat.data[0] == 2)
		{
			SERIAL_ECHO("\n Handle Data Adjust 2 Setting Screen ");
			InforShowStatus = true;
			if(PrinterStatusKey[1] == 3)// during heating
			{
				if(LanguageRecbuf != 0)
					RTS_SndData(ExchangePageBase + 10, ExchangepageAddr);	// in heating
				else
					RTS_SndData(ExchangePageBase + 52, ExchangepageAddr); 
			}
			else if(PrinterStatusKey[1] == 4)
			{
				if(LanguageRecbuf != 0)
					RTS_SndData(ExchangePageBase + 12, ExchangepageAddr);	// in the pause
				else
					RTS_SndData(ExchangePageBase + 54, ExchangepageAddr); 
			}
			else
			{
				if(LanguageRecbuf != 0)
					RTS_SndData(ExchangePageBase + 11, ExchangepageAddr);	// in printing
				else
					RTS_SndData(ExchangePageBase + 53, ExchangepageAddr); 

			}
		}
		else if(recdat.data[0] == 3)
		{
			if(FanStatus)	//turn on the fan
			{
				RTS_SndData(3, FanKeyIcon); 
				fanSpeeds[0] = FanOn;
				FanStatus = false;
			}
			else//turn off the fan
			{
				RTS_SndData(2, FanKeyIcon); 
				fanSpeeds[0] = FanOff;
				FanStatus = true;
			}
		}
		else if(recdat.data[0] == 4)
		{
			if(PrintMode)	// normal printing mode
			{
				RTS_SndData(2, FanKeyIcon+1); 
				PrintMode = false;
			}
			else // power saving mode
			{
				RTS_SndData(3, FanKeyIcon+1); 
  				PrintMode = true;
			}

		}
		break;
		
	case Feedrate :
		feedrate_percentage = recdat.data[0];
		break;

	case PrintChoice:
		if(recdat.addr == Stopprint)
		{ 
			if(PrintStatue[1] == 1 && recdat.data[0] == 0xF0)	// in the pause
			{
				if(LanguageRecbuf != 0)
					RTS_SndData(ExchangePageBase + 12, ExchangepageAddr); //exchange to 12 page
				else
					RTS_SndData(ExchangePageBase + 54, ExchangepageAddr); 
				break;
			}
			else if(PrintStatue[1] == 0 && recdat.data[0] == 0xF0)	
			{
				if(PrinterStatusKey[1] == 3)// during heating
				{
					if(LanguageRecbuf != 0)
						RTS_SndData(ExchangePageBase + 10, ExchangepageAddr);	// in heating
					else
						RTS_SndData(ExchangePageBase + 52, ExchangepageAddr); 
				}
				else
				{
					if(LanguageRecbuf != 0)
						RTS_SndData(ExchangePageBase + 11, ExchangepageAddr);	// in printing
					else
						RTS_SndData(ExchangePageBase + 53, ExchangepageAddr); 
				}
				break;
			}
			//FilementStatus[0]  =  0; // recover the status waiting to check filements
			

			if(LanguageRecbuf != 0)
				RTS_SndData(ExchangePageBase + 86, ExchangepageAddr);	
			else
				RTS_SndData(ExchangePageBase + 87, ExchangepageAddr); 
			RTS_SndData(0,Timehour);		
			RTS_SndData(0,Timemin);	
			Update_Time_Value = 0;
			CardCheckStatus[0] = 0;// close the key of  checking card in  printing
			RTS_SDcard_Stop();
		}
		else if(recdat.addr == Pauseprint)
		{				
			if(recdat.data[0] != 0xF1)
				break;

			if(LanguageRecbuf != 0)
				RTS_SndData(ExchangePageBase + 86, ExchangepageAddr);	
			else
				RTS_SndData(ExchangePageBase + 87, ExchangepageAddr); 
			
			char pause_str_Z[16];
			waitway = 1;		//reject to receive cmd
			current_position[Z_AXIS] += 5;
			pause_z = current_position[Z_AXIS];
 			card.pauseSDPrint();
			print_job_timer.pause();
			#ifdef ACTION_ON_PAUSE
    		  SERIAL_ECHOLNPGM("//action:" ACTION_ON_PAUSE);
    		#endif
 			temphot=thermalManager.degTargetHotend(0); //thermalManager.target_temperature[0];
 			tempbed=thermalManager.degTargetBed();//thermalManager.target_temperature_bed;
			//thermalManager.setTargetHotend(0, 0);
			thermalManager.setTargetBed(0);

 			PrintStatue[1] = 1;	//for return the corresponding page
 			PrinterStatusKey[1] = 4;

			

			Update_Time_Value = 0;
			memset(commandbuf,0,sizeof(commandbuf));
			dtostrf(pause_z, 3, 2, pause_str_Z);
			sprintf(commandbuf,"G0 X10 Y10  Z%s",pause_str_Z);
   			//strncpy_P(commandbuf, PSTR("G28 X0 Y0"), sizeof(commandbuf) - 1);
			injected_commands_P =commandbuf;// PSTR("G28 X0 Y0");//commandbuf;
			//enqueue_and_echo_commands_P(PSTR("G28 X0 Y0"));

		      // Wait for planner moves to finish!
		      // stepper.synchronize();
			enqueue_and_echo_commands_P(PSTR("G0 X10 Y10 F3000"));

		}
		else if(recdat.addr == Resumeprint && recdat.data[0] == 1)
		{				
			#if ENABLED(FILAMENT_RUNOUT_SENSOR)
			/**************checking filement status during printing************/
			if(RTS_CheckFilement(0)) 
			{
				for(startprogress=0;startprogress < 5;startprogress++)
				{
					RTS_SndData(startprogress, ExchFlmntIcon);
					delay(400);
				}
				break;
			}
			#endif
			
			char pause_str_Z[16];
			memset(pause_str_Z, 0, sizeof(pause_str_Z));
			dtostrf(pause_z-5, 3, 2, pause_str_Z);
			memset(commandbuf,0,sizeof(commandbuf));
			sprintf_P(commandbuf, PSTR("M190 S%i"), tempbed);
			enqueue_and_echo_command(commandbuf);
			memset(commandbuf,0,sizeof(commandbuf));
			sprintf_P(commandbuf, PSTR("M109 S%i"), temphot);
			enqueue_and_echo_command(commandbuf);
			//enqueue_and_echo_commands_P(PSTR("G28 X0 Y0"));
			planner.synchronize();
			memset(commandbuf,0,sizeof(commandbuf));
			sprintf_P(commandbuf, PSTR("G0 Z%s"), pause_str_Z);
		   	enqueue_and_echo_command(commandbuf);
			
			card.startFileprint();
			print_job_timer.start();
			#ifdef ACTION_ON_RESUME
      			SERIAL_ECHOLNPGM("//action:" ACTION_ON_RESUME);
    		#endif
			if(LanguageRecbuf != 0)
				RTS_SndData(1,IconPrintstatus);	// 1 for Heating
			else
				RTS_SndData(1+CEIconGrap,IconPrintstatus);
			PrintStatue[1] = 0;
			Update_Time_Value = 0;
			PrinterStatusKey[1] = 3;
			CardCheckStatus[0] = 1;	// open the key of  checking card in  printing
			if(LanguageRecbuf != 0)
				RTS_SndData(ExchangePageBase + 10, ExchangepageAddr); //exchange to 10 page
			else
				RTS_SndData(ExchangePageBase + 52, ExchangepageAddr); 
		}
		if(recdat.addr == Resumeprint && recdat.data[0] == 2)	// warming
		{ 
			NozzleTempStatus[2] = 1;
			thermalManager.target_temperature[0] = temphot;
			startprogress  = 0;
			if(LanguageRecbuf != 0)
				RTS_SndData(ExchangePageBase + 7, ExchangepageAddr); //exchange to 12 page
			else
				RTS_SndData(ExchangePageBase + 82, ExchangepageAddr); 
		}
		break;
		
	case Zoffset:
		if(recdat.data[0]>= 32768) {
			rts_probe_zoffset = ((float)recdat.data[0]-65536)/100;
			SERIAL_ECHOPAIR("\n rts_probe_zoffset = ",rts_probe_zoffset);
		}
			
		else {
			rts_probe_zoffset = ((float)recdat.data[0])/100;
<<<<<<< HEAD
        if (WITHIN((zprobe_zoffset + planner.steps_to_mm[Z_AXIS] * ((int32_t)rts_probe_zoffset * (BABYSTEP_MULTIPLICATOR))), Z_PROBE_OFFSET_RANGE_MIN, Z_PROBE_OFFSET_RANGE_MAX)) {
        	thermalManager.babystep_axis(Z_AXIS, ((int32_t)rts_probe_zoffset * (BABYSTEP_MULTIPLICATOR)));
        	zprobe_zoffset = (zprobe_zoffset + planner.steps_to_mm[Z_AXIS] * ((int32_t)rts_probe_zoffset * (BABYSTEP_MULTIPLICATOR)));
=======
			SERIAL_ECHOPAIR("\n rts_probe_zoffset = ",rts_probe_zoffset);
>>>>>>> 58890a5a
		}
		break;
		
	case TempControl:
		if(recdat.data[0] == 0)
		{
			InforShowStatus = true;
			TPShowStatus = false;
		}
		else if(recdat.data[0] == 1)
		{
			/*if(LanguageRecbuf != 0)
			{
				if(FanStatus)
					RTS_SndData(ExchangePageBase + 18, ExchangepageAddr); //exchange to 18 page, the fans off
				else
					RTS_SndData(ExchangePageBase + 17, ExchangepageAddr); //exchange to 17 page, the fans on
			}
			else
			{
				if(FanStatus)
					RTS_SndData(ExchangePageBase + 60, ExchangepageAddr); //exchange to 60 page, the fans off
				else
					RTS_SndData(ExchangePageBase + 59, ExchangepageAddr); //exchange to 59 page, the fans on
			} */
		}
		else if(recdat.data[0] == 2)
		{
			//InforShowStatus = true;
		}
		else if(recdat.data[0] == 3)
		{
			if(FanStatus)	//turn on the fan
			{
				fanSpeeds[0] = FanOn;
				FanStatus = false;
				if(LanguageRecbuf != 0)
					RTS_SndData(ExchangePageBase + 15, ExchangepageAddr); //exchange to 15 page, the fans on
				else
					RTS_SndData(ExchangePageBase + 57, ExchangepageAddr); //exchange to 57 page, the fans on
			}
			else//turn off the fan
			{
				fanSpeeds[0] = FanOff;
				FanStatus = true;
				if(LanguageRecbuf != 0)
					RTS_SndData(ExchangePageBase + 16, ExchangepageAddr); //exchange to 16 page, the fans off
				else
					RTS_SndData(ExchangePageBase + 58, ExchangepageAddr); //exchange to 58 page, the fans on
			}
		}
		else if(recdat.data[0] == 5)	//PLA mode
		{
			thermalManager.setTargetHotend((PLA_ABSModeTemp = PREHEAT_1_TEMP_HOTEND), 0);
			thermalManager.setTargetBed(PREHEAT_1_TEMP_BED);

			RTS_SndData(PREHEAT_1_TEMP_HOTEND,NozzlePreheat);
			RTS_SndData(PREHEAT_1_TEMP_BED,BedPreheat);

		}
		else if(recdat.data[0] == 6)	//ABS mode
		{
			thermalManager.setTargetHotend((PLA_ABSModeTemp = PREHEAT_2_TEMP_HOTEND), 0);
			thermalManager.setTargetBed(PREHEAT_2_TEMP_BED);
			
			RTS_SndData(PREHEAT_2_TEMP_HOTEND,NozzlePreheat);
			RTS_SndData(PREHEAT_2_TEMP_BED,BedPreheat);
		}
		else if(recdat.data[0] == 0xF1)
		{
			//InforShowStatus = true;
			#if FAN_COUNT > 0
			for (uint8_t i = 0; i < FAN_COUNT; i++) fanSpeeds[i] = FanOn;
			#endif
			FanStatus = false;
			thermalManager.disable_all_heaters();

			RTS_SndData(0,NozzlePreheat);
			delay(1);
			RTS_SndData(0,BedPreheat);
			delay(1);
			if(LanguageRecbuf != 0)
			{
				RTS_SndData(8,IconPrintstatus);	// 8 for Cooling
				RTS_SndData(ExchangePageBase + 15, ExchangepageAddr);
			}
			else
			{
				RTS_SndData(8+CEIconGrap,IconPrintstatus);
				RTS_SndData(ExchangePageBase + 57, ExchangepageAddr);
			}

			PrinterStatusKey[1] = 2;
		}
		break;

	case ManualSetTemp:
		if(recdat.addr == NzBdSet)
		{
			if(recdat.data[0] == 0)
			{
				if(LanguageRecbuf != 0)
				{
					if(FanStatus)
						RTS_SndData(ExchangePageBase + 16, ExchangepageAddr); //exchange to 16 page, the fans off
					else
						RTS_SndData(ExchangePageBase + 15, ExchangepageAddr); //exchange to 15 page, the fans on
				}
				else
				{
					if(FanStatus)
						RTS_SndData(ExchangePageBase + 58, ExchangepageAddr); //exchange to 58 page, the fans off
					else
						RTS_SndData(ExchangePageBase + 57, ExchangepageAddr); //exchange to 57 page, the fans on
				}
			}
			else if(recdat.data[0] == 1)
			{
				thermalManager.target_temperature[0] = 0;
				RTS_SndData(0,NozzlePreheat);
			}
			else if(recdat.data[0] == 2)
			{
				thermalManager.target_temperature_bed = 0;
				RTS_SndData(0,BedPreheat);
			}
		}
		else if(recdat.addr == NozzlePreheat)
		{
			thermalManager.target_temperature[0] = recdat.data[0];
		}
		else if(recdat.addr == BedPreheat)
		{
			thermalManager.target_temperature_bed = recdat.data[0];
		}
		break;

	case Setting:
		if(recdat.data[0] == 0)	// return to main page
		{
			InforShowStatus = true;
			TPShowStatus = false;
		}
		else if(recdat.data[0] == 1)	//Bed Autoleveling
		{
			AutoLevelStatus?RTS_SndData(2, AutoLevelIcon):RTS_SndData(3, AutoLevelIcon);
			RTS_SndData(10, FilenameIcon);	//Motor Icon
			waitway = 2;		//only for prohibiting to receive massage

			enqueue_and_echo_commands_P((PSTR("G28")));
			waitway = 2;
			 set_bed_leveling_enabled(false);
			enqueue_and_echo_commands_P((PSTR("G1 F150 Z0.2")));
			 set_bed_leveling_enabled(true);
			if(LanguageRecbuf != 0)
				RTS_SndData(ExchangePageBase + 22, ExchangepageAddr); // Autoleve
			else
				RTS_SndData(ExchangePageBase + 64, ExchangepageAddr); 
			
		}
		else if(recdat.data[0] == 2)	// Exchange filement
		{
			InforShowStatus = true;
			TPShowStatus = false;
			memset(ChangeMaterialbuf,0,sizeof(ChangeMaterialbuf));
			ChangeMaterialbuf[1]=ChangeMaterialbuf[0] = 10;
			RTS_SndData(10*ChangeMaterialbuf[0], FilementUnit1);	//It's ChangeMaterialbuf for show,instead of current_position[E_AXIS] in them.
			RTS_SndData(10*ChangeMaterialbuf[1], FilementUnit2);
			RTS_SndData(thermalManager.current_temperature[0],NozzleTemp);
			RTS_SndData(thermalManager.target_temperature[0],NozzlePreheat);
			delay(2);
			if(LanguageRecbuf != 0)
				RTS_SndData(ExchangePageBase + 23, ExchangepageAddr); //Change filement
			else
				RTS_SndData(ExchangePageBase + 65, ExchangepageAddr); 
			
		}
		else if(recdat.data[0] == 3)	//Move
		{
			//InforShowoStatus = false;
			AxisPagenum = 0;
			rtscheck.RTS_SndData(10*current_position[X_AXIS], DisplayXaxis);
			rtscheck.RTS_SndData(10*current_position[Y_AXIS], DisplayYaxis);
			rtscheck.RTS_SndData(10*current_position[Z_AXIS], DisplayZaxis);
			delay(2);
			if(LanguageRecbuf != 0)
				RTS_SndData(ExchangePageBase + 29, ExchangepageAddr); //Move axis, 10mm
			else
				RTS_SndData(ExchangePageBase + 71, ExchangepageAddr); 
		}
		else if(recdat.data[0] == 4)	//Language
		{

		}
		else if(recdat.data[0] == 5)	//Printer Information
		{
			if(LanguageRecbuf != 0)
				RTS_SndData(WEBSITE_URL, CorpWebsite);
			else
				RTS_SndData(WEBSITE_URL, CorpWebsite);
		}
		else if(recdat.data[0] == 6)// Diabalestepper
		{
			 enqueue_and_echo_commands_P(PSTR("M84"));
			 RTS_SndData(11, FilenameIcon); 
		}
		break;

	case ReturnBack:
		 if(recdat.data[0] == 1)	 // return to the tool page
		 {
		 	Update_Time_Value = RTS_UPDATE_VALUE;
		 	InforShowStatus = false;
			if(LanguageRecbuf != 0)
				RTS_SndData(ExchangePageBase + 21, ExchangepageAddr); 
			else
				RTS_SndData(ExchangePageBase + 63, ExchangepageAddr); 
		 }
		 if(recdat.data[0] == 2)	 // return to the Level mode page
		 {
			if(LanguageRecbuf != 0)
				RTS_SndData(ExchangePageBase + 22, ExchangepageAddr); 
			else
				RTS_SndData(ExchangePageBase + 64, ExchangepageAddr); 
		 }
		break;
		
	case Bedlevel:
		#if ENABLED(MachineCRX)
			if(recdat.data[0] == 1) // Top Left
			{
				waitway = 4;		//only for prohibiting to receive massage
				enqueue_and_echo_commands_P((PSTR("G1 F100 Z3;"))); 
				enqueue_and_echo_commands_P((PSTR("G1 X30 Y30 F5000")));
				waitway = 2;
				enqueue_and_echo_commands_P((PSTR("G1 F100 Z-3")));
				
			}
			else if(recdat.data[0] == 2) // Top Right
			{
				waitway = 4;		//only for prohibiting to receive massage
				enqueue_and_echo_commands_P((PSTR("G1 F200 Z3"))); 
				enqueue_and_echo_commands_P((PSTR("G1 X270 Y30 F5000")));
				waitway = 2;
				enqueue_and_echo_commands_P((PSTR("G1 F200 Z-3")));
			}
			else if(recdat.data[0] == 3) //  Centre
			{
				waitway = 4;		//only for prohibiting to receive massage
				enqueue_and_echo_commands_P((PSTR("G1 F200 Z3"))); 
				enqueue_and_echo_commands_P((PSTR("G1 X150 Y150 F5000")));
				waitway = 2;
				enqueue_and_echo_commands_P((PSTR("G1 F200 Z-3")));
			}
			else if(recdat.data[0] == 4) // Bottom Left
			{
				waitway = 4;		//only for prohibiting to receive massage
				enqueue_and_echo_commands_P((PSTR("G1 F200 Z3")));
				enqueue_and_echo_commands_P((PSTR("G1 X30 Y270 F5000")));
				waitway = 2;
				enqueue_and_echo_commands_P((PSTR("G1 F200 Z-3")));
			}
			else if(recdat.data[0] == 5) //  Bottom Right
			{
				waitway = 4;		//only for prohibiting to receive massage
				enqueue_and_echo_commands_P((PSTR("G1 F200 Z3")));
				enqueue_and_echo_commands_P((PSTR("G1 X270 Y270 F5000")));
				waitway = 2;
				enqueue_and_echo_commands_P((PSTR("G1 F200 Z-3")));
			}
			break;
		#else
			if(recdat.data[0] == 1)// Z-axis to home
			{
				// Disallow Z homing if X or Y are unknown
				if (!all_axes_known())
					enqueue_and_echo_commands_P(PSTR("G28")); 
				else
					enqueue_and_echo_commands_P(PSTR("G28 Z0")); 
				set_bed_leveling_enabled(false);
				enqueue_and_echo_commands_P(PSTR("G1  F150 Z0.2")); 
				set_bed_leveling_enabled(true);
				rts_probe_zoffset = 0;
				RTS_SndData(rts_probe_zoffset*100, 0x1026); 
			}
			else if(recdat.data[0] == 2)// Z-axis to Up
			{
				//current_position[Z_AXIS] += 0.1; 
				//RTS_line_to_current(Z_AXIS);
				int16_t babystep_increment = (int32_t)(BABYSTEP_MULTIPLICATOR);
				float new_zoffset = zprobe_zoffset + planner.steps_to_mm[Z_AXIS] * babystep_increment;
				if (WITHIN(new_zoffset, Z_PROBE_OFFSET_RANGE_MIN, Z_PROBE_OFFSET_RANGE_MAX)) {
					thermalManager.babystep_axis(Z_AXIS, babystep_increment);
					zprobe_zoffset = new_zoffset;
				}
			}
			else if(recdat.data[0] == 3)// Z-axis to Down
			{
				int16_t babystep_increment = (int32_t)0-(BABYSTEP_MULTIPLICATOR);
				float new_zoffset = zprobe_zoffset + planner.steps_to_mm[Z_AXIS] * babystep_increment;
				if (WITHIN(new_zoffset, Z_PROBE_OFFSET_RANGE_MIN, Z_PROBE_OFFSET_RANGE_MAX)) {
					thermalManager.babystep_axis(Z_AXIS, babystep_increment);
					zprobe_zoffset = new_zoffset;
				}
			}
			else if(recdat.data[0] == 4) 	// Assitant Level
			{
				waitway = 4;		//only for prohibiting to receive massage
				enqueue_and_echo_commands_P((PSTR("G28 X0 Y0 Z0")));
				enqueue_and_echo_commands_P((PSTR("G90")));
				waitway = 2;
				set_bed_leveling_enabled(false);
				enqueue_and_echo_commands_P((PSTR("G1 F200 Z0.2")));
				set_bed_leveling_enabled(true);
				if(LanguageRecbuf != 0)
					RTS_SndData(ExchangePageBase + 28, ExchangepageAddr); 
				else
					RTS_SndData(ExchangePageBase + 84, ExchangepageAddr); 
			}
			else if(recdat.data[0] == 5) 	// AutoLevel
			{
				waitway = 3;		//only for prohibiting to receive massage
				RTS_SndData(1, AutolevelIcon); 
				if(LanguageRecbuf != 0)
					RTS_SndData(ExchangePageBase + 43, ExchangepageAddr); // Autoleve ... ,please wait
				else
					RTS_SndData(ExchangePageBase + 85, ExchangepageAddr); 
				enqueue_and_echo_commands_P(PSTR("G29")); 
				//stepper.synchronize();
				set_bed_leveling_enabled(false);
				enqueue_and_echo_commands_P((PSTR("G1 F100 Z10.2;"))); 
				enqueue_and_echo_commands_P(PSTR("G1 X150 Y150 F5000")); 
				enqueue_and_echo_commands_P((PSTR("G1 F100 Z0.2")));
				set_bed_leveling_enabled(true);
			}
			else if(recdat.data[0] == 6) 	// Assitant Level ,  Centre 1
			{
				waitway = 4;		//only for prohibiting to receive massage
				enqueue_and_echo_commands_P((PSTR("G1 F100 Z3;"))); 
				enqueue_and_echo_commands_P((PSTR("G1 X150 Y150 F5000")));
				waitway = 2;
				enqueue_and_echo_commands_P((PSTR("G1 F100 Z-3")));
			}
			else if(recdat.data[0] == 7) 	// Assitant Level , Front Left 2
			{
				waitway = 4;		//only for prohibiting to receive massage
				enqueue_and_echo_commands_P((PSTR("G1 F100 Z3;"))); 
				enqueue_and_echo_commands_P((PSTR("G1 X30 Y30 F5000")));
				waitway = 2;
				enqueue_and_echo_commands_P((PSTR("G1 F100 Z-3")));
			}
			else if(recdat.data[0] == 8) 	// Assitant Level , Front Right 3
			{
				waitway = 4;		//only for prohibiting to receive massage
				enqueue_and_echo_commands_P((PSTR("G1 F100 Z3;"))); 
				enqueue_and_echo_commands_P((PSTR("G1 X270 Y30 F5000")));
				waitway = 2;
				enqueue_and_echo_commands_P((PSTR("G1 F100 Z-3")));
			}
			else if(recdat.data[0] == 9) 	// Assitant Level , Back Right 4
			{
				waitway = 4;		//only for prohibiting to receive massage
				enqueue_and_echo_commands_P((PSTR("G1 F100 Z3;"))); 
				enqueue_and_echo_commands_P((PSTR("G1 X270 Y270 F5000")));
				waitway = 2;
				enqueue_and_echo_commands_P((PSTR("G1 F100 Z-3")));
			}
			else if(recdat.data[0] == 10) 	// Assitant Level , Back Left 5
			{
				waitway = 4;		//only for prohibiting to receive massage
				enqueue_and_echo_commands_P((PSTR("G1 F100 Z3;"))); 
				enqueue_and_echo_commands_P((PSTR("G1 X30 Y270 F5000")));
				waitway = 2;
				enqueue_and_echo_commands_P((PSTR("G1 F100 Z-3")));
			}
			else if(recdat.data[0] == 11) 	// Autolevel switch
			{
				if(AutoLevelStatus)	//turn on the Autolevel
				{
					RTS_SndData(3, AutoLevelIcon);	
					AutoLevelStatus = false;
					settings.load();
				}
				else//turn off the Autolevel
				{
					RTS_SndData(2, AutoLevelIcon);
					AutoLevelStatus = true;
					settings.reset();
				}
				last_zoffset = rts_probe_zoffset;
				RTS_SndData(rts_probe_zoffset*100, 0x1026); 
				//eeprom_write_byte((unsigned char*)FONT_EEPROM+2, AutoLevelStatus);
			}
			
			RTS_SndData(10, FilenameIcon); 
			#endif
		break;

	case XYZEaxis:
		AxisEnum axis;
		float min,max;
		waitway = 4;
		if(recdat.addr == DisplayXaxis)
		{
			axis = X_AXIS;
			min = X_MIN_POS;
			max = X_MAX_POS;
		}
		else if(recdat.addr == DisplayYaxis)
		{
			axis = Y_AXIS;
			min = Y_MIN_POS;
			max = Y_MAX_POS;
		}
		else if(recdat.addr == DisplayZaxis)
		{
			axis = Z_AXIS;
			min = Z_MIN_POS;
			max = Z_MAX_POS;
		}
		else if(recdat.addr == AutoZero)
		{
			if(recdat.data[0] == 3)	//autohome
			{
				waitway = 4;
				enqueue_and_echo_commands_P((PSTR("G28")));
				enqueue_and_echo_commands_P((PSTR("G1 F100 Z10.2")));
				InforShowStatus = AutohomeKey = true;
				AutoHomeIconNum = 0;
				Update_Time_Value = 0;
				if(LanguageRecbuf != 0)
					RTS_SndData(ExchangePageBase + 32, ExchangepageAddr); 
				else
					RTS_SndData(ExchangePageBase + 74, ExchangepageAddr); 
				RTS_SndData(10,FilenameIcon);
			}
			else
			{
				AxisPagenum = recdat.data[0];
				waitway = 0;
			}
			break;
		}
		
		current_position[axis] = ((float)recdat.data[0])/10;
		if (current_position[axis] < min) current_position[axis] = min;
		else if (current_position[axis] > max) current_position[axis] = max;
		
		if(axis==Z_AXIS) //roll polling
		{
			RTS_line_to_current(axis);
			RTS_SndData(10*current_position[X_AXIS], DisplayXaxis);
			RTS_SndData(10*current_position[Y_AXIS], DisplayYaxis);
			RTS_SndData(10*current_position[Z_AXIS], DisplayZaxis);
		}
		else
			RTS_line_to_current(axis);
		delay(1);
		RTS_SndData(10, FilenameIcon); 
		waitway = 0;
		break;

	case Filement:
		
		#if ENABLED(FILAMENT_RUNOUT_SENSOR)
		/**************checking filement status during changing filement************/
		if(RTS_CheckFilement(3)) break;
		#endif
		
		unsigned int IconTemp;
		if(recdat.addr == Exchfilement)
		{
			if(recdat.data[0] == 1)	// Unload filement1
			{
				original_extruder = active_extruder;
				active_extruder = 0;
				
				current_position[E_AXIS] -= ChangeMaterialbuf[0];

				if( NozzleTempStatus[1]== 0 && thermalManager.current_temperature[0] < (PLA_ABSModeTemp-5))
				{
					NozzleTempStatus[1] = 1; 
					RTS_SndData((int)PLA_ABSModeTemp, 0x1020);
					delay(5);
					if(LanguageRecbuf != 0)
						RTS_SndData(ExchangePageBase + 24, ExchangepageAddr); //exchange to 24 page
					else
						RTS_SndData(ExchangePageBase + 66, ExchangepageAddr); 
					break;
				}
			}
			else if(recdat.data[0] == 2) // Load filement1
			{
				original_extruder = active_extruder;
				active_extruder = 0;
				current_position[E_AXIS] += ChangeMaterialbuf[0];
				
				if( NozzleTempStatus[1]== 0 && thermalManager.current_temperature[0] < (PLA_ABSModeTemp-5))
				{
					NozzleTempStatus[1] = 1; 
					RTS_SndData((int)PLA_ABSModeTemp, 0x1020);
					delay(5);
					if(LanguageRecbuf != 0)
						RTS_SndData(ExchangePageBase + 24, ExchangepageAddr); //exchange to 24 page
					else
						RTS_SndData(ExchangePageBase + 66, ExchangepageAddr); 
					break;
				}
			}
			else if(recdat.data[0] == 3) // Unload filement2
			{
				original_extruder = active_extruder;
				active_extruder = 1;
				
				current_position[E_AXIS] -= ChangeMaterialbuf[1];
				
				if( NozzleTempStatus[1]== 0 && thermalManager.current_temperature[0] < (PLA_ABSModeTemp-5))
				{
					NozzleTempStatus[1] = 1; 
					RTS_SndData((int)PLA_ABSModeTemp, 0x1020);
					delay(5);
					if(LanguageRecbuf != 0)
						RTS_SndData(ExchangePageBase + 24, ExchangepageAddr); //exchange to 24 page
					else
						RTS_SndData(ExchangePageBase + 66, ExchangepageAddr); 
					break;
				}
			}
			else if(recdat.data[0] == 4) // Load filement2
			{
				original_extruder = active_extruder;
				active_extruder = 1;
				
				current_position[E_AXIS] += ChangeMaterialbuf[1];
				
				if( NozzleTempStatus[1]== 0 && thermalManager.current_temperature[0] < (PLA_ABSModeTemp-5))
				{
					NozzleTempStatus[1] = 1; 
					RTS_SndData((int)PLA_ABSModeTemp, 0x1020);
					delay(5);
					if(LanguageRecbuf != 0)
						RTS_SndData(ExchangePageBase + 24, ExchangepageAddr); //exchange to 24 page
					else
						RTS_SndData(ExchangePageBase + 66, ExchangepageAddr); 
					break;
				}
			}
			else if(recdat.data[0] == 5) // sure to heat
			{
				NozzleTempStatus[0] = 1;
				//InforShowoStatus = true;
				
				thermalManager.target_temperature[0] = (thermalManager.target_temperature[0] >= PLA_ABSModeTemp? thermalManager.target_temperature[0]:  PLA_ABSModeTemp);
				IconTemp = thermalManager.current_temperature[0] * 100/thermalManager.target_temperature[0];
				if(IconTemp >= 100)
					IconTemp = 100;
				RTS_SndData(IconTemp, HeatPercentIcon);

				RTS_SndData(thermalManager.current_temperature[0], NozzleTemp);
				RTS_SndData(thermalManager.target_temperature[0], NozzlePreheat); 
				delay(5);
				if(LanguageRecbuf != 0)
					RTS_SndData(ExchangePageBase + 26, ExchangepageAddr); //exchange to 26 page
				else
					RTS_SndData(ExchangePageBase + 68, ExchangepageAddr); 
				break;
			}
			else if(recdat.data[0] == 6) //cancel to heat
			{
				NozzleTempStatus[1] = 0;
				if(LanguageRecbuf != 0)
					RTS_SndData(ExchangePageBase + 23, ExchangepageAddr); //exchange to 23 page
				else
					RTS_SndData(ExchangePageBase + 65, ExchangepageAddr); 
				break;
			}
			else if(recdat.data[0] == 0xF1)	//Sure to cancel heating
			{
				//InforShowoStatus = true;
				NozzleTempStatus[0] = NozzleTempStatus[1] = 0;
				delay(1);
				if(LanguageRecbuf != 0)
					RTS_SndData(ExchangePageBase + 23, ExchangepageAddr); //exchange to 22 page
				else
					RTS_SndData(ExchangePageBase + 65, ExchangepageAddr); 
				break;
			}
			else if(recdat.data[0] == 0xF0)	// not to cancel heating
				break;

			RTS_line_to_current(E_AXIS);
			RTS_SndData(10*ChangeMaterialbuf[0], FilementUnit1);	//It's ChangeMaterialbuf for show,instead of current_position[E_AXIS] in them.
			RTS_SndData(10*ChangeMaterialbuf[1], FilementUnit2);
			active_extruder = original_extruder;
		}
		else if(recdat.addr == FilementUnit1)
		{
			ChangeMaterialbuf[0] = ((float)recdat.data[0])/10;
		}
		else if(recdat.addr == FilementUnit2)
		{
			ChangeMaterialbuf[1] = ((float)recdat.data[0])/10;
		}
		break;

	case LanguageChoice:
		LanguageRecbuf = recdat.data[0];
		//eeprom_write_byte((unsigned char*)FONT_EEPROM, LanguageRecbuf);
		/*next step:record the data to EEPROM*/
		if(card.cardOK)
		{
			if(LanguageRecbuf != 0)
				RTS_SndData(0,IconPrintstatus);	// 0 for Ready
			else
				RTS_SndData(0+CEIconGrap,IconPrintstatus);
			}
		else
		{
			if(LanguageRecbuf != 0)
				RTS_SndData(6,IconPrintstatus);	// 6 for Card Removed
			else
				RTS_SndData(6+CEIconGrap,IconPrintstatus);
		}
		break;
		
	case No_Filement:
		char comdbuf[30];
		SERIAL_ECHO("\n No Filament");
		if(recdat.data[0] == 1)
		{
			/**************checking filement status during changing filement************/
			if(RTS_CheckFilement(0)) break;
			
			if(FilementStatus[0] == 1)	// check filement before starting to print
			{
				enqueue_and_echo_command(cmdbuf);
				enqueue_and_echo_commands_P(PSTR("M24"));
				for(int j = 0;j < 10;j++)	//clean screen.
					RTS_SndData(0,Printfilename+j);
				
				int filelen = strlen(CardRecbuf.Cardshowfilename[FilenamesCount]);
				filelen = (TEXTBYTELEN - filelen)/2;
				if(filelen > 0)
				{
					char buf[20];
					memset(buf,0,sizeof(buf));
					strncpy(buf,"         ",filelen);
					strcpy(&buf[filelen],CardRecbuf.Cardshowfilename[FilenamesCount]);
					RTS_SndData(buf, Printfilename);
				}
				else
					RTS_SndData(CardRecbuf.Cardshowfilename[FilenamesCount], Printfilename);
				delay(2);
				if(LanguageRecbuf != 0)
				{
					RTS_SndData(1,IconPrintstatus);	// 1 for Heating 
					delay(2);
					RTS_SndData(ExchangePageBase + 10, ExchangepageAddr); //exchange to 10 page
				}
				else
				{
					RTS_SndData(1+CEIconGrap,IconPrintstatus);	// 1 for Heating 
					delay(2);
					RTS_SndData(ExchangePageBase + 52, ExchangepageAddr); 
				}
				
				TPShowStatus = InforShowStatus = true;
				PrinterStatusKey[0] = 1;
				PrinterStatusKey[1] = 3;
				CardCheckStatus[0] = 1;	// open the key of  checking card in  printing
				FilenamesCount = PrintStatue[1] = 0;

				FilementStatus[0]  =  0; // recover the status waiting to check filements
			}
			else if(FilementStatus[0] == 2)   // check filements status during printing
			{
				char pause_str_Z[16];
				memset(pause_str_Z, 0, sizeof(pause_str_Z));
				dtostrf(pause_z, 3, 2, pause_str_Z);
				sprintf_P(comdbuf, PSTR("M190 S%i"), tempbed);
				enqueue_and_echo_command(comdbuf);
				memset(comdbuf,0,sizeof(comdbuf));
				sprintf_P(comdbuf, PSTR("M109 S%i"), temphot);
				enqueue_and_echo_command(comdbuf);
				memset(comdbuf,0,sizeof(comdbuf));
				sprintf_P(comdbuf, PSTR("G0 Z%s"), pause_str_Z);
			   	enqueue_and_echo_command(comdbuf);
				
				card.startFileprint();
				print_job_timer.start();
				
				if(LanguageRecbuf != 0)
					RTS_SndData(1,IconPrintstatus);	// 1 for Heating
				else
					RTS_SndData(1+CEIconGrap,IconPrintstatus);
				PrintStatue[1] = 0;
				PrinterStatusKey[1] = 3;
				CardCheckStatus[0] = 1;	// open the key of  checking card in  printing
				if(LanguageRecbuf != 0)
					RTS_SndData(ExchangePageBase + 10, ExchangepageAddr); //exchange to 10 page
				else
					RTS_SndData(ExchangePageBase + 52, ExchangepageAddr); 

				FilementStatus[0]  =  0; // recover the status waiting to check filements
			}
			else if(FilementStatus[0] == 3)
			{
				//RTS_SndData(current_position[E_AXIS], FilementUnit1);
				// RTS_SndData(current_position[E_AXIS], FilementUnit2);
				if(LanguageRecbuf != 0)
					RTS_SndData(ExchangePageBase + 23, ExchangepageAddr); //exchange to 23 page
				else
					RTS_SndData(ExchangePageBase + 65, ExchangepageAddr); 
			}
		}
		else if(recdat.data[0] == 0)
		{
			if(FilementStatus[0] == 1)
			{
				if(LanguageRecbuf != 0)
				{
					RTS_SndData(ExchangePageBase + 2, ExchangepageAddr); //exchange to 2 page
				}
				else
				{
					RTS_SndData(ExchangePageBase + 46, ExchangepageAddr); 
				}
				PrinterStatusKey[0] = 0;
			}
			else if(FilementStatus[0] == 2) // like the pause
			{
				if(LanguageRecbuf != 0)
					RTS_SndData(ExchangePageBase + 12, ExchangepageAddr); //exchange to 12 page
				else
					RTS_SndData(ExchangePageBase + 54, ExchangepageAddr); 
			}
			else if(FilementStatus[0] == 3)
			{
				if(LanguageRecbuf != 0)
					RTS_SndData(ExchangePageBase + 23, ExchangepageAddr); //exchange to 23 page
				else
					RTS_SndData(ExchangePageBase + 65, ExchangepageAddr); 
			}
			FilementStatus[0]  =  0; // recover the status waiting to check filements
		}
		break;
	#if ENABLED(POWER_LOSS_RECOVERY)
	case PwrOffNoF:
		//SERIAL_ECHO("\n   recdat.data[0] ==");
		//SERIAL_ECHO(recdat.data[0]);
		//SERIAL_ECHO("\n   recdat.addr ==");
		//SERIAL_ECHO(recdat.addr);
		char cmd1[30];
		if(recdat.data[0] == 1)// Yes:continue to print the 3Dmode during power-off.
		{
			if (power_off_commands_count > 0) {
				sprintf_P(cmd1, PSTR("M190 S%i"), power_off_info.target_temperature_bed);
				enqueue_and_echo_command(cmd1);
				sprintf_P(cmd1, PSTR("M109 S%i"), power_off_info.target_temperature[0]);
				enqueue_and_echo_command(cmd1);
				enqueue_and_echo_commands_P(PSTR("M106 S255"));
				sprintf_P(cmd1, PSTR("T%i"), power_off_info.saved_extruder);
				enqueue_and_echo_command(cmd1);
				power_off_type_yes = 1;

				#if FAN_COUNT > 0
				for (uint8_t i = 0; i < FAN_COUNT; i++) fanSpeeds[i] = FanOn;
				#endif
				FanStatus = false;
			
				PrintStatue[1] = 0;
				PrinterStatusKey[0] = 1; 
				PrinterStatusKey[1] = 3;
				PoweroffContinue = true;
				TPShowStatus = InforShowStatus = true;
				CardCheckStatus[0] = 1;	// open the key of  checking card in  printing
				Update_Time_Value = 0;
				if(LanguageRecbuf != 0)
				{
					RTS_SndData(1,IconPrintstatus);	// 1 for Heating
					RTS_SndData(ExchangePageBase + 10, ExchangepageAddr); //exchange to 10 page
				}
				else
				{
					RTS_SndData(1+CEIconGrap,IconPrintstatus);
					RTS_SndData(ExchangePageBase + 52, ExchangepageAddr); 
				}
				//card.startFileprint();
				//print_job_timer.power_off_start();
			}
		}
		else if(recdat.data[0] == 2)// No
		{
			InforShowStatus = true;
			TPShowStatus = false;
			Update_Time_Value = RTS_UPDATE_VALUE;
			if(LanguageRecbuf != 0)
				RTS_SndData(ExchangePageBase + 1, ExchangepageAddr); //exchange to 1 page
			else
				RTS_SndData(ExchangePageBase + 45, ExchangepageAddr); //exchange to 45 page

			card.stopSDPrint();
			clear_command_queue();
			quickstop_stepper();
			thermalManager.disable_all_heaters();
			
			#if ENABLED(SDSUPPORT) && ENABLED(POWEROFF_SAVE_SD_FILE)
				card.openPowerOffFile(power_off_info.power_off_filename, O_CREAT | O_WRITE | O_TRUNC | O_SYNC);
				power_off_info.valid_head = 0;
				power_off_info.valid_foot = 0;
				if (card.savePowerOffInfo(&power_off_info, sizeof(power_off_info)) == -1)
				{
					SERIAL_PROTOCOLLN("Stop to Write power off file failed.");
				}
				card.closePowerOffFile();
				power_off_commands_count = 0;
			#endif

			wait_for_heatup = false;
			PrinterStatusKey[0] = 0;
			delay(500);	//for system

		}
		break;
	#endif
	case Volume:
		if(recdat.data[0] < 0) VolumeSet = 0;
		else if(recdat.data[0] > 255 ) VolumeSet = 0xFF;
		else VolumeSet = recdat.data[0];


		if(VolumeSet == 0)
		{
			RTS_SndData(0, VolumeIcon);
			RTS_SndData(9, SoundIcon);
		}
		else
		{
			RTS_SndData((VolumeSet+1)/32 - 1, VolumeIcon);
			RTS_SndData(8, SoundIcon);
		}
		//eeprom_write_byte((unsigned char*)FONT_EEPROM+4, VolumeSet);
		RTS_SndData(VolumeSet<<8, SoundAddr+1);
		break;
		
	case Filename :
	       //if(card.cardOK && recdat.data[0] > 0 && recdat.data[0] <= CardRecbuf.Filesum && recdat.addr != 0x20D2)
		/*SERIAL_ECHO("\n   recdat.data[0] ==");
		SERIAL_ECHO(recdat.data[0]);
		SERIAL_ECHO("\n   recdat.addr ==");
		SERIAL_ECHO(recdat.addr); */
		if(card.cardOK && recdat.addr == FilenameChs)
	       {
	       	if(recdat.data[0] > CardRecbuf.Filesum) break;
			
			CardRecbuf.recordcount = recdat.data[0] - 1;
			for(int j = 0;j < 10;j++)
				RTS_SndData(0,Choosefilename+j);
			int filelen = strlen(CardRecbuf.Cardshowfilename[CardRecbuf.recordcount]);
			filelen = (TEXTBYTELEN - filelen)/2;
			if(filelen > 0)
			{
				char buf[20];
				memset(buf,0,sizeof(buf));
				strncpy(buf,"         ",filelen);
				strcpy(&buf[filelen],CardRecbuf.Cardshowfilename[CardRecbuf.recordcount]);
				RTS_SndData(buf, Choosefilename);
			}
			else
				RTS_SndData(CardRecbuf.Cardshowfilename[CardRecbuf.recordcount], Choosefilename);
			
			for(int j = 0;j < 8;j++)
				RTS_SndData(0,FilenameCount+j);
			char buf[20];
			memset(buf,0,sizeof(buf));
			sprintf(buf,"%d/%d",(int)recdat.data[0], CardRecbuf.Filesum);
			RTS_SndData(buf, FilenameCount);
			delay(2);
			for(int j = 1;j <= CardRecbuf.Filesum;j++)
			{
				RTS_SndData((unsigned long)0xFFFF,FilenameNature + j*16);		// white
				RTS_SndData(10,FilenameIcon1+j);	//clean
			}
				
			RTS_SndData((unsigned long)0x87F0,FilenameNature + recdat.data[0]*16);	// Light green
			RTS_SndData(6,FilenameIcon1 + recdat.data[0]);	// show frame
			
	       }
		else if(recdat.addr == FilenamePlay)
		{
			if(recdat.data[0] == 1 && card.cardOK)	//for sure
			{
				if(CardRecbuf.recordcount < 0)
					break;

				//SERIAL_ECHO("*************suceed1**********");
				char cmd[30];
				char* c;
				sprintf_P(cmd, PSTR("M23 %s"), CardRecbuf.Cardfilename[CardRecbuf.recordcount]);
				for (c = &cmd[4]; *c; c++) *c = tolower(*c);

				FilenamesCount = CardRecbuf.recordcount;
				memset(cmdbuf,0,sizeof(cmdbuf));
				strcpy(cmdbuf,cmd);

				#if ENABLED(FILAMENT_RUNOUT_SENSOR)
				/**************checking filement status during printing beginning ************/
				if(RTS_CheckFilement(1)) break;
				#endif
					
				//InforShowoStatus = true;
				enqueue_and_echo_command(cmd);
				enqueue_and_echo_commands_P(PSTR("M24"));
				for(int j = 0;j < 10;j++)	//clean screen.
					RTS_SndData(0,Printfilename+j);
				
				int filelen = strlen(CardRecbuf.Cardshowfilename[CardRecbuf.recordcount]);
				filelen = (TEXTBYTELEN - filelen)/2;
				if(filelen > 0)
				{
					char buf[20];
					memset(buf,0,sizeof(buf));
					strncpy(buf,"         ",filelen);
					strcpy(&buf[filelen],CardRecbuf.Cardshowfilename[CardRecbuf.recordcount]);
					RTS_SndData(buf, Printfilename);
				}
				else
					RTS_SndData(CardRecbuf.Cardshowfilename[CardRecbuf.recordcount], Printfilename);
				delay(2);
				
				#if FAN_COUNT > 0
				for (uint8_t i = 0; i < FAN_COUNT; i++) fanSpeeds[i] = FanOn;
				#endif
				FanStatus = false;
			
				if(LanguageRecbuf != 0)
				{
					RTS_SndData(1,IconPrintstatus);	// 1 for Heating 
					delay(2);
					RTS_SndData(ExchangePageBase + 10, ExchangepageAddr); //exchange to 10 page
				}
				else
				{
					RTS_SndData(1+CEIconGrap,IconPrintstatus);	// 1 for Heating 
					delay(2);
					RTS_SndData(ExchangePageBase + 52, ExchangepageAddr); 
				}
				TPShowStatus = InforShowStatus = true;
				PrintStatue[1] = 0;
				PrinterStatusKey[0] = 1;
				PrinterStatusKey[1] = 3;
				CardCheckStatus[0] = 1;	// open the key of  checking card in  printing
				Update_Time_Value = 0;
			}
			else if(recdat.data[0] == 0) //	return to main page
			{
				InforShowStatus = true;
				TPShowStatus = false;
			}
		}
		break;
		
	default:
	       break;
    	}
	
	memset(&recdat,0 , sizeof(recdat));
	recdat.head[0] = FHONE;
	recdat.head[1] = FHTWO;
}

void EachMomentUpdate()
{		
	millis_t ms = millis();
	if(ms > next_rts_update_ms && InforShowStatus)
	{
		
		if ((power_off_type_yes == 0)  && lcd_sd_status && (power_off_commands_count > 0)) // print the file before the power is off.
		{
			SERIAL_PROTOCOLLN("  ***test1*** ");
			if(startprogress == 0)
			{
				rtscheck.RTS_SndData(StartSoundSet, SoundAddr);
				
				rtscheck.RTS_SndData(5, VolumeIcon);
				rtscheck.RTS_SndData(8, SoundIcon);
				rtscheck.RTS_SndData(0xC0, VolumeIcon-2);
				if(VolumeSet == 0)
				{
					rtscheck.RTS_SndData(0, VolumeIcon);
					rtscheck.RTS_SndData(9, SoundIcon);
				}
				else
				{
					rtscheck.RTS_SndData((VolumeSet+1)/32 - 1, VolumeIcon);
					rtscheck.RTS_SndData(8, SoundIcon);
				}
				rtscheck.RTS_SndData(VolumeSet, VolumeIcon-2);
				rtscheck.RTS_SndData(VolumeSet<<8, SoundAddr+1);
			}
			if(startprogress <= 100)
				rtscheck.RTS_SndData(startprogress,StartIcon);
			else
				rtscheck.RTS_SndData((startprogress-100),StartIcon+1);
			delay(30);
			if((startprogress +=1) > 200)
			{
						#if ENABLED(POWER_LOSS_RECOVERY)
				      		power_off_type_yes = 1;
						
					for (uint16_t i = 0; i < CardRecbuf.Filesum ; i++) 
					{
						if(!strcmp(CardRecbuf.Cardfilename[i], &power_off_info.sd_filename[1]))
						{
							InforShowStatus = true;
							int filelen = strlen(CardRecbuf.Cardshowfilename[i]);
							filelen = (TEXTBYTELEN - filelen)/2;
							if(filelen > 0)
							{
								char buf[20];
								memset(buf,0,sizeof(buf));
								strncpy(buf,"         ",filelen);
								strcpy(&buf[filelen],CardRecbuf.Cardshowfilename[i]);
								rtscheck.RTS_SndData(buf, Printfilename);
							}
							else
								rtscheck.RTS_SndData(CardRecbuf.Cardshowfilename[i],Printfilename); //filenames
							if(LanguageRecbuf != 0)
								rtscheck.RTS_SndData(ExchangePageBase + 36, ExchangepageAddr); //exchange to 36 page
							else
								rtscheck.RTS_SndData(ExchangePageBase + 76, ExchangepageAddr); 
							break;
						}
					}
					#endif
			}
			
			return;

		}	
		else if((power_off_type_yes == 0) && !power_off_commands_count )
		{
			
			if(startprogress == 0)
			{
				rtscheck.RTS_SndData(StartSoundSet, SoundAddr);
				
				if(VolumeSet == 0)
				{
					rtscheck.RTS_SndData(0, VolumeIcon);
					rtscheck.RTS_SndData(9, SoundIcon);
				}
				else
				{
					rtscheck.RTS_SndData((VolumeSet+1)/32 - 1, VolumeIcon);
					rtscheck.RTS_SndData(8, SoundIcon);
				}
				rtscheck.RTS_SndData(VolumeSet, VolumeIcon-2);
				rtscheck.RTS_SndData(VolumeSet<<8, SoundAddr+1);
			}
			if(startprogress <= 100)
				rtscheck.RTS_SndData(startprogress,StartIcon);
			else
				rtscheck.RTS_SndData((startprogress-100),StartIcon+1);
			delay(30);
			if((startprogress +=1) > 200)
			{
				SERIAL_PROTOCOLLN("  startprogress ");
			   	power_off_type_yes = 1;
				InforShowStatus = true;
				TPShowStatus = false;
				Update_Time_Value = RTS_UPDATE_VALUE;
				if(LanguageRecbuf != 0)
					rtscheck.RTS_SndData(ExchangePageBase + 1, ExchangepageAddr); //exchange to 1 page
				else
					rtscheck.RTS_SndData(ExchangePageBase + 45, ExchangepageAddr); 
			}
			return;
		}
		else
		{
			if (TPShowStatus && previous_move_ms != 0)		//need to optimize
			{
				duration_t elapsed = print_job_timer.duration();
				static unsigned int last_cardpercentValue = 101; 
				rtscheck.RTS_SndData(elapsed.value/3600,Timehour);		
				rtscheck.RTS_SndData((elapsed.value%3600)/60,Timemin);	

				if(card.sdprinting && last_cardpercentValue != card.percentDone())
				{
					if((unsigned int) card.percentDone() > 0)
					{	
						Percentrecord = card.percentDone()+1;
						if(Percentrecord<= 50)
						{
							rtscheck.RTS_SndData((unsigned int)Percentrecord*2 ,PrintscheduleIcon);
							rtscheck.RTS_SndData(0,PrintscheduleIcon+1);
						}
						else
						{
							rtscheck.RTS_SndData(100 ,PrintscheduleIcon);
							rtscheck.RTS_SndData((unsigned int)Percentrecord*2 -100,PrintscheduleIcon+1);
						}
					}	
					else
					{
						rtscheck.RTS_SndData(0,PrintscheduleIcon);
						rtscheck.RTS_SndData(0,PrintscheduleIcon+1);
					}
					rtscheck.RTS_SndData((unsigned int) card.percentDone(),Percentage);
					last_cardpercentValue = card.percentDone();
				}
			}

			//float temp_buf = thermalManager.current_temperature[0];
			rtscheck.RTS_SndData(thermalManager.current_temperature[0],NozzleTemp);
			rtscheck.RTS_SndData(thermalManager.current_temperature_bed,Bedtemp);
			if(last_target_temperature_bed != thermalManager.target_temperature_bed || (last_target_temperature[0] != thermalManager.target_temperature[0]))
			{
				rtscheck.RTS_SndData(thermalManager.target_temperature[0],NozzlePreheat);
				rtscheck.RTS_SndData(thermalManager.target_temperature_bed,BedPreheat);

				if(card.sdprinting)
				{
					//keep the icon
				}
				else if(last_target_temperature_bed < thermalManager.target_temperature_bed || (last_target_temperature[0] < thermalManager.target_temperature[0]))
				{
					if(LanguageRecbuf != 0)
						rtscheck.RTS_SndData(1,IconPrintstatus);	// 1 for Heating
					else
						rtscheck.RTS_SndData(1+CEIconGrap,IconPrintstatus);
					Update_Time_Value = 0;
					PrinterStatusKey[1] =( PrinterStatusKey[1] == 0? 1 : PrinterStatusKey[1]);
				}
				else if(last_target_temperature_bed > thermalManager.target_temperature_bed || (last_target_temperature[0] > thermalManager.target_temperature[0]))
				{
					if(LanguageRecbuf != 0)
						rtscheck.RTS_SndData(8,IconPrintstatus);	// 8 for Cooling
					else
						rtscheck.RTS_SndData(8+CEIconGrap,IconPrintstatus);
					Update_Time_Value = 0;
					PrinterStatusKey[1] =( PrinterStatusKey[1] == 0? 2 : PrinterStatusKey[1] );
				}
					
				last_target_temperature_bed = thermalManager.target_temperature_bed;
				last_target_temperature[0] = thermalManager.target_temperature[0];

			}

			if(NozzleTempStatus[0] || NozzleTempStatus[2])	//statuse of loadfilement and unloadfinement when temperature is less than
			{
				unsigned int IconTemp;
				
				IconTemp = thermalManager.current_temperature[0] * 100/thermalManager.target_temperature[0];
				if(IconTemp >= 100)
					IconTemp = 100;
				rtscheck.RTS_SndData(IconTemp, HeatPercentIcon);
				if(thermalManager.current_temperature[0] >= thermalManager.target_temperature[0] && NozzleTempStatus[0])
				{
					NozzleTempStatus[1] = 0;
					NozzleTempStatus[0] = 0;
					rtscheck.RTS_SndData(10*ChangeMaterialbuf[0], FilementUnit1);	
					rtscheck.RTS_SndData(10*ChangeMaterialbuf[1], FilementUnit2);
					if(LanguageRecbuf != 0)
						rtscheck.RTS_SndData(ExchangePageBase + 23, ExchangepageAddr); //exchange to 23 page
					else
						rtscheck.RTS_SndData(ExchangePageBase + 65, ExchangepageAddr); 
					RTS_line_to_current(E_AXIS);
					active_extruder = original_extruder;
					//delay(current_position[E_AXIS] * 1000);
				}
				else if(thermalManager.current_temperature[0] >= thermalManager.target_temperature[0] && NozzleTempStatus[2])
				{
					SERIAL_ECHOPAIR("\n ***NozzleTempStatus[2] =",(int)NozzleTempStatus[2]);
					startprogress = NozzleTempStatus[2] = 0;
					TPShowStatus = true;
					rtscheck.RTS_SndData(4, ExchFlmntIcon);
					if(LanguageRecbuf != 0)
						rtscheck.RTS_SndData(ExchangePageBase + 8, ExchangepageAddr); //exchange to 23 page
					else
						rtscheck.RTS_SndData(ExchangePageBase + 83, ExchangepageAddr); 
				}
				else if( NozzleTempStatus[2] )
				{
					rtscheck.RTS_SndData((startprogress++)%5, ExchFlmntIcon);
				}
			}
			if(AutohomeKey )
			{
				rtscheck.RTS_SndData(AutoHomeIconNum++,AutoZeroIcon);
				if(AutoHomeIconNum > 9)	AutoHomeIconNum = 0;
			}

		}
		
		next_rts_update_ms = ms + RTS_UPDATE_INTERVAL + Update_Time_Value;

	}

}

void RTSUpdate()	//looping at the loop function
{
	/*Check the status of card*/
	rtscheck.RTS_SDCardUpate();
	
#if ENABLED(FILAMENT_RUNOUT_SENSOR)
	/*checking filement status during printing */
	if(FilementStatus[1] == 2 && true==card.sdprinting)
	{	
		char cmd[2][30];
		if(READ(FIL_RUNOUT_PIN) == FIL_RUNOUT_INVERTING)
		{
			SERIAL_PROTOCOLLN("  Filament out check ");
			Checkfilenum++;
			delay(5);
			if(Checkfilenum>50)
			{
				
				char pause_str_Z[16];
				current_position[Z_AXIS] += 5;
				pause_z = current_position[Z_AXIS];
				waitway = 5;		//reject to receive cmd and jump to the corresponding page
	 			card.pauseSDPrint();
				print_job_timer.pause();
	 			temphot=thermalManager.degTargetHotend(0); //thermalManager.target_temperature[0];
	 			tempbed=thermalManager.degTargetBed();//thermalManager.target_temperature_bed;
				//thermalManager.setTargetHotend(0, 0);
				thermalManager.setTargetBed(0);
			//	enqueue_and_echo_commands_P(PSTR("G1 X10 Y10"));

	 			PrintStatue[1] = 1;	// for returning the corresponding page
	 	//		FilementStatus[0] = 2;  // no filements during printing
				Checkfilenum=0;
				FilementStatus[1] = 0;
				PrinterStatusKey[1] = 4;
				
				TPShowStatus = false;
				Update_Time_Value = 0;
				memset(commandbuf,0,sizeof(commandbuf));
				dtostrf(pause_z, 3, 2, pause_str_Z);
				sprintf(commandbuf,"G0 X10 Y10  Z%s",pause_str_Z);
	   			//strncpy_P(commandbuf, PSTR("G28 X0 Y0"), sizeof(commandbuf) - 1);
				injected_commands_P =commandbuf;// PSTR("G28 X0 Y0");//commandbuf;

				enqueue_and_echo_commands_P(PSTR("G0 X10 Y10 F3000"));

			}
		}
	}
#endif

	EachMomentUpdate();

//SERIAL_ECHOPAIR("\n RTSUpdate Waitway",waitway);
	/*wait to receive massage and response*/
	if(!waitway && rtscheck.RTS_RecData() > 0)
		//SERIAL_PROTOCOLLN("  Handle Data ");
	    rtscheck.RTS_HandleData();
}<|MERGE_RESOLUTION|>--- conflicted
+++ resolved
@@ -970,19 +970,17 @@
 	case Zoffset:
 		if(recdat.data[0]>= 32768) {
 			rts_probe_zoffset = ((float)recdat.data[0]-65536)/100;
-			SERIAL_ECHOPAIR("\n rts_probe_zoffset = ",rts_probe_zoffset);
 		}
 			
 		else {
 			rts_probe_zoffset = ((float)recdat.data[0])/100;
-<<<<<<< HEAD
+		}
         if (WITHIN((zprobe_zoffset + planner.steps_to_mm[Z_AXIS] * ((int32_t)rts_probe_zoffset * (BABYSTEP_MULTIPLICATOR))), Z_PROBE_OFFSET_RANGE_MIN, Z_PROBE_OFFSET_RANGE_MAX)) {
         	thermalManager.babystep_axis(Z_AXIS, ((int32_t)rts_probe_zoffset * (BABYSTEP_MULTIPLICATOR)));
         	zprobe_zoffset = (zprobe_zoffset + planner.steps_to_mm[Z_AXIS] * ((int32_t)rts_probe_zoffset * (BABYSTEP_MULTIPLICATOR)));
-=======
-			SERIAL_ECHOPAIR("\n rts_probe_zoffset = ",rts_probe_zoffset);
->>>>>>> 58890a5a
-		}
+			
+		}
+		SERIAL_ECHOPAIR("\n rts_probe_zoffset = ",rts_probe_zoffset);
 		break;
 		
 	case TempControl:
