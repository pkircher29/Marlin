/**
 * Marlin 3D Printer Firmware
 * Copyright (C) 2016 MarlinFirmware [https://github.com/MarlinFirmware/Marlin]
 *
 * Based on Sprinter and grbl.
 * Copyright (C) 2011 Camiel Gubbels / Erik van der Zalm
 *
 * This program is free software: you can redistribute it and/or modify
 * it under the terms of the GNU General Public License as published by
 * the Free Software Foundation, either version 3 of the License, or
 * (at your option) any later version.
 *
 * This program is distributed in the hope that it will be useful,
 * but WITHOUT ANY WARRANTY; without even the implied warranty of
 * MERCHANTABILITY or FITNESS FOR A PARTICULAR PURPOSE.  See the
 * GNU General Public License for more details.
 *
 * You should have received a copy of the GNU General Public License
 * along with this program.  If not, see <http://www.gnu.org/licenses/>.
 *
 */

/**
 * Configuration.h
 *
 * Basic settings such as:
 *
 * - Type of electronics
 * - Type of temperature sensor
 * - Printer geometry
 * - Endstop configuration
 * - LCD controller
 * - Extra features
 *
 * Advanced settings can be found in Configuration_adv.h
 *
 */
#ifndef CONFIGURATION_H
#define CONFIGURATION_H
#define CONFIGURATION_H_VERSION 010107

//===========================================================================
//============================= Getting Started =============================
//===========================================================================

/**
 * Here are some standard links for getting your machine calibrated:
 *
 * http://reprap.org/wiki/Calibration
 * http://youtu.be/wAL9d7FgInk
 * http://calculator.josefprusa.cz
 * http://reprap.org/wiki/Triffid_Hunter%27s_Calibration_Guide
 * http://www.thingiverse.com/thing:5573
 * https://sites.google.com/site/repraplogphase/calibration-of-your-reprap
 * http://www.thingiverse.com/thing:298812
 */

//===========================================================================
//============================= DELTA Printer ===============================
//===========================================================================
// For a Delta printer start with one of the configuration files in the
// example_configurations/delta directory and customize for your machine.
//

//===========================================================================
//============================= SCARA Printer ===============================
//===========================================================================
// For a SCARA printer start with the configuration files in
// example_configurations/SCARA and customize for your machine.
//

// @section info

// User-specified version info of this build to display in [Pronterface, etc] terminal window during
// startup. Implementation of an idea by Prof Braino to inform user that any changes made to this
// build by the user have been successfully uploaded into firmware.
#define STRING_CONFIG_H_AUTHOR "Tinymachines3D" // Who made the changes.
#define SHOW_BOOTSCREEN
#define STRING_SPLASH_LINE1 SHORT_BUILD_VERSION // will be shown during bootup in line 1
#define STRING_SPLASH_LINE2 WEBSITE_URL         // will be shown during bootup in line 2

/**
 * *** VENDORS PLEASE READ ***
 *
 * Marlin allows you to add a custom boot image for Graphical LCDs.
 * With this option Marlin will first show your custom screen followed
 * by the standard Marlin logo with version number and web URL.
 *
 * We encourage you to take advantage of this new feature and we also
 * respecfully request that you retain the unmodified Marlin boot screen.
 */

// Enable to show the bitmap in Marlin/_Bootscreen.h on startup.
#define SHOW_CUSTOM_BOOTSCREEN

// Enable to show the bitmap in Marlin/_Statusscreen.h on the status screen.
#define CUSTOM_STATUS_SCREEN_IMAGE

// @section machine

// CUSTOMIZE FOR YOUR MACHINE BELOW
// CUSTOMIZE FOR YOUR MACHINE BELOW
// CUSTOMIZE FOR YOUR MACHINE BELOW
// CUSTOMIZE FOR YOUR MACHINE BELOW
// CUSTOMIZE FOR YOUR MACHINE BELOW

/**
 * Enable if you replace the stepper drivers with TMC 2208. Be sure to remove MS3 jumper 
 * underneath the stepper driver! Plug and Play will result in Stealth Chop 2 Mode enabled
 */
//#define X_2208
//#define Y_2208

/**
 * Enable if you install a KEENOVO AC BED with Solid State Relay
 */
//#define BED_AC

/**
 * Enable if you install a filament runout sensor from www.formbotusa.com
 */
//#define RunoutSensor

/**
 * Enable if you wish to change the auto level strategy to Unified Bed Leveling. Under CUSTOM COMMANDS, run Step 1 and 2 before setting Z Offset
 */
#define UBL

//ONLY MAKE CHANGES ABOVE FOR RELIABLE FUNCTION
//ONLY MAKE CHANGES ABOVE FOR RELIABLE FUNCTION
//ONLY MAKE CHANGES ABOVE FOR RELIABLE FUNCTION
//ONLY MAKE CHANGES ABOVE FOR RELIABLE FUNCTION
//ONLY MAKE CHANGES ABOVE FOR RELIABLE FUNCTION

/**
 * Select the serial port on the board to use for communication with the host.
 * This allows the connection of wireless adapters (for instance) to non-default port pins.
 * Serial port 0 is always used by the Arduino bootloader regardless of this setting.
 *
 * :[0, 1, 2, 3, 4, 5, 6, 7]
 */
#define SERIAL_PORT 0

/**
 * This setting determines the communication speed of the printer.
 *
 * 250000 works in most cases, but you might try a lower speed if
 * you commonly experience drop-outs during host printing.
 * You may try up to 1000000 to speed up SD file transfer.
 *
 * :[2400, 9600, 19200, 38400, 57600, 115200, 250000, 500000, 1000000]
 */
#define BAUDRATE 115200

// Enable the Bluetooth serial interface on AT90USB devices
//#define BLUETOOTH

// The following define selects which electronics board you have.
// Please choose the name from boards.h that matches your setup
#ifndef MOTHERBOARD
  #define MOTHERBOARD BOARD_RUMBA
#endif

// Optional custom name for your RepStrap or other custom machine
// Displayed in the LCD "Ready" message
#define CUSTOM_MACHINE_NAME "TM3D RaPtOr"

// Define this to set a unique identifier for this printer, (Used by some programs to differentiate between machines)
// You can use an online service to generate a random UUID. (eg http://www.uuidgenerator.net/version4)
//#define MACHINE_UUID "00000000-0000-0000-0000-000000000000"

// @section extruder

// This defines the number of extruders
// :[1, 2, 3, 4, 5]
#define EXTRUDERS 1

// Generally expected filament diameter (1.75, 2.85, 3.0, ...). Used for Volumetric, Filament Width Sensor, etc.
#define DEFAULT_NOMINAL_FILAMENT_DIA 1.75

// For Cyclops or any "multi-extruder" that shares a single nozzle.
//#define SINGLENOZZLE

/**
 * Průša MK2 Single Nozzle Multi-Material Multiplexer, and variants.
 *
 * This device allows one stepper driver on a control board to drive
 * two to eight stepper motors, one at a time, in a manner suitable
 * for extruders.
 *
 * This option only allows the multiplexer to switch on tool-change.
 * Additional options to configure custom E moves are pending.
 */
//#define MK2_MULTIPLEXER
#if ENABLED(MK2_MULTIPLEXER)
  // Override the default DIO selector pins here, if needed.
  // Some pins files may provide defaults for these pins.
  //#define E_MUX0_PIN 40  // Always Required
  //#define E_MUX1_PIN 42  // Needed for 3 to 8 steppers
  //#define E_MUX2_PIN 44  // Needed for 5 to 8 steppers
#endif

// A dual extruder that uses a single stepper motor
//#define SWITCHING_EXTRUDER
#if ENABLED(SWITCHING_EXTRUDER)
  #define SWITCHING_EXTRUDER_SERVO_NR 0
  #define SWITCHING_EXTRUDER_SERVO_ANGLES { 0, 90 } // Angles for E0, E1[, E2, E3]
  #if EXTRUDERS > 3
    #define SWITCHING_EXTRUDER_E23_SERVO_NR 1
  #endif
#endif

// A dual-nozzle that uses a servomotor to raise/lower one of the nozzles
//#define SWITCHING_NOZZLE
#if ENABLED(SWITCHING_NOZZLE)
  #define SWITCHING_NOZZLE_SERVO_NR 0
  #define SWITCHING_NOZZLE_SERVO_ANGLES { 0, 90 }   // Angles for E0, E1
  //#define HOTEND_OFFSET_Z { 0.0, 0.0 }
#endif

/**
 * Two separate X-carriages with extruders that connect to a moving part
 * via a magnetic docking mechanism. Requires SOL1_PIN and SOL2_PIN.
 */
//#define PARKING_EXTRUDER
#if ENABLED(PARKING_EXTRUDER)
  #define PARKING_EXTRUDER_SOLENOIDS_INVERT           // If enabled, the solenoid is NOT magnetized with applied voltage
  #define PARKING_EXTRUDER_SOLENOIDS_PINS_ACTIVE LOW  // LOW or HIGH pin signal energizes the coil
  #define PARKING_EXTRUDER_SOLENOIDS_DELAY 250        // Delay (ms) for magnetic field. No delay if 0 or not defined.
  #define PARKING_EXTRUDER_PARKING_X { -78, 184 }     // X positions for parking the extruders
  #define PARKING_EXTRUDER_GRAB_DISTANCE 1            // mm to move beyond the parking point to grab the extruder
  #define PARKING_EXTRUDER_SECURITY_RAISE 5           // Z-raise before parking
  #define HOTEND_OFFSET_Z { 0.0, 1.3 }                // Z-offsets of the two hotends. The first must be 0.
#endif

/**
 * "Mixing Extruder"
 *   - Adds a new code, M165, to set the current mix factors.
 *   - Extends the stepping routines to move multiple steppers in proportion to the mix.
 *   - Optional support for Repetier Firmware M163, M164, and virtual extruder.
 *   - This implementation supports only a single extruder.
 *   - Enable DIRECT_MIXING_IN_G1 for Pia Taubert's reference implementation
 */
//#define MIXING_EXTRUDER
#if ENABLED(MIXING_EXTRUDER)
  #define MIXING_STEPPERS 2        // Number of steppers in your mixing extruder
  #define MIXING_VIRTUAL_TOOLS 16  // Use the Virtual Tool method with M163 and M164
  //#define DIRECT_MIXING_IN_G1    // Allow ABCDHI mix factors in G1 movement commands
#endif

// Offset of the extruders (uncomment if using more than one and relying on firmware to position when changing).
// The offset has to be X=0, Y=0 for the extruder 0 hotend (default extruder).
// For the other hotends it is their distance from the extruder 0 hotend.
//#define HOTEND_OFFSET_X {0.0, 20.00} // (in mm) for each extruder, offset of the hotend on the X axis
//#define HOTEND_OFFSET_Y {0.0, 5.00}  // (in mm) for each extruder, offset of the hotend on the Y axis

// @section machine

/**
 * Select your power supply here. Use 0 if you haven't connected the PS_ON_PIN
 *
 * 0 = No Power Switch
 * 1 = ATX
 * 2 = X-Box 360 203Watts (the blue wire connected to PS_ON and the red wire to VCC)
 *
 * :{ 0:'No power switch', 1:'ATX', 2:'X-Box 360' }
 */
#define POWER_SUPPLY 0

#if POWER_SUPPLY > 0
  // Enable this option to leave the PSU off at startup.
  // Power to steppers and heaters will need to be turned on with M80.
  //#define PS_DEFAULT_OFF

  //#define AUTO_POWER_CONTROL        // Enable automatic control of the PS_ON pin
  #if ENABLED(AUTO_POWER_CONTROL)
    #define AUTO_POWER_FANS           // Turn on PSU if fans need power
    #define AUTO_POWER_E_FANS
    #define AUTO_POWER_CONTROLLERFAN
    #define POWER_TIMEOUT 30
  #endif

#endif

// @section temperature

//===========================================================================
//============================= Thermal Settings ============================
//===========================================================================

/**
 * --NORMAL IS 4.7kohm PULLUP!-- 1kohm pullup can be used on hotend sensor, using correct resistor and table
 *
 * Temperature sensors available:
 *
 *    -3 : thermocouple with MAX31855 (only for sensor 0)
 *    -2 : thermocouple with MAX6675 (only for sensor 0)
 *    -1 : thermocouple with AD595
 *     0 : not used
 *     1 : 100k thermistor - best choice for EPCOS 100k (4.7k pullup)
 *     2 : 200k thermistor - ATC Semitec 204GT-2 (4.7k pullup)
 *     3 : Mendel-parts thermistor (4.7k pullup)
 *     4 : 10k thermistor !! do not use it for a hotend. It gives bad resolution at high temp. !!
 *     5 : 100K thermistor - ATC Semitec 104GT-2/104NT-4-R025H42G (Used in ParCan & J-Head) (4.7k pullup)
 *     6 : 100k EPCOS - Not as accurate as table 1 (created using a fluke thermocouple) (4.7k pullup)
 *     7 : 100k Honeywell thermistor 135-104LAG-J01 (4.7k pullup)
 *    71 : 100k Honeywell thermistor 135-104LAF-J01 (4.7k pullup)
 *     8 : 100k 0603 SMD Vishay NTCS0603E3104FXT (4.7k pullup)
 *     9 : 100k GE Sensing AL03006-58.2K-97-G1 (4.7k pullup)
 *    10 : 100k RS thermistor 198-961 (4.7k pullup)
 *    11 : 100k beta 3950 1% thermistor (4.7k pullup)
 *    12 : 100k 0603 SMD Vishay NTCS0603E3104FXT (4.7k pullup) (calibrated for Makibox hot bed)
 *    13 : 100k Hisens 3950  1% up to 300°C for hotend "Simple ONE " & "Hotend "All In ONE"
 *    15 : 100k thermistor calibration for JGAurora A5 hotend
 *    20 : the PT100 circuit found in the Ultimainboard V2.x
 *    60 : 100k Maker's Tool Works Kapton Bed Thermistor beta=3950
 *    66 : 4.7M High Temperature thermistor from Dyze Design
 *    70 : the 100K thermistor found in the bq Hephestos 2
 *    75 : 100k Generic Silicon Heat Pad with NTC 100K MGB18-104F39050L32 thermistor
 *
 *       1k ohm pullup tables - This is atypical, and requires changing out the 4.7k pullup for 1k.
 *                              (but gives greater accuracy and more stable PID)
 *    51 : 100k thermistor - EPCOS (1k pullup)
 *    52 : 200k thermistor - ATC Semitec 204GT-2 (1k pullup)
 *    55 : 100k thermistor - ATC Semitec 104GT-2 (Used in ParCan & J-Head) (1k pullup)
 *
 *  1047 : Pt1000 with 4k7 pullup
 *  1010 : Pt1000 with 1k pullup (non standard)
 *   147 : Pt100 with 4k7 pullup
 *   110 : Pt100 with 1k pullup (non standard)
 *
 *         Use these for Testing or Development purposes. NEVER for production machine.
 *   998 : Dummy Table that ALWAYS reads 25°C or the temperature defined below.
 *   999 : Dummy Table that ALWAYS reads 100°C or the temperature defined below.
 *
 * :{ '0': "Not used", '1':"100k / 4.7k - EPCOS", '2':"200k / 4.7k - ATC Semitec 204GT-2", '3':"Mendel-parts / 4.7k", '4':"10k !! do not use for a hotend. Bad resolution at high temp. !!", '5':"100K / 4.7k - ATC Semitec 104GT-2 (Used in ParCan & J-Head)", '6':"100k / 4.7k EPCOS - Not as accurate as Table 1", '7':"100k / 4.7k Honeywell 135-104LAG-J01", '8':"100k / 4.7k 0603 SMD Vishay NTCS0603E3104FXT", '9':"100k / 4.7k GE Sensing AL03006-58.2K-97-G1", '10':"100k / 4.7k RS 198-961", '11':"100k / 4.7k beta 3950 1%", '12':"100k / 4.7k 0603 SMD Vishay NTCS0603E3104FXT (calibrated for Makibox hot bed)", '13':"100k Hisens 3950  1% up to 300°C for hotend 'Simple ONE ' & hotend 'All In ONE'", '20':"PT100 (Ultimainboard V2.x)", '51':"100k / 1k - EPCOS", '52':"200k / 1k - ATC Semitec 204GT-2", '55':"100k / 1k - ATC Semitec 104GT-2 (Used in ParCan & J-Head)", '60':"100k Maker's Tool Works Kapton Bed Thermistor beta=3950", '66':"Dyze Design 4.7M High Temperature thermistor", '70':"the 100K thermistor found in the bq Hephestos 2", '71':"100k / 4.7k Honeywell 135-104LAF-J01", '147':"Pt100 / 4.7k", '1047':"Pt1000 / 4.7k", '110':"Pt100 / 1k (non-standard)", '1010':"Pt1000 / 1k (non standard)", '-3':"Thermocouple + MAX31855 (only for sensor 0)", '-2':"Thermocouple + MAX6675 (only for sensor 0)", '-1':"Thermocouple + AD595",'998':"Dummy 1", '999':"Dummy 2" }
 */
#define TEMP_SENSOR_0 1
#define TEMP_SENSOR_1 0
#define TEMP_SENSOR_2 0
#define TEMP_SENSOR_3 0
#define TEMP_SENSOR_4 0
#if(ENABLED(BED_AC))
#define TEMP_SENSOR_BED 11
#else
#define TEMP_SENSOR_BED 1
#endif

// Dummy thermistor constant temperature readings, for use with 998 and 999
#define DUMMY_THERMISTOR_998_VALUE 25
#define DUMMY_THERMISTOR_999_VALUE 100

// Use temp sensor 1 as a redundant sensor with sensor 0. If the readings
// from the two sensors differ too much the print will be aborted.
//#define TEMP_SENSOR_1_AS_REDUNDANT
#define MAX_REDUNDANT_TEMP_SENSOR_DIFF 10

// Extruder temperature must be close to target for this long before M109 returns success
#define TEMP_RESIDENCY_TIME 10  // (seconds)
#define TEMP_HYSTERESIS 3       // (degC) range of +/- temperatures considered "close" to the target one
#define TEMP_WINDOW     1       // (degC) Window around target to start the residency timer x degC early.

// Bed temperature must be close to target for this long before M190 returns success
#define TEMP_BED_RESIDENCY_TIME 10  // (seconds)
#define TEMP_BED_HYSTERESIS 3       // (degC) range of +/- temperatures considered "close" to the target one
#define TEMP_BED_WINDOW     1       // (degC) Window around target to start the residency timer x degC early.

// The minimal temperature defines the temperature below which the heater will not be enabled It is used
// to check that the wiring to the thermistor is not broken.
// Otherwise this would lead to the heater being powered on all the time.
#define HEATER_0_MINTEMP 5
#define HEATER_1_MINTEMP 5
#define HEATER_2_MINTEMP 5
#define HEATER_3_MINTEMP 5
#define HEATER_4_MINTEMP 5
#define BED_MINTEMP 5

// When temperature exceeds max temp, your heater will be switched off.
// This feature exists to protect your hotend from overheating accidentally, but *NOT* from thermistor short/failure!
// You should use MINTEMP for thermistor short/failure protection.
#define HEATER_0_MAXTEMP 290
#define HEATER_1_MAXTEMP 275
#define HEATER_2_MAXTEMP 275
#define HEATER_3_MAXTEMP 275
#define HEATER_4_MAXTEMP 275
#if(ENABLED(BED_AC))
#define BED_MAXTEMP 100
#else
#define BED_MAXTEMP 150
#endif

//===========================================================================
//============================= PID Settings ================================
//===========================================================================
// PID Tuning Guide here: http://reprap.org/wiki/PID_Tuning

// Comment the following line to disable PID and enable bang-bang.
#define PIDTEMP
#define BANG_MAX 255     // Limits current to nozzle while in bang-bang mode; 255=full current
#define PID_MAX BANG_MAX // Limits current to nozzle while PID is active (see PID_FUNCTIONAL_RANGE below); 255=full current
#define PID_K1 0.95      // Smoothing factor within any PID loop
#if ENABLED(PIDTEMP)
  #define PID_AUTOTUNE_MENU // Add PID Autotune to the LCD "Temperature" menu to run M303 and apply the result.
  //#define PID_DEBUG // Sends debug data to the serial port.
  //#define PID_OPENLOOP 1 // Puts PID in open loop. M104/M140 sets the output power from 0 to PID_MAX
  //#define SLOW_PWM_HEATERS // PWM with very low frequency (roughly 0.125Hz=8s) and minimum state time of approximately 1s useful for heaters driven by a relay
  //#define PID_PARAMS_PER_HOTEND // Uses separate PID parameters for each extruder (useful for mismatched extruders)
                                  // Set/get with gcode: M301 E[extruder number, 0-2]
  #define PID_FUNCTIONAL_RANGE 10 // If the temperature difference between the target temperature and the actual temperature
                                  // is more than PID_FUNCTIONAL_RANGE then the PID will be shut off and the heater will be set to min/max.

  // If you are using a pre-configured hotend then you can use one of the value sets by uncommenting it

  // Ultimaker
  #define  DEFAULT_Kp 22.2
  #define  DEFAULT_Ki 1.08
  #define  DEFAULT_Kd 114

  // MakerGear
  //#define  DEFAULT_Kp 7.0
  //#define  DEFAULT_Ki 0.1
  //#define  DEFAULT_Kd 12

  // Mendel Parts V9 on 12V
  //#define  DEFAULT_Kp 63.0
  //#define  DEFAULT_Ki 2.25
  //#define  DEFAULT_Kd 440

#endif // PIDTEMP

//===========================================================================
//============================= PID > Bed Temperature Control ===============
//===========================================================================
// Select PID or bang-bang with PIDTEMPBED. If bang-bang, BED_LIMIT_SWITCHING will enable hysteresis
//
// Uncomment this to enable PID on the bed. It uses the same frequency PWM as the extruder.
// If your PID_dT is the default, and correct for your hardware/configuration, that means 7.689Hz,
// which is fine for driving a square wave into a resistive load and does not significantly impact you FET heating.
// This also works fine on a Fotek SSR-10DA Solid State Relay into a 250W heater.
// If your configuration is significantly different than this and you don't understand the issues involved, you probably
// shouldn't use bed PID until someone else verifies your hardware works.
// If this is enabled, find your own PID constants below.
#define PIDTEMPBED

//#define BED_LIMIT_SWITCHING

// This sets the max power delivered to the bed, and replaces the HEATER_BED_DUTY_CYCLE_DIVIDER option.
// all forms of bed control obey this (PID, bang-bang, bang-bang with hysteresis)
// setting this to anything other than 255 enables a form of PWM to the bed just like HEATER_BED_DUTY_CYCLE_DIVIDER did,
// so you shouldn't use it unless you are OK with PWM on your bed.  (see the comment on enabling PIDTEMPBED)
#define MAX_BED_POWER 255 // limits duty cycle to bed; 255=full current

#if ENABLED(PIDTEMPBED)

  //#define PID_BED_DEBUG // Sends debug data to the serial port.

  //120V 250W silicone heater into 4mm borosilicate (MendelMax 1.5+)
  //from FOPDT model - kp=.39 Tp=405 Tdead=66, Tc set to 79.2, aggressive factor of .15 (vs .1, 1, 10)
  #define  DEFAULT_bedKp 100.0
  #define  DEFAULT_bedKi 15.0
  #define  DEFAULT_bedKd 200.0

  //120V 250W silicone heater into 4mm borosilicate (MendelMax 1.5+)
  //from pidautotune
  //#define  DEFAULT_bedKp 97.1
  //#define  DEFAULT_bedKi 1.41
  //#define  DEFAULT_bedKd 1675.16

  // FIND YOUR OWN: "M303 E-1 C8 S90" to run autotune on the bed at 90 degreesC for 8 cycles.
#endif // PIDTEMPBED

// @section extruder

// This option prevents extrusion if the temperature is below EXTRUDE_MINTEMP.
// It also enables the M302 command to set the minimum extrusion temperature
// or to allow moving the extruder regardless of the hotend temperature.
// *** IT IS HIGHLY RECOMMENDED TO LEAVE THIS OPTION ENABLED! ***
#define PREVENT_COLD_EXTRUSION
#define EXTRUDE_MINTEMP 170

// This option prevents a single extrusion longer than EXTRUDE_MAXLENGTH.
// Note that for Bowden Extruders a too-small value here may prevent loading.
#define PREVENT_LENGTHY_EXTRUDE
#define EXTRUDE_MAXLENGTH 200

//===========================================================================
//======================== Thermal Runaway Protection =======================
//===========================================================================

/**
 * Thermal Protection provides additional protection to your printer from damage
 * and fire. Marlin always includes safe min and max temperature ranges which
 * protect against a broken or disconnected thermistor wire.
 *
 * The issue: If a thermistor falls out, it will report the much lower
 * temperature of the air in the room, and the the firmware will keep
 * the heater on.
 *
 * If you get "Thermal Runaway" or "Heating failed" errors the
 * details can be tuned in Configuration_adv.h
 */

#define THERMAL_PROTECTION_HOTENDS // Enable thermal protection for all extruders
#define THERMAL_PROTECTION_BED     // Enable thermal protection for the heated bed

//===========================================================================
//============================= Mechanical Settings =========================
//===========================================================================

// @section machine

// Uncomment one of these options to enable CoreXY, CoreXZ, or CoreYZ kinematics
// either in the usual order or reversed
//#define COREXY
//#define COREXZ
//#define COREYZ
//#define COREYX
//#define COREZX
//#define COREZY

//===========================================================================
//============================== Endstop Settings ===========================
//===========================================================================

// @section homing

// Specify here all the endstop connectors that are connected to any endstop or probe.
// Almost all printers will be using one per axis. Probes will use one or more of the
// extra connectors. Leave undefined any used for non-endstop and non-probe purposes.
#define USE_XMIN_PLUG
//#define USE_YMIN_PLUG
#define USE_ZMIN_PLUG
//#define USE_XMAX_PLUG
#define USE_YMAX_PLUG
//#define USE_ZMAX_PLUG

// Enable pullup for all endstops to prevent a floating state
#define ENDSTOPPULLUPS
#if DISABLED(ENDSTOPPULLUPS)
  // Disable ENDSTOPPULLUPS to set pullups individually
  //#define ENDSTOPPULLUP_XMAX
  //#define ENDSTOPPULLUP_YMAX
  //#define ENDSTOPPULLUP_ZMAX
  //#define ENDSTOPPULLUP_XMIN
  //#define ENDSTOPPULLUP_YMIN
  //#define ENDSTOPPULLUP_ZMIN
  //#define ENDSTOPPULLUP_ZMIN_PROBE
#endif

// Mechanical endstop with COM to ground and NC to Signal uses "false" here (most common setup).
#define X_MIN_ENDSTOP_INVERTING true // set to true to invert the logic of the endstop.
#define Y_MIN_ENDSTOP_INVERTING true // set to true to invert the logic of the endstop.
#define Z_MIN_ENDSTOP_INVERTING true // set to true to invert the logic of the endstop.
#define X_MAX_ENDSTOP_INVERTING false // set to true to invert the logic of the endstop.
#define Y_MAX_ENDSTOP_INVERTING true // set to true to invert the logic of the endstop.
#define Z_MAX_ENDSTOP_INVERTING true // set to true to invert the logic of the endstop.
#define Z_MIN_PROBE_ENDSTOP_INVERTING false // set to true to invert the logic of the probe.

// Enable this feature if all enabled endstop pins are interrupt-capable.
// This will remove the need to poll the interrupt pins, saving many CPU cycles.
//#define ENDSTOP_INTERRUPTS_FEATURE

//=============================================================================
//============================== Movement Settings ============================
//=============================================================================
// @section motion

/**
 * Default Settings
 *
 * These settings can be reset by M502
 *
 * Note that if EEPROM is enabled, saved values will override these.
 */

/**
 * With this option each E stepper can have its own factors for the
 * following movement settings. If fewer factors are given than the
 * total number of extruders, the last value applies to the rest.
 */
//#define DISTINCT_E_FACTORS

/**
 * Default Axis Steps Per Unit (steps/mm)
 * Override with M92
 *                                      X, Y, Z, E0 [, E1[, E2[, E3[, E4]]]]
 */
 #if(ENABLED(Y_2208))
#define DEFAULT_AXIS_STEPS_PER_UNIT   { 80, 80, 1600, 96 }
#else
#define DEFAULT_AXIS_STEPS_PER_UNIT   { 80, 160, 1600, 96 }
#endif
/**
 * Default Max Feed Rate (mm/s)
 * Override with M203
 *                                      X, Y, Z, E0 [, E1[, E2[, E3[, E4]]]]
 */
#define DEFAULT_MAX_FEEDRATE          { 250, 150, 5, 25 }

/**
 * Default Max Acceleration (change/s) change = mm/s
 * (Maximum start speed for accelerated moves)
 * Override with M201
 *                                      X, Y, Z, E0 [, E1[, E2[, E3[, E4]]]]
 */
#define DEFAULT_MAX_ACCELERATION      { 1500, 500, 400, 4000 }

/**
 * Default Acceleration (change/s) change = mm/s
 * Override with M204
 *
 *   M204 P    Acceleration
 *   M204 R    Retract Acceleration
 *   M204 T    Travel Acceleration
 */
#define DEFAULT_ACCELERATION          3000    // X, Y, Z and E acceleration for printing moves
#define DEFAULT_RETRACT_ACCELERATION  3000    // E acceleration for retracts
#define DEFAULT_TRAVEL_ACCELERATION   3000    // X, Y, Z acceleration for travel (non printing) moves

/**
 * Default Jerk (mm/s)
 * Override with M205 X Y Z E
 *
 * "Jerk" specifies the minimum speed change that requires acceleration.
 * When changing speed and direction, if the difference is less than the
 * value set here, it may happen instantaneously.
 */
#define DEFAULT_XJERK                 20.0
#define DEFAULT_YJERK                 10.0
#define DEFAULT_ZJERK                  0.4
#define DEFAULT_EJERK                  5.0

//===========================================================================
//============================= Z Probe Options =============================
//===========================================================================
// @section probes

//
// See http://marlinfw.org/docs/configuration/probes.html
//

/**
 * Z_MIN_PROBE_USES_Z_MIN_ENDSTOP_PIN
 *
 * Enable this option for a probe connected to the Z Min endstop pin.
 */
#define Z_MIN_PROBE_USES_Z_MIN_ENDSTOP_PIN

/**
 * Z_MIN_PROBE_ENDSTOP
 *
 * Enable this option for a probe connected to any pin except Z-Min.
 * (By default Marlin assumes the Z-Max endstop pin.)
 * To use a custom Z Probe pin, set Z_MIN_PROBE_PIN below.
 *
 *  - The simplest option is to use a free endstop connector.
 *  - Use 5V for powered (usually inductive) sensors.
 *
 *  - RAMPS 1.3/1.4 boards may use the 5V, GND, and Aux4->D32 pin:
 *    - For simple switches connect...
 *      - normally-closed switches to GND and D32.
 *      - normally-open switches to 5V and D32.
 *
 * WARNING: Setting the wrong pin may have unexpected and potentially
 * disastrous consequences. Use with caution and do your homework.
 *
 */
//#define Z_MIN_PROBE_ENDSTOP

/**
 * Probe Type
 *
 * Allen Key Probes, Servo Probes, Z-Sled Probes, FIX_MOUNTED_PROBE, etc.
 * Activate one of these to use Auto Bed Leveling below.
 */

/**
 * The "Manual Probe" provides a means to do "Auto" Bed Leveling without a probe.
 * Use G29 repeatedly, adjusting the Z height at each point with movement commands
 * or (with LCD_BED_LEVELING) the LCD controller.
 */
//#define PROBE_MANUALLY

/**
 * A Fix-Mounted Probe either doesn't deploy or needs manual deployment.
 *   (e.g., an inductive probe or a nozzle-based probe-switch.)
 */
//#define FIX_MOUNTED_PROBE

/**
 * Z Servo Probe, such as an endstop switch on a rotating arm.
 */
//#define Z_ENDSTOP_SERVO_NR 0   // Defaults to SERVO 0 connector.
//#define Z_SERVO_ANGLES {70,0}  // Z Servo Deploy and Stow angles

/**
 * The BLTouch probe uses a Hall effect sensor and emulates a servo.
 */
#define BLTOUCH
#if ENABLED(BLTOUCH)
  //#define BLTOUCH_DELAY 375   // (ms) Enable and increase if needed
#endif

/**
 * Enable one or more of the following if probing seems unreliable.
 * Heaters and/or fans can be disabled during probing to minimize electrical
 * noise. A delay can also be added to allow noise and vibration to settle.
 * These options are most useful for the BLTouch probe, but may also improve
 * readings with inductive probes and piezo sensors.
 */
<<<<<<< HEAD
//#define PROBING_HEATERS_OFF       // Turn heaters off when probing
#if ENABLED(PROBING_HEATERS_OFF)
  //#define WAIT_FOR_BED_HEATER     // Wait for bed to heat back up between probes (to improve accuracy)
#endif
//#define PROBING_FANS_OFF          // Turn fans off when probing
=======
#define PROBING_HEATERS_OFF       // Turn heaters off when probing
#define PROBING_FANS_OFF          // Turn fans off when probing
>>>>>>> b1990d3e
//#define DELAY_BEFORE_PROBING 200  // (ms) To prevent vibrations from triggering piezo sensors

// A probe that is deployed and stowed with a solenoid pin (SOL1_PIN)
//#define SOLENOID_PROBE

// A sled-mounted probe like those designed by Charles Bell.
//#define Z_PROBE_SLED
//#define SLED_DOCKING_OFFSET 5  // The extra distance the X axis must travel to pickup the sled. 0 should be fine but you can push it further if you'd like.

//
// For Z_PROBE_ALLEN_KEY see the Delta example configurations.
//

/**
 *   Z Probe to nozzle (X,Y) offset, relative to (0, 0).
 *   X and Y offsets must be integers.
 *
 *   In the following example the X and Y offsets are both positive:
 *   #define X_PROBE_OFFSET_FROM_EXTRUDER 10
 *   #define Y_PROBE_OFFSET_FROM_EXTRUDER 10
 *
 *      +-- BACK ---+
 *      |           |
 *    L |    (+) P  | R <-- probe (20,20)
 *    E |           | I
 *    F | (-) N (+) | G <-- nozzle (10,10)
 *    T |           | H
 *      |    (-)    | T
 *      |           |
 *      O-- FRONT --+
 *    (0,0)
 */
#define X_PROBE_OFFSET_FROM_EXTRUDER -22  // X offset: -left  +right  [of the nozzle]
#define Y_PROBE_OFFSET_FROM_EXTRUDER 0  // Y offset: -front +behind [the nozzle]
#define Z_PROBE_OFFSET_FROM_EXTRUDER -1.5   // Z offset: -below +above  [the nozzle]
#define MIN_PROBE_EDGE 10
// X and Y axis travel speed (mm/m) between probes
#define XY_PROBE_SPEED 8000

// Speed for the first approach when double-probing (MULTIPLE_PROBING == 2)
#define Z_PROBE_SPEED_FAST HOMING_FEEDRATE_Z

// Speed for the "accurate" probe of each point
#define Z_PROBE_SPEED_SLOW (Z_PROBE_SPEED_FAST / 2)

// The number of probes to perform at each point.
//   Set to 2 for a fast/slow probe, using the second probe result.
//   Set to 3 or more for slow probes, averaging the results.
//#define MULTIPLE_PROBING 2

/**
 * Z probes require clearance when deploying, stowing, and moving between
 * probe points to avoid hitting the bed and other hardware.
 * Servo-mounted probes require extra space for the arm to rotate.
 * Inductive probes need space to keep from triggering early.
 *
 * Use these settings to specify the distance (mm) to raise the probe (or
 * lower the bed). The values set here apply over and above any (negative)
 * probe Z Offset set with Z_PROBE_OFFSET_FROM_EXTRUDER, M851, or the LCD.
 * Only integer values >= 1 are valid here.
 *
 * Example: `M851 Z-5` with a CLEARANCE of 4  =>  9mm from bed to nozzle.
 *     But: `M851 Z+1` with a CLEARANCE of 2  =>  2mm from bed to nozzle.
 */
#define Z_CLEARANCE_DEPLOY_PROBE   5 // Z Clearance for Deploy/Stow
#define Z_CLEARANCE_BETWEEN_PROBES  5 // Z Clearance between probe points
//#define Z_AFTER_PROBING           5 // Z position after probing is done

// For M851 give a range for adjusting the Z probe offset
#define Z_PROBE_OFFSET_RANGE_MIN -20
#define Z_PROBE_OFFSET_RANGE_MAX 20

// Enable the M48 repeatability test to test probe accuracy
//#define Z_MIN_PROBE_REPEATABILITY_TEST

// For Inverting Stepper Enable Pins (Active Low) use 0, Non Inverting (Active High) use 1
// :{ 0:'Low', 1:'High' }
#define X_ENABLE_ON 0
#define Y_ENABLE_ON 0
#define Z_ENABLE_ON 0
#define E_ENABLE_ON 0 // For all extruders

// Disables axis stepper immediately when it's not being used.
// WARNING: When motors turn off there is a chance of losing position accuracy!
#define DISABLE_X false
#define DISABLE_Y false
#define DISABLE_Z false
// Warn on display about possibly reduced accuracy
//#define DISABLE_REDUCED_ACCURACY_WARNING

// @section extruder

#define DISABLE_E false // For all extruders
#define DISABLE_INACTIVE_EXTRUDER true // Keep only the active extruder enabled.

// @section machine

// Invert the stepper direction. Change (or reverse the motor connector) if an axis goes the wrong way.
 #if(ENABLED(X_2208))
#define INVERT_X_DIR true
#else
#define INVERT_X_DIR false
#endif
 #if(ENABLED(Y_2208))
#define INVERT_Y_DIR true
#else
#define INVERT_Y_DIR false
#endif
#define INVERT_Z_DIR true

// Enable this option for Toshiba stepper drivers
//#define CONFIG_STEPPERS_TOSHIBA

// @section extruder

// For direct drive extruder v9 set to true, for geared extruder set to false.
#define INVERT_E0_DIR true
#define INVERT_E1_DIR true
#define INVERT_E2_DIR false
#define INVERT_E3_DIR false
#define INVERT_E4_DIR false

// @section homing

//#define NO_MOTION_BEFORE_HOMING  // Inhibit movement until all axes have been homed

//#define UNKNOWN_Z_NO_RAISE // Don't raise Z (lower the bed) if Z is "unknown." For beds that fall when Z is powered off.

#define Z_HOMING_HEIGHT 4  // (in mm) Minimal z height before homing (G28) for Z clearance above the bed, clamps, ...
                             // Be sure you have this distance over your Z_MAX_POS in case.
#define Z_PROBE_LOW_POINT          -3 // Farthest distance below the trigger-point to go before stopping

// Direction of endstops when homing; 1=MAX, -1=MIN
// :[-1,1]
#define X_HOME_DIR -1
#define Y_HOME_DIR 1
#define Z_HOME_DIR -1

// @section machine

// The size of the print bed
#define X_BED_SIZE 400
#define Y_BED_SIZE 400

// Travel limits (mm) after homing, corresponding to endstop positions.
#define X_MIN_POS 0
#define Y_MIN_POS 0
#define Z_MIN_POS 0
#define X_MAX_POS X_BED_SIZE
#define Y_MAX_POS Y_BED_SIZE
#define Z_MAX_POS 500

/**
 * Software Endstops
 *
 * - Prevent moves outside the set machine bounds.
 * - Individual axes can be disabled, if desired.
 * - X and Y only apply to Cartesian robots.
 * - Use 'M211' to set software endstops on/off or report current state
 */

// Min software endstops constrain movement within minimum coordinate bounds
#define MIN_SOFTWARE_ENDSTOPS
#if ENABLED(MIN_SOFTWARE_ENDSTOPS)
  #define MIN_SOFTWARE_ENDSTOP_X
  #define MIN_SOFTWARE_ENDSTOP_Y
  #define MIN_SOFTWARE_ENDSTOP_Z
#endif

// Max software endstops constrain movement within maximum coordinate bounds
#define MAX_SOFTWARE_ENDSTOPS
#if ENABLED(MAX_SOFTWARE_ENDSTOPS)
  #define MAX_SOFTWARE_ENDSTOP_X
  #define MAX_SOFTWARE_ENDSTOP_Y
  #define MAX_SOFTWARE_ENDSTOP_Z
#endif

/**
 * Filament Runout Sensors
 * Mechanical or opto endstops are used to check for the presence of filament.
 *
 * RAMPS-based boards use SERVO3_PIN for the first runout sensor.
 * For other boards you may need to define FIL_RUNOUT_PIN, FIL_RUNOUT2_PIN, etc.
 * By default the firmware assumes HIGH=FILAMENT PRESENT.
 */
 #if(ENABLED(RunoutSensor))
  #define FILAMENT_RUNOUT_SENSOR
#endif
#if ENABLED(FILAMENT_RUNOUT_SENSOR)
  #define NUM_RUNOUT_SENSORS   1     // Number of sensors, up to one per extruder. Define a FIL_RUNOUT#_PIN for each.
  #define FIL_RUNOUT_PIN 57
  #define FIL_RUNOUT_INVERTING true // set to true to invert the logic of the sensor.
  #define FIL_RUNOUT_PULLUP          // Use internal pullup for filament runout pins.
  #define FILAMENT_RUNOUT_SCRIPT "M600"
#endif

//===========================================================================
//=============================== Bed Leveling ==============================
//===========================================================================
// @section calibrate

/**
 * Choose one of the options below to enable G29 Bed Leveling. The parameters
 * and behavior of G29 will change depending on your selection.
 *
 *  If using a Probe for Z Homing, enable Z_SAFE_HOMING also!
 *
 * - AUTO_BED_LEVELING_3POINT
 *   Probe 3 arbitrary points on the bed (that aren't collinear)
 *   You specify the XY coordinates of all 3 points.
 *   The result is a single tilted plane. Best for a flat bed.
 *
 * - AUTO_BED_LEVELING_LINEAR
 *   Probe several points in a grid.
 *   You specify the rectangle and the density of sample points.
 *   The result is a single tilted plane. Best for a flat bed.
 *
 * - AUTO_BED_LEVELING_BILINEAR
 *   Probe several points in a grid.
 *   You specify the rectangle and the density of sample points.
 *   The result is a mesh, best for large or uneven beds.
 *
 * - AUTO_BED_LEVELING_UBL (Unified Bed Leveling)
 *   A comprehensive bed leveling system combining the features and benefits
 *   of other systems. UBL also includes integrated Mesh Generation, Mesh
 *   Validation and Mesh Editing systems.
 *
 * - MESH_BED_LEVELING
 *   Probe a grid manually
 *   The result is a mesh, suitable for large or uneven beds. (See BILINEAR.)
 *   For machines without a probe, Mesh Bed Leveling provides a method to perform
 *   leveling in steps so you can manually adjust the Z height at each grid-point.
 *   With an LCD controller the process is guided step-by-step.
 */
//#define AUTO_BED_LEVELING_3POINT
//#define AUTO_BED_LEVELING_LINEAR
#if(ENABLED(UBL))
#define AUTO_BED_LEVELING_UBL
#else
#define AUTO_BED_LEVELING_BILINEAR
#endif

//#define MESH_BED_LEVELING

/**
 * Normally G28 leaves leveling disabled on completion. Enable
 * this option to have G28 restore the prior leveling state.
 */
#define RESTORE_LEVELING_AFTER_G28

/**
 * Enable detailed logging of G28, G29, M48, etc.
 * Turn on with the command 'M111 S32'.
 * NOTE: Requires a lot of PROGMEM!
 */
//#define DEBUG_LEVELING_FEATURE

#if ENABLED(MESH_BED_LEVELING) || ENABLED(AUTO_BED_LEVELING_BILINEAR) || ENABLED(AUTO_BED_LEVELING_UBL)
  // Gradually reduce leveling correction until a set height is reached,
  // at which point movement will be level to the machine's XY plane.
  // The height can be set with M420 Z<height>
  #define ENABLE_LEVELING_FADE_HEIGHT

  // For Cartesian machines, instead of dividing moves on mesh boundaries,
  // split up moves into short segments like a Delta. This follows the
  // contours of the bed more closely than edge-to-edge straight moves.
  #define SEGMENT_LEVELED_MOVES
  #define LEVELED_SEGMENT_LENGTH 5.0 // (mm) Length of all segments (except the last one)

  /**
   * Enable the G26 Mesh Validation Pattern tool.
   */
  //#define G26_MESH_VALIDATION
  #if ENABLED(G26_MESH_VALIDATION)
    #define MESH_TEST_NOZZLE_SIZE    0.4  // (mm) Diameter of primary nozzle.
    #define MESH_TEST_LAYER_HEIGHT   0.2  // (mm) Default layer height for the G26 Mesh Validation Tool.
    #define MESH_TEST_HOTEND_TEMP  205.0  // (°C) Default nozzle temperature for the G26 Mesh Validation Tool.
    #define MESH_TEST_BED_TEMP      60.0  // (°C) Default bed temperature for the G26 Mesh Validation Tool.
  #endif

#endif

#if ENABLED(AUTO_BED_LEVELING_LINEAR) || ENABLED(AUTO_BED_LEVELING_BILINEAR)

  // Set the number of grid points per dimension.
  #define GRID_MAX_POINTS_X 6
  #define GRID_MAX_POINTS_Y GRID_MAX_POINTS_X

  // Set the boundaries for probing (where the probe can reach).
  #define LEFT_PROBE_BED_POSITION 30
  #define RIGHT_PROBE_BED_POSITION 365
  #define FRONT_PROBE_BED_POSITION 30
  #define BACK_PROBE_BED_POSITION 365

  // The Z probe minimum outer margin (to validate G29 parameters).
  #define MIN_PROBE_EDGE 10

  // Probe along the Y axis, advancing X after each column
  //#define PROBE_Y_FIRST

  #if ENABLED(AUTO_BED_LEVELING_BILINEAR)

    // Beyond the probed grid, continue the implied tilt?
    // Default is to maintain the height of the nearest edge.
    //#define EXTRAPOLATE_BEYOND_GRID

    //
    // Experimental Subdivision of the grid by Catmull-Rom method.
    // Synthesizes intermediate points to produce a more detailed mesh.
    //
    //#define ABL_BILINEAR_SUBDIVISION
    #if ENABLED(ABL_BILINEAR_SUBDIVISION)
      // Number of subdivisions between probe points
      #define BILINEAR_SUBDIVISIONS 3
    #endif

  #endif

#elif ENABLED(AUTO_BED_LEVELING_3POINT)

  // 3 arbitrary points to probe.
  // A simple cross-product is used to estimate the plane of the bed.
  #define ABL_PROBE_PT_1_X 15
  #define ABL_PROBE_PT_1_Y 180
  #define ABL_PROBE_PT_2_X 15
  #define ABL_PROBE_PT_2_Y 20
  #define ABL_PROBE_PT_3_X 170
  #define ABL_PROBE_PT_3_Y 20

#elif ENABLED(AUTO_BED_LEVELING_UBL)

  //===========================================================================
  //========================= Unified Bed Leveling ============================
  //===========================================================================

  //#define MESH_EDIT_GFX_OVERLAY   // Display a graphics overlay while editing the mesh

  #define MESH_INSET 35              // Set Mesh bounds as an inset region of the bed
  #define GRID_MAX_POINTS_X 10      // Don't use more than 15 points per axis, implementation limited.
  #define GRID_MAX_POINTS_Y GRID_MAX_POINTS_X

  #define PROBE_PT_1_X 50       // Probing points for 3-Point leveling of the mesh
  #define PROBE_PT_1_Y 350
  #define PROBE_PT_2_X 50
  #define PROBE_PT_2_Y 50
  #define PROBE_PT_3_X 350
  #define PROBE_PT_3_Y 50

  #define UBL_MESH_EDIT_MOVES_Z     // Sophisticated users prefer no movement of nozzle
  #define UBL_SAVE_ACTIVE_ON_M500   // Save the currently active mesh in the current slot on M500

  //#define UBL_Z_RAISE_WHEN_OFF_MESH 2.5 // When the nozzle is off the mesh, this value is used
                                          // as the Z-Height correction value.

#elif ENABLED(MESH_BED_LEVELING)

  //===========================================================================
  //=================================== Mesh ==================================
  //===========================================================================

  #define MESH_INSET 10          // Set Mesh bounds as an inset region of the bed
  #define GRID_MAX_POINTS_X 3    // Don't use more than 7 points per axis, implementation limited.
  #define GRID_MAX_POINTS_Y GRID_MAX_POINTS_X

  //#define MESH_G28_REST_ORIGIN // After homing all axes ('G28' or 'G28 XYZ') rest Z at Z_MIN_POS

#endif // BED_LEVELING

/**
 * Use the LCD controller for bed leveling
 * Requires MESH_BED_LEVELING or PROBE_MANUALLY
 */
//#define LCD_BED_LEVELING

#if ENABLED(LCD_BED_LEVELING)
  #define MBL_Z_STEP 0.01    // Step size while manually probing Z axis.
  #define LCD_PROBE_Z_RANGE 4 // Z Range centered on Z_MIN_POS for LCD Z adjustment
#endif

// Add a menu item to move between bed corners for manual bed adjustment
//#define LEVEL_BED_CORNERS

#if ENABLED(LEVEL_BED_CORNERS)
  #define LEVEL_CORNERS_INSET 30    // (mm) An inset for corner leveling
  //#define LEVEL_CENTER_TOO        // Move to the center after the last corner
#endif

/**
 * Commands to execute at the end of G29 probing.
 * Useful to retract or move the Z probe out of the way.
 */
//#define Z_PROBE_END_SCRIPT "G1 Z10 F12000\nG1 X15 Y330\nG1 Z0.5\nG1 Z10"


// @section homing

// The center of the bed is at (X=0, Y=0)
//#define BED_CENTER_AT_0_0

// Manually set the home position. Leave these undefined for automatic settings.
// For DELTA this is the top-center of the Cartesian print volume.
//#define MANUAL_X_HOME_POS 0
//#define MANUAL_Y_HOME_POS 0
//#define MANUAL_Z_HOME_POS 0

// Use "Z Safe Homing" to avoid homing with a Z probe outside the bed area.
//
// With this feature enabled:
//
// - Allow Z homing only after X and Y homing AND stepper drivers still enabled.
// - If stepper drivers time out, it will need X and Y homing again before Z homing.
// - Move the Z probe (or nozzle) to a defined XY point before Z Homing when homing all axes (G28).
// - Prevent Z homing when the Z probe is outside bed area.
#define Z_SAFE_HOMING

#if ENABLED(Z_SAFE_HOMING)
  #define Z_SAFE_HOMING_X_POINT 50    // X point for Z homing when homing all axis (G28).
  #define Z_SAFE_HOMING_Y_POINT 50    // Y point for Z homing when homing all axis (G28).
#endif

// Homing speeds (mm/m)
#define HOMING_FEEDRATE_XY (50*60)
#define HOMING_FEEDRATE_Z  (4*60)

// @section calibrate

/**
 * Bed Skew Compensation
 *
 * This feature corrects for misalignment in the XYZ axes.
 *
 * Take the following steps to get the bed skew in the XY plane:
 *  1. Print a test square (e.g., https://www.thingiverse.com/thing:2563185)
 *  2. For XY_DIAG_AC measure the diagonal A to C
 *  3. For XY_DIAG_BD measure the diagonal B to D
 *  4. For XY_SIDE_AD measure the edge A to D
 *
 * Marlin automatically computes skew factors from these measurements.
 * Skew factors may also be computed and set manually:
 *
 *  - Compute AB     : SQRT(2*AC*AC+2*BD*BD-4*AD*AD)/2
 *  - XY_SKEW_FACTOR : TAN(PI/2-ACOS((AC*AC-AB*AB-AD*AD)/(2*AB*AD)))
 *
 * If desired, follow the same procedure for XZ and YZ.
 * Use these diagrams for reference:
 *
 *    Y                     Z                     Z
 *    ^     B-------C       ^     B-------C       ^     B-------C
 *    |    /       /        |    /       /        |    /       /
 *    |   /       /         |   /       /         |   /       /
 *    |  A-------D          |  A-------D          |  A-------D
 *    +-------------->X     +-------------->X     +-------------->Y
 *     XY_SKEW_FACTOR        XZ_SKEW_FACTOR        YZ_SKEW_FACTOR
 */
//#define SKEW_CORRECTION

#if ENABLED(SKEW_CORRECTION)
  // Input all length measurements here:
  #define XY_DIAG_AC 282.8427124746
  #define XY_DIAG_BD 282.8427124746
  #define XY_SIDE_AD 200

  // Or, set the default skew factors directly here
  // to override the above measurements:
  #define XY_SKEW_FACTOR 0.0

  //#define SKEW_CORRECTION_FOR_Z
  #if ENABLED(SKEW_CORRECTION_FOR_Z)
    #define XZ_DIAG_AC 282.8427124746
    #define XZ_DIAG_BD 282.8427124746
    #define YZ_DIAG_AC 282.8427124746
    #define YZ_DIAG_BD 282.8427124746
    #define YZ_SIDE_AD 200
    #define XZ_SKEW_FACTOR 0.0
    #define YZ_SKEW_FACTOR 0.0
  #endif

  // Enable this option for M852 to set skew at runtime
  //#define SKEW_CORRECTION_GCODE
#endif

//=============================================================================
//============================= Additional Features ===========================
//=============================================================================

// @section extras

//
// EEPROM
//
// The microcontroller can store settings in the EEPROM, e.g. max velocity...
// M500 - stores parameters in EEPROM
// M501 - reads parameters from EEPROM (if you need reset them after you changed them temporarily).
// M502 - reverts to the default "factory settings".  You still need to store them in EEPROM afterwards if you want to.
//
#define EEPROM_SETTINGS // Enable for M500 and M501 commands
//#define DISABLE_M503    // Saves ~2700 bytes of PROGMEM. Disable for release!
#define EEPROM_CHITCHAT   // Give feedback on EEPROM commands. Disable to save PROGMEM.

//
// Host Keepalive
//
// When enabled Marlin will send a busy status message to the host
// every couple of seconds when it can't accept commands.
//
#define HOST_KEEPALIVE_FEATURE        // Disable this if your host doesn't like keepalive messages
#define DEFAULT_KEEPALIVE_INTERVAL 2  // Number of seconds between "busy" messages. Set with M113.
#define BUSY_WHILE_HEATING            // Some hosts require "busy" messages even during heating

//
// M100 Free Memory Watcher
//
//#define M100_FREE_MEMORY_WATCHER    // Add M100 (Free Memory Watcher) to debug memory usage

//
// G20/G21 Inch mode support
//
//#define INCH_MODE_SUPPORT

//
// M149 Set temperature units support
//
//#define TEMPERATURE_UNITS_SUPPORT

// @section temperature

// Preheat Constants
#define PREHEAT_1_TEMP_HOTEND 200
#define PREHEAT_1_TEMP_BED     60
#define PREHEAT_1_FAN_SPEED     0 // Value from 0 to 255

#define PREHEAT_2_TEMP_HOTEND 220
#define PREHEAT_2_TEMP_BED    100
#define PREHEAT_2_FAN_SPEED     0 // Value from 0 to 255

/**
 * Nozzle Park
 *
 * Park the nozzle at the given XYZ position on idle or G27.
 *
 * The "P" parameter controls the action applied to the Z axis:
 *
 *    P0  (Default) If Z is below park Z raise the nozzle.
 *    P1  Raise the nozzle always to Z-park height.
 *    P2  Raise the nozzle by Z-park amount, limited to Z_MAX_POS.
 */
#define NOZZLE_PARK_FEATURE

#if ENABLED(NOZZLE_PARK_FEATURE)
  // Specify a park position as { X, Y, Z }
  #define NOZZLE_PARK_POINT { (X_MIN_POS + 10), (Y_MIN_POS - 10), 20 }
  #define NOZZLE_PARK_XY_FEEDRATE 100   // X and Y axes feedrate in mm/s (also used for delta printers Z axis)
  #define NOZZLE_PARK_Z_FEEDRATE 5      // Z axis feedrate in mm/s (not used for delta printers)
#endif

/**
 * Clean Nozzle Feature -- EXPERIMENTAL
 *
 * Adds the G12 command to perform a nozzle cleaning process.
 *
 * Parameters:
 *   P  Pattern
 *   S  Strokes / Repetitions
 *   T  Triangles (P1 only)
 *
 * Patterns:
 *   P0  Straight line (default). This process requires a sponge type material
 *       at a fixed bed location. "S" specifies strokes (i.e. back-forth motions)
 *       between the start / end points.
 *
 *   P1  Zig-zag pattern between (X0, Y0) and (X1, Y1), "T" specifies the
 *       number of zig-zag triangles to do. "S" defines the number of strokes.
 *       Zig-zags are done in whichever is the narrower dimension.
 *       For example, "G12 P1 S1 T3" will execute:
 *
 *          --
 *         |  (X0, Y1) |     /\        /\        /\     | (X1, Y1)
 *         |           |    /  \      /  \      /  \    |
 *       A |           |   /    \    /    \    /    \   |
 *         |           |  /      \  /      \  /      \  |
 *         |  (X0, Y0) | /        \/        \/        \ | (X1, Y0)
 *          --         +--------------------------------+
 *                       |________|_________|_________|
 *                           T1        T2        T3
 *
 *   P2  Circular pattern with middle at NOZZLE_CLEAN_CIRCLE_MIDDLE.
 *       "R" specifies the radius. "S" specifies the stroke count.
 *       Before starting, the nozzle moves to NOZZLE_CLEAN_START_POINT.
 *
 *   Caveats: The ending Z should be the same as starting Z.
 * Attention: EXPERIMENTAL. G-code arguments may change.
 *
 */
//#define NOZZLE_CLEAN_FEATURE

#if ENABLED(NOZZLE_CLEAN_FEATURE)
  // Default number of pattern repetitions
  #define NOZZLE_CLEAN_STROKES  12

  // Default number of triangles
  #define NOZZLE_CLEAN_TRIANGLES  3

  // Specify positions as { X, Y, Z }
  #define NOZZLE_CLEAN_START_POINT { 30, 30, (Z_MIN_POS + 1)}
  #define NOZZLE_CLEAN_END_POINT   {100, 60, (Z_MIN_POS + 1)}

  // Circular pattern radius
  #define NOZZLE_CLEAN_CIRCLE_RADIUS 6.5
  // Circular pattern circle fragments number
  #define NOZZLE_CLEAN_CIRCLE_FN 10
  // Middle point of circle
  #define NOZZLE_CLEAN_CIRCLE_MIDDLE NOZZLE_CLEAN_START_POINT

  // Moves the nozzle to the initial position
  #define NOZZLE_CLEAN_GOBACK
#endif

/**
 * Print Job Timer
 *
 * Automatically start and stop the print job timer on M104/M109/M190.
 *
 *   M104 (hotend, no wait) - high temp = none,        low temp = stop timer
 *   M109 (hotend, wait)    - high temp = start timer, low temp = stop timer
 *   M190 (bed, wait)       - high temp = start timer, low temp = none
 *
 * The timer can also be controlled with the following commands:
 *
 *   M75 - Start the print job timer
 *   M76 - Pause the print job timer
 *   M77 - Stop the print job timer
 */
#define PRINTJOB_TIMER_AUTOSTART

/**
 * Print Counter
 *
 * Track statistical data such as:
 *
 *  - Total print jobs
 *  - Total successful print jobs
 *  - Total failed print jobs
 *  - Total time printing
 *
 * View the current statistics with M78.
 */
//#define PRINTCOUNTER

//=============================================================================
//============================= LCD and SD support ============================
//=============================================================================

// @section lcd

/**
 * LCD LANGUAGE
 *
 * Select the language to display on the LCD. These languages are available:
 *
 *    en, an, bg, ca, cn, cz, cz_utf8, de, el, el-gr, es, es_utf8, eu, fi, fr, fr_utf8,
 *    gl, hr, it, kana, kana_utf8, nl, pl, pt, pt_utf8, pt-br, pt-br_utf8, ru, sk_utf8,
 *    tr, uk, zh_CN, zh_TW, test
 *
 * :{ 'en':'English', 'an':'Aragonese', 'bg':'Bulgarian', 'ca':'Catalan', 'cn':'Chinese', 'cz':'Czech', 'cz_utf8':'Czech (UTF8)', 'de':'German', 'el':'Greek', 'el-gr':'Greek (Greece)', 'es':'Spanish', 'es_utf8':'Spanish (UTF8)', 'eu':'Basque-Euskera', 'fi':'Finnish', 'fr':'French', 'fr_utf8':'French (UTF8)', 'gl':'Galician', 'hr':'Croatian', 'it':'Italian', 'kana':'Japanese', 'kana_utf8':'Japanese (UTF8)', 'nl':'Dutch', 'pl':'Polish', 'pt':'Portuguese', 'pt-br':'Portuguese (Brazilian)', 'pt-br_utf8':'Portuguese (Brazilian UTF8)', 'pt_utf8':'Portuguese (UTF8)', 'ru':'Russian', 'sk_utf8':'Slovak (UTF8)', 'tr':'Turkish', 'uk':'Ukrainian', 'zh_CN':'Chinese (Simplified)', 'zh_TW':'Chinese (Taiwan)', test':'TEST' }
 */
#define LCD_LANGUAGE en

/**
 * LCD Character Set
 *
 * Note: This option is NOT applicable to Graphical Displays.
 *
 * All character-based LCDs provide ASCII plus one of these
 * language extensions:
 *
 *  - JAPANESE ... the most common
 *  - WESTERN  ... with more accented characters
 *  - CYRILLIC ... for the Russian language
 *
 * To determine the language extension installed on your controller:
 *
 *  - Compile and upload with LCD_LANGUAGE set to 'test'
 *  - Click the controller to view the LCD menu
 *  - The LCD will display Japanese, Western, or Cyrillic text
 *
 * See http://marlinfw.org/docs/development/lcd_language.html
 *
 * :['JAPANESE', 'WESTERN', 'CYRILLIC']
 */
#define DISPLAY_CHARSET_HD44780 JAPANESE

/**
 * LCD TYPE
 *
 * Enable ULTRA_LCD for a 16x2, 16x4, 20x2, or 20x4 character-based LCD.
 * Enable DOGLCD for a 128x64 (ST7565R) Full Graphical Display.
 * (These options will be enabled automatically for most displays.)
 *
 * IMPORTANT: The U8glib library is required for Full Graphic Display!
 *            https://github.com/olikraus/U8glib_Arduino
 */
//#define ULTRA_LCD   // Character based
//#define DOGLCD      // Full graphics display

/**
 * SD CARD
 *
 * SD Card support is disabled by default. If your controller has an SD slot,
 * you must uncomment the following option or it won't work.
 *
 */
#define SDSUPPORT

/**
 * SD CARD: SPI SPEED
 *
 * Enable one of the following items for a slower SPI transfer speed.
 * This may be required to resolve "volume init" errors.
 */
//#define SPI_SPEED SPI_HALF_SPEED
//#define SPI_SPEED SPI_QUARTER_SPEED
//#define SPI_SPEED SPI_EIGHTH_SPEED

/**
 * SD CARD: ENABLE CRC
 *
 * Use CRC checks and retries on the SD communication.
 */
//#define SD_CHECK_AND_RETRY

//
// ENCODER SETTINGS
//
// This option overrides the default number of encoder pulses needed to
// produce one step. Should be increased for high-resolution encoders.
//
//#define ENCODER_PULSES_PER_STEP 4

//
// Use this option to override the number of step signals required to
// move between next/prev menu items.
//
//#define ENCODER_STEPS_PER_MENU_ITEM 1

/**
 * Encoder Direction Options
 *
 * Test your encoder's behavior first with both options disabled.
 *
 *  Reversed Value Edit and Menu Nav? Enable REVERSE_ENCODER_DIRECTION.
 *  Reversed Menu Navigation only?    Enable REVERSE_MENU_DIRECTION.
 *  Reversed Value Editing only?      Enable BOTH options.
 */

//
// This option reverses the encoder direction everywhere.
//
//  Set this option if CLOCKWISE causes values to DECREASE
//
//#define REVERSE_ENCODER_DIRECTION

//
// This option reverses the encoder direction for navigating LCD menus.
//
//  If CLOCKWISE normally moves DOWN this makes it go UP.
//  If CLOCKWISE normally moves UP this makes it go DOWN.
//
//#define REVERSE_MENU_DIRECTION

//
// Individual Axis Homing
//
// Add individual axis homing items (Home X, Home Y, and Home Z) to the LCD menu.
//
//#define INDIVIDUAL_AXIS_HOMING_MENU

//
// SPEAKER/BUZZER
//
// If you have a speaker that can produce tones, enable it here.
// By default Marlin assumes you have a buzzer with a fixed frequency.
//
//#define SPEAKER

//
// The duration and frequency for the UI feedback sound.
// Set these to 0 to disable audio feedback in the LCD menus.
//
// Note: Test audio output with the G-Code:
//  M300 S<frequency Hz> P<duration ms>
//
//#define LCD_FEEDBACK_FREQUENCY_DURATION_MS 2
//#define LCD_FEEDBACK_FREQUENCY_HZ 5000

//
// CONTROLLER TYPE: Standard
//
// Marlin supports a wide variety of controllers.
// Enable one of the following options to specify your controller.
//

//
// ULTIMAKER Controller.
//
//#define ULTIMAKERCONTROLLER

//
// ULTIPANEL as seen on Thingiverse.
//
//#define ULTIPANEL

//
// PanelOne from T3P3 (via RAMPS 1.4 AUX2/AUX3)
// http://reprap.org/wiki/PanelOne
//
//#define PANEL_ONE

//
// MaKr3d Makr-Panel with graphic controller and SD support.
// http://reprap.org/wiki/MaKr3d_MaKrPanel
//
//#define MAKRPANEL

//
// ReprapWorld Graphical LCD
// https://reprapworld.com/?products_details&products_id/1218
//
//#define REPRAPWORLD_GRAPHICAL_LCD

//
// Activate one of these if you have a Panucatt Devices
// Viki 2.0 or mini Viki with Graphic LCD
// http://panucatt.com
//
//#define VIKI2
//#define miniVIKI

//
// Adafruit ST7565 Full Graphic Controller.
// https://github.com/eboston/Adafruit-ST7565-Full-Graphic-Controller/
//
//#define ELB_FULL_GRAPHIC_CONTROLLER

//
// RepRapDiscount Smart Controller.
// http://reprap.org/wiki/RepRapDiscount_Smart_Controller
//
// Note: Usually sold with a white PCB.
//
//#define REPRAP_DISCOUNT_SMART_CONTROLLER

//
// GADGETS3D G3D LCD/SD Controller
// http://reprap.org/wiki/RAMPS_1.3/1.4_GADGETS3D_Shield_with_Panel
//
// Note: Usually sold with a blue PCB.
//
//#define G3D_PANEL

//
// RepRapDiscount FULL GRAPHIC Smart Controller
// http://reprap.org/wiki/RepRapDiscount_Full_Graphic_Smart_Controller
//
#define REPRAP_DISCOUNT_FULL_GRAPHIC_SMART_CONTROLLER

//
// MakerLab Mini Panel with graphic
// controller and SD support - http://reprap.org/wiki/Mini_panel
//
//#define MINIPANEL

//
// RepRapWorld REPRAPWORLD_KEYPAD v1.1
// http://reprapworld.com/?products_details&products_id=202&cPath=1591_1626
//
// REPRAPWORLD_KEYPAD_MOVE_STEP sets how much should the robot move when a key
// is pressed, a value of 10.0 means 10mm per click.
//
//#define REPRAPWORLD_KEYPAD
//#define REPRAPWORLD_KEYPAD_MOVE_STEP 1.0

//
// RigidBot Panel V1.0
// http://www.inventapart.com/
//
//#define RIGIDBOT_PANEL

//
// BQ LCD Smart Controller shipped by
// default with the BQ Hephestos 2 and Witbox 2.
//
//#define BQ_LCD_SMART_CONTROLLER

//
// Cartesio UI
// http://mauk.cc/webshop/cartesio-shop/electronics/user-interface
//
//#define CARTESIO_UI

//
// ANET and Tronxy Controller supported displays.
//
//#define ZONESTAR_LCD            // Requires ADC_KEYPAD_PIN to be assigned to an analog pin.
                                  // This LCD is known to be susceptible to electrical interference
                                  // which scrambles the display.  Pressing any button clears it up.
                                  // This is a LCD2004 display with 5 analog buttons.

//#define ANET_FULL_GRAPHICS_LCD  // Anet 128x64 full graphics lcd with rotary encoder as used on Anet A6
                                  // A clone of the RepRapDiscount full graphics display but with
                                  // different pins/wiring (see pins_ANET_10.h).

//
// LCD for Melzi Card with Graphical LCD
//
//#define LCD_FOR_MELZI

//
// LCD for Malyan M200 printers.
// This requires SDSUPPORT to be enabled
//
//#define MALYAN_LCD

//
// CONTROLLER TYPE: I2C
//
// Note: These controllers require the installation of Arduino's LiquidCrystal_I2C
// library. For more info: https://github.com/kiyoshigawa/LiquidCrystal_I2C
//

//
// Elefu RA Board Control Panel
// http://www.elefu.com/index.php?route=product/product&product_id=53
//
//#define RA_CONTROL_PANEL

//
// Sainsmart (YwRobot) LCD Displays
//
// These require F.Malpartida's LiquidCrystal_I2C library
// https://bitbucket.org/fmalpartida/new-liquidcrystal/wiki/Home
//
//#define LCD_SAINSMART_I2C_1602
//#define LCD_SAINSMART_I2C_2004

//
// Generic LCM1602 LCD adapter
//
//#define LCM1602

//
// PANELOLU2 LCD with status LEDs,
// separate encoder and click inputs.
//
// Note: This controller requires Arduino's LiquidTWI2 library v1.2.3 or later.
// For more info: https://github.com/lincomatic/LiquidTWI2
//
// Note: The PANELOLU2 encoder click input can either be directly connected to
// a pin (if BTN_ENC defined to != -1) or read through I2C (when BTN_ENC == -1).
//
//#define LCD_I2C_PANELOLU2

//
// Panucatt VIKI LCD with status LEDs,
// integrated click & L/R/U/D buttons, separate encoder inputs.
//
//#define LCD_I2C_VIKI

//
// SSD1306 OLED full graphics generic display
//
//#define U8GLIB_SSD1306

//
// SAV OLEd LCD module support using either SSD1306 or SH1106 based LCD modules
//
//#define SAV_3DGLCD
#if ENABLED(SAV_3DGLCD)
  //#define U8GLIB_SSD1306
  #define U8GLIB_SH1106
#endif

//
// Original Ulticontroller from Ultimaker 2 printer with SSD1309 I2C display and encoder
// https://github.com/Ultimaker/Ultimaker2/tree/master/1249_Ulticontroller_Board_(x1)
//
//#define ULTI_CONTROLLER

//
// CONTROLLER TYPE: Shift register panels
//
// 2 wire Non-latching LCD SR from https://goo.gl/aJJ4sH
// LCD configuration: http://reprap.org/wiki/SAV_3D_LCD
//
//#define SAV_3DLCD

//
// TinyBoy2 128x64 OLED / Encoder Panel
//
//#define OLED_PANEL_TINYBOY2

//
// Makeboard 3D Printer Parts 3D Printer Mini Display 1602 Mini Controller
// https://www.aliexpress.com/item/Micromake-Makeboard-3D-Printer-Parts-3D-Printer-Mini-Display-1602-Mini-Controller-Compatible-with-Ramps-1/32765887917.html
//
//#define MAKEBOARD_MINI_2_LINE_DISPLAY_1602

//
// MKS MINI12864 with graphic controller and SD support
// http://reprap.org/wiki/MKS_MINI_12864
//
//#define MKS_MINI_12864

//
// Factory display for Creality CR-10
// https://www.aliexpress.com/item/Universal-LCD-12864-3D-Printer-Display-Screen-With-Encoder-For-CR-10-CR-7-Model/32833148327.html
//
// This is RAMPS-compatible using a single 10-pin connector.
// (For CR-10 owners who want to replace the Melzi Creality board but retain the display)
//
//#define CR10_STOCKDISPLAY

//
// MKS OLED 1.3" 128 × 64 FULL GRAPHICS CONTROLLER
// http://reprap.org/wiki/MKS_12864OLED
//
// Tiny, but very sharp OLED display
//
//#define MKS_12864OLED          // Uses the SH1106 controller (default)
//#define MKS_12864OLED_SSD1306  // Uses the SSD1306 controller

//
// Silvergate GLCD controller
// http://github.com/android444/Silvergate
//
//#define SILVER_GATE_GLCD_CONTROLLER

//=============================================================================
//=============================== Extra Features ==============================
//=============================================================================

// @section extras

// Increase the FAN PWM frequency. Removes the PWM noise but increases heating in the FET/Arduino
//#define FAST_PWM_FAN

// Use software PWM to drive the fan, as for the heaters. This uses a very low frequency
// which is not as annoying as with the hardware PWM. On the other hand, if this frequency
// is too low, you should also increment SOFT_PWM_SCALE.
//#define FAN_SOFT_PWM

// Incrementing this by 1 will double the software PWM frequency,
// affecting heaters, and the fan if FAN_SOFT_PWM is enabled.
// However, control resolution will be halved for each increment;
// at zero value, there are 128 effective control positions.
#define SOFT_PWM_SCALE 0

// If SOFT_PWM_SCALE is set to a value higher than 0, dithering can
// be used to mitigate the associated resolution loss. If enabled,
// some of the PWM cycles are stretched so on average the desired
// duty cycle is attained.
//#define SOFT_PWM_DITHER

// Temperature status LEDs that display the hotend and bed temperature.
// If all hotends, bed temperature, and target temperature are under 54C
// then the BLUE led is on. Otherwise the RED led is on. (1C hysteresis)
//#define TEMP_STAT_LEDS

// M240  Triggers a camera by emulating a Canon RC-1 Remote
// Data from: http://www.doc-diy.net/photo/rc-1_hacked/
//#define PHOTOGRAPH_PIN     23

// SkeinForge sends the wrong arc g-codes when using Arc Point as fillet procedure
//#define SF_ARC_FIX

// Support for the BariCUDA Paste Extruder
//#define BARICUDA

// Support for BlinkM/CyzRgb
//#define BLINKM

// Support for PCA9632 PWM LED driver
//#define PCA9632

/**
 * RGB LED / LED Strip Control
 *
 * Enable support for an RGB LED connected to 5V digital pins, or
 * an RGB Strip connected to MOSFETs controlled by digital pins.
 *
 * Adds the M150 command to set the LED (or LED strip) color.
 * If pins are PWM capable (e.g., 4, 5, 6, 11) then a range of
 * luminance values can be set from 0 to 255.
 * For Neopixel LED an overall brightness parameter is also available.
 *
 * *** CAUTION ***
 *  LED Strips require a MOFSET Chip between PWM lines and LEDs,
 *  as the Arduino cannot handle the current the LEDs will require.
 *  Failure to follow this precaution can destroy your Arduino!
 *  NOTE: A separate 5V power supply is required! The Neopixel LED needs
 *  more current than the Arduino 5V linear regulator can produce.
 * *** CAUTION ***
 *
 * LED Type. Enable only one of the following two options.
 *
 */
//#define RGB_LED
//#define RGBW_LED

#if ENABLED(RGB_LED) || ENABLED(RGBW_LED)
  #define RGB_LED_R_PIN 34
  #define RGB_LED_G_PIN 43
  #define RGB_LED_B_PIN 35
  #define RGB_LED_W_PIN -1
#endif

// Support for Adafruit Neopixel LED driver
//#define NEOPIXEL_LED
#if ENABLED(NEOPIXEL_LED)
  #define NEOPIXEL_TYPE   NEO_GRBW // NEO_GRBW / NEO_GRB - four/three channel driver type (defined in Adafruit_NeoPixel.h)
  #define NEOPIXEL_PIN    4        // LED driving pin on motherboard 4 => D4 (EXP2-5 on Printrboard) / 30 => PC7 (EXP3-13 on Rumba)
  #define NEOPIXEL_PIXELS 30       // Number of LEDs in the strip
  #define NEOPIXEL_IS_SEQUENTIAL   // Sequential display for temperature change - LED by LED. Disable to change all LEDs at once.
  #define NEOPIXEL_BRIGHTNESS 127  // Initial brightness (0-255)
  //#define NEOPIXEL_STARTUP_TEST  // Cycle through colors at startup
#endif

/**
 * Printer Event LEDs
 *
 * During printing, the LEDs will reflect the printer status:
 *
 *  - Gradually change from blue to violet as the heated bed gets to target temp
 *  - Gradually change from violet to red as the hotend gets to temperature
 *  - Change to white to illuminate work surface
 *  - Change to green once print has finished
 *  - Turn off after the print has finished and the user has pushed a button
 */
#if ENABLED(BLINKM) || ENABLED(RGB_LED) || ENABLED(RGBW_LED) || ENABLED(PCA9632) || ENABLED(NEOPIXEL_LED)
  #define PRINTER_EVENT_LEDS
#endif

/**
 * R/C SERVO support
 * Sponsored by TrinityLabs, Reworked by codexmas
 */

/**
 * Number of servos
 *
 * For some servo-related options NUM_SERVOS will be set automatically.
 * Set this manually if there are extra servos needing manual control.
 * Leave undefined or set to 0 to entirely disable the servo subsystem.
 */
//#define NUM_SERVOS 3 // Servo index starts with 0 for M280 command

// Delay (in milliseconds) before the next move will start, to give the servo time to reach its target angle.
// 300ms is a good value but you can try less delay.
// If the servo can't reach the requested position, increase it.
#define SERVO_DELAY { 300 }

// Servo deactivation
//
// With this option servos are powered only during movement, then turned off to prevent jitter.
//#define DEACTIVATE_SERVOS_AFTER_MOVE

#endif // CONFIGURATION_H<|MERGE_RESOLUTION|>--- conflicted
+++ resolved
@@ -708,16 +708,13 @@
  * These options are most useful for the BLTouch probe, but may also improve
  * readings with inductive probes and piezo sensors.
  */
-<<<<<<< HEAD
+
 //#define PROBING_HEATERS_OFF       // Turn heaters off when probing
 #if ENABLED(PROBING_HEATERS_OFF)
   //#define WAIT_FOR_BED_HEATER     // Wait for bed to heat back up between probes (to improve accuracy)
 #endif
 //#define PROBING_FANS_OFF          // Turn fans off when probing
-=======
-#define PROBING_HEATERS_OFF       // Turn heaters off when probing
-#define PROBING_FANS_OFF          // Turn fans off when probing
->>>>>>> b1990d3e
+
 //#define DELAY_BEFORE_PROBING 200  // (ms) To prevent vibrations from triggering piezo sensors
 
 // A probe that is deployed and stowed with a solenoid pin (SOL1_PIN)
