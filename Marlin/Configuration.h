/**
 * Marlin 3D Printer Firmware
 * Copyright (c) 2020 MarlinFirmware [https://github.com/MarlinFirmware/Marlin]
 *
 * Based on Sprinter and grbl.
 * Copyright (c) 2011 Camiel Gubbels / Erik van der Zalm
 *
 * This program is free software: you can redistribute it and/or modify
 * it under the terms of the GNU General Public License as published by
 * the Free Software Foundation, either version 3 of the License, or
 * (at your option) any later version.
 *
 * This program is distributed in the hope that it will be useful,
 * but WITHOUT ANY WARRANTY; without even the implied warranty of
 * MERCHANTABILITY or FITNESS FOR A PARTICULAR PURPOSE.  See the
 * GNU General Public License for more details.
 *
 * You should have received a copy of the GNU General Public License
 * along with this program.  If not, see <http://www.gnu.org/licenses/>.
 *
 */
#pragma once

/**
 * Configuration.h
 *
 * Basic settings such as:
 *
 * - Type of electronics
 * - Type of temperature sensor
 * - Printer geometry
 * - Endstop configuration
 * - LCD controller
 * - Extra features
 *
 * Advanced settings can be found in Configuration_adv.h
 *
 */
#define CONFIGURATION_H_VERSION 020004

//===========================================================================
//============================= Getting Started =============================
//===========================================================================

/**
 * Here are some standard links for getting your machine calibrated:
 *
 * http://reprap.org/wiki/Calibration
 * http://youtu.be/wAL9d7FgInk
 * http://calculator.josefprusa.cz
 * http://reprap.org/wiki/Triffid_Hunter%27s_Calibration_Guide
 * http://www.thingiverse.com/thing:5573
 * https://sites.google.com/site/repraplogphase/calibration-of-your-reprap
 * http://www.thingiverse.com/thing:298812
 */

//===========================================================================
//============================= DELTA Printer ===============================
//===========================================================================
// For a Delta printer start with one of the configuration files in the
// config/examples/delta directory and customize for your machine.
//

//===========================================================================
//============================= SCARA Printer ===============================
//===========================================================================
// For a SCARA printer start with the configuration files in
// config/examples/SCARA and customize for your machine.
//

// @section info

// Author info of this build printed to the host during boot and M115
#define STRING_CONFIG_H_AUTHOR "(Drunken Octopus Marlin)" // <-- changed:  Who made the changes.
//#define CUSTOM_VERSION_FILE Version.h // Path from the root directory (no quotes)

/**
 * *** VENDORS PLEASE READ ***
 *
 * Marlin allows you to add a custom boot image for Graphical LCDs.
 * With this option Marlin will first show your custom screen followed
 * by the standard Marlin logo with version number and web URL.
 *
 * We encourage you to take advantage of this new feature and we also
 * respectfully request that you retain the unmodified Marlin boot screen.
 */

// Show the Marlin bootscreen on startup. ** ENABLE FOR PRODUCTION **
#define SHOW_BOOTSCREEN

// Show the bitmap in Marlin/_Bootscreen.h on startup.
#define SHOW_CUSTOM_BOOTSCREEN // <-- changed

// Show the bitmap in Marlin/_Statusscreen.h on the status screen.
//#define CUSTOM_STATUS_SCREEN_IMAGE

// @section machine

/**
 * Select the serial port on the board to use for communication with the host.
 * This allows the connection of wireless adapters (for instance) to non-default port pins.
 * Note: The first serial port (-1 or 0) will always be used by the Arduino bootloader.
 *
 * :[-1, 0, 1, 2, 3, 4, 5, 6, 7]
 */
#define SERIAL_PORT -1 // <-- changed

/**
 * Select a secondary serial port on the board to use for communication with the host.
 * This allows the connection of wireless adapters (for instance) to non-default port pins.
 * Serial port -1 is the USB emulated serial port, if available.
 *
 * :[-1, 0, 1, 2, 3, 4, 5, 6, 7]
 */
//#define SERIAL_PORT_2 -1

/**
 * This setting determines the communication speed of the printer.
 *
 * 250000 works in most cases, but you might try a lower speed if
 * you commonly experience drop-outs during host printing.
 * You may try up to 1000000 to speed up SD file transfer.
 *
 * :[2400, 9600, 19200, 38400, 57600, 115200, 250000, 500000, 1000000]
 */
#define BAUDRATE 250000

// Enable the Bluetooth serial interface on AT90USB devices
//#define BLUETOOTH

// Choose the name from boards.h that matches your setup
#ifndef MOTHERBOARD
  #define MOTHERBOARD BOARD_ARCHIM2 // <-- changed
#endif

// Name displayed in the LCD "Ready" message and Info menu
#define CUSTOM_MACHINE_NAME "TAZ Pro" // <-- changed

// Printer's unique ID, used by some programs to differentiate between machines.
// Choose your own or use a service like http://www.uuidgenerator.net/version4
#define MACHINE_UUID "a952577d-8722-483a-999d-acdc9e772b7b" // <-- changed

// @section extruder

// This defines the number of extruders
// :[1, 2, 3, 4, 5, 6, 7, 8]
#define EXTRUDERS 1

// Generally expected filament diameter (1.75, 2.85, 3.0, ...). Used for Volumetric, Filament Width Sensor, etc.
#define DEFAULT_NOMINAL_FILAMENT_DIA 3.0

// For Cyclops or any "multi-extruder" that shares a single nozzle.
//#define SINGLENOZZLE

/**
 * Průša MK2 Single Nozzle Multi-Material Multiplexer, and variants.
 *
 * This device allows one stepper driver on a control board to drive
 * two to eight stepper motors, one at a time, in a manner suitable
 * for extruders.
 *
 * This option only allows the multiplexer to switch on tool-change.
 * Additional options to configure custom E moves are pending.
 */
//#define MK2_MULTIPLEXER
#if ENABLED(MK2_MULTIPLEXER)
  // Override the default DIO selector pins here, if needed.
  // Some pins files may provide defaults for these pins.
  //#define E_MUX0_PIN 40  // Always Required
  //#define E_MUX1_PIN 42  // Needed for 3 to 8 inputs
  //#define E_MUX2_PIN 44  // Needed for 5 to 8 inputs
#endif

/**
 * Prusa Multi-Material Unit v2
 *
 * Requires NOZZLE_PARK_FEATURE to park print head in case MMU unit fails.
 * Requires EXTRUDERS = 5
 *
 * For additional configuration see Configuration_adv.h
 */
//#define PRUSA_MMU2

// A dual extruder that uses a single stepper motor
//#define SWITCHING_EXTRUDER
#if ENABLED(SWITCHING_EXTRUDER)
  #define SWITCHING_EXTRUDER_SERVO_NR 0
  #define SWITCHING_EXTRUDER_SERVO_ANGLES { 0, 90 } // Angles for E0, E1[, E2, E3]
  #if EXTRUDERS > 3
    #define SWITCHING_EXTRUDER_E23_SERVO_NR 1
  #endif
#endif

// A dual-nozzle that uses a servomotor to raise/lower one (or both) of the nozzles
//#define SWITCHING_NOZZLE
#if ENABLED(SWITCHING_NOZZLE)
  #define SWITCHING_NOZZLE_SERVO_NR 0
  //#define SWITCHING_NOZZLE_E1_SERVO_NR 1          // If two servos are used, the index of the second
  #define SWITCHING_NOZZLE_SERVO_ANGLES { 0, 90 }   // Angles for E0, E1 (single servo) or lowered/raised (dual servo)
#endif

/**
 * Two separate X-carriages with extruders that connect to a moving part
 * via a solenoid docking mechanism. Requires SOL1_PIN and SOL2_PIN.
 */
//#define PARKING_EXTRUDER

/**
 * Two separate X-carriages with extruders that connect to a moving part
 * via a magnetic docking mechanism using movements and no solenoid
 *
 * project   : https://www.thingiverse.com/thing:3080893
 * movements : https://youtu.be/0xCEiG9VS3k
 *             https://youtu.be/Bqbcs0CU2FE
 */
//#define MAGNETIC_PARKING_EXTRUDER

#if EITHER(PARKING_EXTRUDER, MAGNETIC_PARKING_EXTRUDER)

  #define PARKING_EXTRUDER_PARKING_X { -78, 184 }     // X positions for parking the extruders
  #define PARKING_EXTRUDER_GRAB_DISTANCE 1            // (mm) Distance to move beyond the parking point to grab the extruder
  //#define MANUAL_SOLENOID_CONTROL                   // Manual control of docking solenoids with M380 S / M381

  #if ENABLED(PARKING_EXTRUDER)

    #define PARKING_EXTRUDER_SOLENOIDS_INVERT           // If enabled, the solenoid is NOT magnetized with applied voltage
    #define PARKING_EXTRUDER_SOLENOIDS_PINS_ACTIVE LOW  // LOW or HIGH pin signal energizes the coil
    #define PARKING_EXTRUDER_SOLENOIDS_DELAY 250        // (ms) Delay for magnetic field. No delay if 0 or not defined.
    //#define MANUAL_SOLENOID_CONTROL                   // Manual control of docking solenoids with M380 S / M381

  #elif ENABLED(MAGNETIC_PARKING_EXTRUDER)

    #define MPE_FAST_SPEED      9000      // (mm/m) Speed for travel before last distance point
    #define MPE_SLOW_SPEED      4500      // (mm/m) Speed for last distance travel to park and couple
    #define MPE_TRAVEL_DISTANCE   10      // (mm) Last distance point
    #define MPE_COMPENSATION       0      // Offset Compensation -1 , 0 , 1 (multiplier) only for coupling

  #endif

#endif

/**
 * Switching Toolhead
 *
 * Support for swappable and dockable toolheads, such as
 * the E3D Tool Changer. Toolheads are locked with a servo.
 */
//#define SWITCHING_TOOLHEAD

/**
 * Magnetic Switching Toolhead
 *
 * Support swappable and dockable toolheads with a magnetic
 * docking mechanism using movement and no servo.
 */
//#define MAGNETIC_SWITCHING_TOOLHEAD

/**
 * Electromagnetic Switching Toolhead
 *
 * Parking for CoreXY / HBot kinematics.
 * Toolheads are parked at one edge and held with an electromagnet.
 * Supports more than 2 Toolheads. See https://youtu.be/JolbsAKTKf4
 */
//#define ELECTROMAGNETIC_SWITCHING_TOOLHEAD

#if ANY(SWITCHING_TOOLHEAD, MAGNETIC_SWITCHING_TOOLHEAD, ELECTROMAGNETIC_SWITCHING_TOOLHEAD)
  #define SWITCHING_TOOLHEAD_Y_POS          235         // (mm) Y position of the toolhead dock
  #define SWITCHING_TOOLHEAD_Y_SECURITY      10         // (mm) Security distance Y axis
  #define SWITCHING_TOOLHEAD_Y_CLEAR         60         // (mm) Minimum distance from dock for unobstructed X axis
  #define SWITCHING_TOOLHEAD_X_POS          { 215, 0 }  // (mm) X positions for parking the extruders
  #if ENABLED(SWITCHING_TOOLHEAD)
    #define SWITCHING_TOOLHEAD_SERVO_NR       2         // Index of the servo connector
    #define SWITCHING_TOOLHEAD_SERVO_ANGLES { 0, 180 }  // (degrees) Angles for Lock, Unlock
  #elif ENABLED(MAGNETIC_SWITCHING_TOOLHEAD)
    #define SWITCHING_TOOLHEAD_Y_RELEASE      5         // (mm) Security distance Y axis
    #define SWITCHING_TOOLHEAD_X_SECURITY   { 90, 150 } // (mm) Security distance X axis (T0,T1)
    //#define PRIME_BEFORE_REMOVE                       // Prime the nozzle before release from the dock
    #if ENABLED(PRIME_BEFORE_REMOVE)
      #define SWITCHING_TOOLHEAD_PRIME_MM           20  // (mm)   Extruder prime length
      #define SWITCHING_TOOLHEAD_RETRACT_MM         10  // (mm)   Retract after priming length
      #define SWITCHING_TOOLHEAD_PRIME_FEEDRATE    300  // (mm/m) Extruder prime feedrate
      #define SWITCHING_TOOLHEAD_RETRACT_FEEDRATE 2400  // (mm/m) Extruder retract feedrate
    #endif
  #elif ENABLED(ELECTROMAGNETIC_SWITCHING_TOOLHEAD)
    #define SWITCHING_TOOLHEAD_Z_HOP          2         // (mm) Z raise for switching
  #endif
#endif

/**
 * "Mixing Extruder"
 *   - Adds G-codes M163 and M164 to set and "commit" the current mix factors.
 *   - Extends the stepping routines to move multiple steppers in proportion to the mix.
 *   - Optional support for Repetier Firmware's 'M164 S<index>' supporting virtual tools.
 *   - This implementation supports up to two mixing extruders.
 *   - Enable DIRECT_MIXING_IN_G1 for M165 and mixing in G1 (from Pia Taubert's reference implementation).
 */
//#define MIXING_EXTRUDER
#if ENABLED(MIXING_EXTRUDER)
  #define MIXING_STEPPERS 2        // Number of steppers in your mixing extruder
  #define MIXING_VIRTUAL_TOOLS 16  // Use the Virtual Tool method with M163 and M164
  //#define DIRECT_MIXING_IN_G1    // Allow ABCDHI mix factors in G1 movement commands
  //#define GRADIENT_MIX           // Support for gradient mixing with M166 and LCD
  #if ENABLED(GRADIENT_MIX)
    //#define GRADIENT_VTOOL       // Add M166 T to use a V-tool index as a Gradient alias
  #endif
#endif

// Offset of the extruders (uncomment if using more than one and relying on firmware to position when changing).
// The offset has to be X=0, Y=0 for the extruder 0 hotend (default extruder).
// For the other hotends it is their distance from the extruder 0 hotend.
#define HOTEND_OFFSET_X {0.0, 0} // <-- changed:  (mm) relative X-offset for each nozzle
#define HOTEND_OFFSET_Y {0.0, 0} // <-- changed:  (mm) relative Y-offset for each nozzle
#define HOTEND_OFFSET_Z {0.0, 0} // <-- changed:  (mm) relative Z-offset for each nozzle

// @section machine

/**
 * Power Supply Control
 *
 * Enable and connect the power supply to the PS_ON_PIN.
 * Specify whether the power supply is active HIGH or active LOW.
 */
//#define PSU_CONTROL
//#define PSU_NAME "Power Supply"

#if ENABLED(PSU_CONTROL)
  #define PSU_ACTIVE_HIGH false     // Set 'false' for ATX, 'true' for X-Box

  //#define PSU_DEFAULT_OFF         // Keep power off until enabled directly with M80
  //#define PSU_POWERUP_DELAY 100   // (ms) Delay for the PSU to warm up to full power

  //#define AUTO_POWER_CONTROL      // Enable automatic control of the PS_ON pin
  #if ENABLED(AUTO_POWER_CONTROL)
    #define AUTO_POWER_FANS         // Turn on PSU if fans need power
    #define AUTO_POWER_E_FANS
    #define AUTO_POWER_CONTROLLERFAN
    #define AUTO_POWER_CHAMBER_FAN
    //#define AUTO_POWER_E_TEMP        50 // (°C) Turn on PSU over this temperature
    //#define AUTO_POWER_CHAMBER_TEMP  30 // (°C) Turn on PSU over this temperature
    #define POWER_TIMEOUT 30
  #endif
#endif

// @section temperature

//===========================================================================
//============================= Thermal Settings ============================
//===========================================================================

/**
 * --NORMAL IS 4.7kohm PULLUP!-- 1kohm pullup can be used on hotend sensor, using correct resistor and table
 *
 * Temperature sensors available:
 *
 *    -5 : PT100 / PT1000 with MAX31865 (only for sensors 0-1)
 *    -3 : thermocouple with MAX31855 (only for sensors 0-1)
 *    -2 : thermocouple with MAX6675 (only for sensors 0-1)
 *    -4 : thermocouple with AD8495
 *    -1 : thermocouple with AD595
 *     0 : not used
 *     1 : 100k thermistor - best choice for EPCOS 100k (4.7k pullup)
 *   331 : (3.3V scaled thermistor 1 table for MEGA)
 *   332 : (3.3V scaled thermistor 1 table for DUE)
 *     2 : 200k thermistor - ATC Semitec 204GT-2 (4.7k pullup)
 *     3 : Mendel-parts thermistor (4.7k pullup)
 *     4 : 10k thermistor !! do not use it for a hotend. It gives bad resolution at high temp. !!
 *     5 : 100K thermistor - ATC Semitec 104GT-2/104NT-4-R025H42G (Used in ParCan & J-Head) (4.7k pullup)
 *   501 : 100K Zonestar (Tronxy X3A) Thermistor
 *   512 : 100k RPW-Ultra hotend thermistor (4.7k pullup)
 *     6 : 100k EPCOS - Not as accurate as table 1 (created using a fluke thermocouple) (4.7k pullup)
 *     7 : 100k Honeywell thermistor 135-104LAG-J01 (4.7k pullup)
 *    71 : 100k Honeywell thermistor 135-104LAF-J01 (4.7k pullup)
 *     8 : 100k 0603 SMD Vishay NTCS0603E3104FXT (4.7k pullup)
 *     9 : 100k GE Sensing AL03006-58.2K-97-G1 (4.7k pullup)
 *    10 : 100k RS thermistor 198-961 (4.7k pullup)
 *    11 : 100k beta 3950 1% thermistor (4.7k pullup)
 *    12 : 100k 0603 SMD Vishay NTCS0603E3104FXT (4.7k pullup) (calibrated for Makibox hot bed)
 *    13 : 100k Hisens 3950  1% up to 300°C for hotend "Simple ONE " & "Hotend "All In ONE"
 *    15 : 100k thermistor calibration for JGAurora A5 hotend
 *    18 : ATC Semitec 204GT-2 (4.7k pullup) Dagoma.Fr - MKS_Base_DKU001327
 *    20 : Pt100 with circuit in the Ultimainboard V2.x with 5v excitation (AVR)
 *    21 : Pt100 with circuit in the Ultimainboard V2.x with 3.3v excitation (STM32 \ LPC176x....)
 *   201 : Pt100 with circuit in Overlord, similar to Ultimainboard V2.x
 *    60 : 100k Maker's Tool Works Kapton Bed Thermistor beta=3950
 *    61 : 100k Formbot / Vivedino 3950 350C thermistor 4.7k pullup
 *    66 : 4.7M High Temperature thermistor from Dyze Design
 *    67 : 450C thermistor from SliceEngineering
 *    70 : the 100K thermistor found in the bq Hephestos 2
 *    75 : 100k Generic Silicon Heat Pad with NTC 100K MGB18-104F39050L32 thermistor
 *    99 : 100k thermistor with a 10K pull-up resistor (found on some Wanhao i3 machines)
 *
 *       1k ohm pullup tables - This is atypical, and requires changing out the 4.7k pullup for 1k.
 *                              (but gives greater accuracy and more stable PID)
 *    51 : 100k thermistor - EPCOS (1k pullup)
 *    52 : 200k thermistor - ATC Semitec 204GT-2 (1k pullup)
 *    55 : 100k thermistor - ATC Semitec 104GT-2 (Used in ParCan & J-Head) (1k pullup)
 *
 *  1047 : Pt1000 with 4k7 pullup
 *  1010 : Pt1000 with 1k pullup (non standard)
 *   147 : Pt100 with 4k7 pullup
 *   110 : Pt100 with 1k pullup (non standard)
 *
 *  1000 : Custom - Specify parameters in Configuration_adv.h
 *
 *         Use these for Testing or Development purposes. NEVER for production machine.
 *   998 : Dummy Table that ALWAYS reads 25°C or the temperature defined below.
 *   999 : Dummy Table that ALWAYS reads 100°C or the temperature defined below.
 */
#define TEMP_SENSOR_0 5 // <-- changed
#define TEMP_SENSOR_1 0
#define TEMP_SENSOR_2 0
#define TEMP_SENSOR_3 0
#define TEMP_SENSOR_4 0
#define TEMP_SENSOR_5 0
#define TEMP_SENSOR_6 0
#define TEMP_SENSOR_7 0
#define TEMP_SENSOR_BED 7 // <-- changed
#define TEMP_SENSOR_PROBE 0
#define TEMP_SENSOR_CHAMBER 0

// Dummy thermistor constant temperature readings, for use with 998 and 999
#define DUMMY_THERMISTOR_998_VALUE 25
#define DUMMY_THERMISTOR_999_VALUE 100

// Use temp sensor 1 as a redundant sensor with sensor 0. If the readings
// from the two sensors differ too much the print will be aborted.
//#define TEMP_SENSOR_1_AS_REDUNDANT
#define MAX_REDUNDANT_TEMP_SENSOR_DIFF 10

#define TEMP_RESIDENCY_TIME     1 // <-- changed:  (seconds) Time to wait for hotend to "settle" in M109
#define TEMP_WINDOW              10 // <-- changed:  (°C) Temperature proximity for the "temperature reached" timer
#define TEMP_HYSTERESIS          10 // <-- changed:  (°C) Temperature proximity considered "close enough" to the target

#define TEMP_BED_RESIDENCY_TIME 1 // <-- changed:  (seconds) Time to wait for bed to "settle" in M190
#define TEMP_BED_WINDOW          5 // <-- changed:  (°C) Temperature proximity for the "temperature reached" timer
#define TEMP_BED_HYSTERESIS      5 // <-- changed:  (°C) Temperature proximity considered "close enough" to the target

// Below this temperature the heater will be switched off
// because it probably indicates a broken thermistor wire.
#define HEATER_0_MINTEMP   5
#define HEATER_1_MINTEMP   5
#define HEATER_2_MINTEMP   5
#define HEATER_3_MINTEMP   5
#define HEATER_4_MINTEMP   5
#define HEATER_5_MINTEMP   5
#define HEATER_6_MINTEMP   5
#define HEATER_7_MINTEMP   5
#define BED_MINTEMP        5

// Above this temperature the heater will be switched off.
// This can protect components from overheating, but NOT from shorts and failures.
// (Use MINTEMP for thermistor short/failure protection.)
#define HEATER_0_MAXTEMP 305 // <-- changed
#define HEATER_1_MAXTEMP 275
#define HEATER_2_MAXTEMP 275
#define HEATER_3_MAXTEMP 275
#define HEATER_4_MAXTEMP 275
#define HEATER_5_MAXTEMP 275
#define HEATER_6_MAXTEMP 275
#define HEATER_7_MAXTEMP 275
#define BED_MAXTEMP      150

//===========================================================================
//============================= PID Settings ================================
//===========================================================================
// PID Tuning Guide here: http://reprap.org/wiki/PID_Tuning

// Comment the following line to disable PID and enable bang-bang.
#define PIDTEMP
#define BANG_MAX 255     // Limits current to nozzle while in bang-bang mode; 255=full current
#define PID_MAX BANG_MAX // Limits current to nozzle while PID is active (see PID_FUNCTIONAL_RANGE below); 255=full current
#define PID_K1 0.95      // Smoothing factor within any PID loop
#if ENABLED(PIDTEMP)
  //#define PID_EDIT_MENU         // Add PID editing to the "Advanced Settings" menu. (~700 bytes of PROGMEM)
  //#define PID_AUTOTUNE_MENU     // Add PID auto-tuning to the "Advanced Settings" menu. (~250 bytes of PROGMEM)
  //#define PID_DEBUG             // Sends debug data to the serial port.
  //#define PID_OPENLOOP 1        // Puts PID in open loop. M104/M140 sets the output power from 0 to PID_MAX
  //#define SLOW_PWM_HEATERS      // PWM with very low frequency (roughly 0.125Hz=8s) and minimum state time of approximately 1s useful for heaters driven by a relay
  //#define PID_PARAMS_PER_HOTEND // Uses separate PID parameters for each extruder (useful for mismatched extruders)
                                  // Set/get with gcode: M301 E[extruder number, 0-2]
  #define PID_FUNCTIONAL_RANGE 10 // If the temperature difference between the target temperature and the actual temperature
                                  // is more than PID_FUNCTIONAL_RANGE then the PID will be shut off and the heater will be set to min/max.

  // If you are using a pre-configured hotend then you can use one of the value sets by uncommenting it

  // Ultimaker
  #define DEFAULT_Kp 25.2 // <-- changed
  #define DEFAULT_Ki 1.9 // <-- changed
  #define DEFAULT_Kd 84.17 // <-- changed

  // MakerGear
  #define DEFAULT_Kp 25.2 // <-- changed
  #define DEFAULT_Ki 1.9 // <-- changed
  #define DEFAULT_Kd 84.17 // <-- changed

  // Mendel Parts V9 on 12V
  #define DEFAULT_Kp 25.2 // <-- changed
  #define DEFAULT_Ki 1.9 // <-- changed
  #define DEFAULT_Kd 84.17 // <-- changed

#endif // PIDTEMP

//===========================================================================
//====================== PID > Bed Temperature Control ======================
//===========================================================================

/**
 * PID Bed Heating
 *
 * If this option is enabled set PID constants below.
 * If this option is disabled, bang-bang will be used and BED_LIMIT_SWITCHING will enable hysteresis.
 *
 * The PID frequency will be the same as the extruder PWM.
 * If PID_dT is the default, and correct for the hardware/configuration, that means 7.689Hz,
 * which is fine for driving a square wave into a resistive load and does not significantly
 * impact FET heating. This also works fine on a Fotek SSR-10DA Solid State Relay into a 250W
 * heater. If your configuration is significantly different than this and you don't understand
 * the issues involved, don't use bed PID until someone else verifies that your hardware works.
 */
#define PIDTEMPBED // <-- changed

//#define BED_LIMIT_SWITCHING

/**
 * Max Bed Power
 * Applies to all forms of bed control (PID, bang-bang, and bang-bang with hysteresis).
 * When set to any value below 255, enables a form of PWM to the bed that acts like a divider
 * so don't use it unless you are OK with PWM on your bed. (See the comment on enabling PIDTEMPBED)
 */
#define MAX_BED_POWER 206 // <-- changed:  limits duty cycle to bed; 255=full current

#if ENABLED(PIDTEMPBED)
  //#define MIN_BED_POWER 0
  //#define PID_BED_DEBUG // Sends debug data to the serial port.

  //120V 250W silicone heater into 4mm borosilicate (MendelMax 1.5+)
  //from FOPDT model - kp=.39 Tp=405 Tdead=66, Tc set to 79.2, aggressive factor of .15 (vs .1, 1, 10)
  #define DEFAULT_bedKp 286.02 // <-- changed
  #define DEFAULT_bedKi 54.55 // <-- changed
  #define DEFAULT_bedKd 374.9 // <-- changed

  //120V 250W silicone heater into 4mm borosilicate (MendelMax 1.5+)
  //from pidautotune
  #define DEFAULT_bedKp 286.02 // <-- changed
  #define DEFAULT_bedKi 54.55 // <-- changed
  #define DEFAULT_bedKd 374.9 // <-- changed

  // FIND YOUR OWN: "M303 E-1 C8 S90" to run autotune on the bed at 90 degreesC for 8 cycles.
#endif // PIDTEMPBED

// @section extruder

/**
 * Prevent extrusion if the temperature is below EXTRUDE_MINTEMP.
 * Add M302 to set the minimum extrusion temperature and/or turn
 * cold extrusion prevention on and off.
 *
 * *** IT IS HIGHLY RECOMMENDED TO LEAVE THIS OPTION ENABLED! ***
 */
#define PREVENT_COLD_EXTRUSION
#define EXTRUDE_MINTEMP 120 // <-- changed

/**
 * Prevent a single extrusion longer than EXTRUDE_MAXLENGTH.
 * Note: For Bowden Extruders make this large enough to allow load/unload.
 */
#define PREVENT_LENGTHY_EXTRUDE
#define EXTRUDE_MAXLENGTH 200

//===========================================================================
//======================== Thermal Runaway Protection =======================
//===========================================================================

/**
 * Thermal Protection provides additional protection to your printer from damage
 * and fire. Marlin always includes safe min and max temperature ranges which
 * protect against a broken or disconnected thermistor wire.
 *
 * The issue: If a thermistor falls out, it will report the much lower
 * temperature of the air in the room, and the the firmware will keep
 * the heater on.
 *
 * If you get "Thermal Runaway" or "Heating failed" errors the
 * details can be tuned in Configuration_adv.h
 */

#define THERMAL_PROTECTION_HOTENDS // Enable thermal protection for all extruders
#define THERMAL_PROTECTION_BED     // Enable thermal protection for the heated bed
#define THERMAL_PROTECTION_CHAMBER // Enable thermal protection for the heated chamber

//===========================================================================
//============================= Mechanical Settings =========================
//===========================================================================

// @section machine

// Uncomment one of these options to enable CoreXY, CoreXZ, or CoreYZ kinematics
// either in the usual order or reversed
//#define COREXY
//#define COREXZ
//#define COREYZ
//#define COREYX
//#define COREZX
//#define COREZY

//===========================================================================
//============================== Endstop Settings ===========================
//===========================================================================

// @section homing

// Specify here all the endstop connectors that are connected to any endstop or probe.
// Almost all printers will be using one per axis. Probes will use one or more of the
// extra connectors. Leave undefined any used for non-endstop and non-probe purposes.
#define USE_XMIN_PLUG
//#define USE_YMIN_PLUG  // <-- changed
#define USE_ZMIN_PLUG
//#define USE_XMAX_PLUG  // <-- changed
#define USE_YMAX_PLUG // <-- changed
#define USE_ZMAX_PLUG // <-- changed

// Enable pullup for all endstops to prevent a floating state
#define ENDSTOPPULLUPS
#if DISABLED(ENDSTOPPULLUPS)
  // Disable ENDSTOPPULLUPS to set pullups individually
  //#define ENDSTOPPULLUP_XMAX
  //#define ENDSTOPPULLUP_YMAX
  //#define ENDSTOPPULLUP_ZMAX
  //#define ENDSTOPPULLUP_XMIN
  //#define ENDSTOPPULLUP_YMIN
  //#define ENDSTOPPULLUP_ZMIN
  //#define ENDSTOPPULLUP_ZMIN_PROBE
#endif

// Enable pulldown for all endstops to prevent a floating state
//#define ENDSTOPPULLDOWNS
#if DISABLED(ENDSTOPPULLDOWNS)
  // Disable ENDSTOPPULLDOWNS to set pulldowns individually
  //#define ENDSTOPPULLDOWN_XMAX
  //#define ENDSTOPPULLDOWN_YMAX
  //#define ENDSTOPPULLDOWN_ZMAX
  //#define ENDSTOPPULLDOWN_XMIN
  //#define ENDSTOPPULLDOWN_YMIN
  //#define ENDSTOPPULLDOWN_ZMIN
  //#define ENDSTOPPULLDOWN_ZMIN_PROBE
#endif

// Mechanical endstop with COM to ground and NC to Signal uses "false" here (most common setup).
#define X_MIN_ENDSTOP_INVERTING 1 // <-- changed:  Set to true to invert the logic of the endstop.
#define Y_MIN_ENDSTOP_INVERTING 0 // <-- changed:  Set to true to invert the logic of the endstop.
#define Z_MIN_ENDSTOP_INVERTING 1 // <-- changed:  Set to true to invert the logic of the endstop.
#define X_MAX_ENDSTOP_INVERTING 0 // <-- changed:  Set to true to invert the logic of the endstop.
#define Y_MAX_ENDSTOP_INVERTING 1 // <-- changed:  Set to true to invert the logic of the endstop.
#define Z_MAX_ENDSTOP_INVERTING 0 // <-- changed:  Set to true to invert the logic of the endstop.
#define Z_MIN_PROBE_ENDSTOP_INVERTING 1 // <-- changed:  Set to true to invert the logic of the probe.

/**
 * Stepper Drivers
 *
 * These settings allow Marlin to tune stepper driver timing and enable advanced options for
 * stepper drivers that support them. You may also override timing options in Configuration_adv.h.
 *
 * A4988 is assumed for unspecified drivers.
 *
 * Options: A4988, A5984, DRV8825, LV8729, L6470, L6474, POWERSTEP01,
 *          TB6560, TB6600, TMC2100,
 *          TMC2130, TMC2130_STANDALONE, TMC2160, TMC2160_STANDALONE,
 *          TMC2208, TMC2208_STANDALONE, TMC2209, TMC2209_STANDALONE,
 *          TMC26X,  TMC26X_STANDALONE,  TMC2660, TMC2660_STANDALONE,
 *          TMC5130, TMC5130_STANDALONE, TMC5160, TMC5160_STANDALONE
 * :['A4988', 'A5984', 'DRV8825', 'LV8729', 'L6470', 'L6474', 'POWERSTEP01', 'TB6560', 'TB6600', 'TMC2100', 'TMC2130', 'TMC2130_STANDALONE', 'TMC2160', 'TMC2160_STANDALONE', 'TMC2208', 'TMC2208_STANDALONE', 'TMC2209', 'TMC2209_STANDALONE', 'TMC26X', 'TMC26X_STANDALONE', 'TMC2660', 'TMC2660_STANDALONE', 'TMC5130', 'TMC5130_STANDALONE', 'TMC5160', 'TMC5160_STANDALONE']
 */
#define X_DRIVER_TYPE  TMC2130 // <-- changed
#define Y_DRIVER_TYPE  TMC2130 // <-- changed
#define Z_DRIVER_TYPE  TMC2130 // <-- changed
//#define X2_DRIVER_TYPE A4988
//#define Y2_DRIVER_TYPE A4988
//#define Z2_DRIVER_TYPE A4988
//#define Z3_DRIVER_TYPE A4988
//#define Z4_DRIVER_TYPE A4988
#define E0_DRIVER_TYPE TMC2130 // <-- changed
//#define E1_DRIVER_TYPE A4988
//#define E2_DRIVER_TYPE A4988
//#define E3_DRIVER_TYPE A4988
//#define E4_DRIVER_TYPE A4988
//#define E5_DRIVER_TYPE A4988
//#define E6_DRIVER_TYPE A4988
//#define E7_DRIVER_TYPE A4988

// Enable this feature if all enabled endstop pins are interrupt-capable.
// This will remove the need to poll the interrupt pins, saving many CPU cycles.
//#define ENDSTOP_INTERRUPTS_FEATURE

/**
 * Endstop Noise Threshold
 *
 * Enable if your probe or endstops falsely trigger due to noise.
 *
 * - Higher values may affect repeatability or accuracy of some bed probes.
 * - To fix noise install a 100nF ceramic capacitor inline with the switch.
 * - This feature is not required for common micro-switches mounted on PCBs
 *   based on the Makerbot design, which already have the 100nF capacitor.
 *
 * :[2,3,4,5,6,7]
 */
//#define ENDSTOP_NOISE_THRESHOLD 2

//=============================================================================
//============================== Movement Settings ============================
//=============================================================================
// @section motion

/**
 * Default Settings
 *
 * These settings can be reset by M502
 *
 * Note that if EEPROM is enabled, saved values will override these.
 */

/**
 * With this option each E stepper can have its own factors for the
 * following movement settings. If fewer factors are given than the
 * total number of extruders, the last value applies to the rest.
 */
//#define DISTINCT_E_FACTORS

/**
 * Default Axis Steps Per Unit (steps/mm)
 * Override with M92
 *                                      X, Y, Z, E0 [, E1[, E2...]]
 */
#define DEFAULT_AXIS_STEPS_PER_UNIT   {100, 100, 500, 400} // <-- changed

/**
 * Default Max Feed Rate (mm/s)
 * Override with M203
 *                                      X, Y, Z, E0 [, E1[, E2...]]
 */
#define DEFAULT_MAX_FEEDRATE          {300, 300, 30, 25} // <-- changed

//#define LIMITED_MAX_FR_EDITING        // Limit edit via M203 or LCD to DEFAULT_MAX_FEEDRATE * 2
#if ENABLED(LIMITED_MAX_FR_EDITING)
  #define MAX_FEEDRATE_EDIT_VALUES    { 600, 600, 10, 50 } // ...or, set your own edit limits
#endif

/**
 * Default Max Acceleration (change/s) change = mm/s
 * (Maximum start speed for accelerated moves)
 * Override with M201
 *                                      X, Y, Z, E0 [, E1[, E2...]]
 */
#define DEFAULT_MAX_ACCELERATION      {9000, 9000, 200, 9000} // <-- changed

//#define LIMITED_MAX_ACCEL_EDITING     // Limit edit via M201 or LCD to DEFAULT_MAX_ACCELERATION * 2
#if ENABLED(LIMITED_MAX_ACCEL_EDITING)
  #define MAX_ACCEL_EDIT_VALUES       { 6000, 6000, 200, 20000 } // ...or, set your own edit limits
#endif

/**
 * Default Acceleration (change/s) change = mm/s
 * Override with M204
 *
 *   M204 P    Acceleration
 *   M204 R    Retract Acceleration
 *   M204 T    Travel Acceleration
 */
#define DEFAULT_ACCELERATION          500 // <-- changed:  X, Y, Z and E acceleration for printing moves
#define DEFAULT_RETRACT_ACCELERATION  3000    // E acceleration for retracts
#define DEFAULT_TRAVEL_ACCELERATION   500 // <-- changed:  X, Y, Z acceleration for travel (non printing) moves

/**
 * Default Jerk limits (mm/s)
 * Override with M205 X Y Z E
 *
 * "Jerk" specifies the minimum speed change that requires acceleration.
 * When changing speed and direction, if the difference is less than the
 * value set here, it may happen instantaneously.
 */
//#define CLASSIC_JERK
#if ENABLED(CLASSIC_JERK)
  #define DEFAULT_XJERK 8.0 // <-- changed
  #define DEFAULT_YJERK 8.0 // <-- changed
  #define DEFAULT_ZJERK  0.4 // <-- changed

  //#define LIMITED_JERK_EDITING        // Limit edit via M205 or LCD to DEFAULT_aJERK * 2
  #if ENABLED(LIMITED_JERK_EDITING)
    #define MAX_JERK_EDIT_VALUES { 20, 20, 0.6, 10 } // ...or, set your own edit limits
  #endif
#endif

#define DEFAULT_EJERK    10.0 // <-- changed:  May be used by Linear Advance

/**
 * Junction Deviation Factor
 *
 * See:
 *   https://reprap.org/forum/read.php?1,739819
 *   http://blog.kyneticcnc.com/2018/10/computing-junction-deviation-for-marlin.html
 */
#if DISABLED(CLASSIC_JERK)
  #define JUNCTION_DEVIATION_MM 0.013 // (mm) Distance from real junction edge
#endif

/**
 * S-Curve Acceleration
 *
 * This option eliminates vibration during printing by fitting a Bézier
 * curve to move acceleration, producing much smoother direction changes.
 *
 * See https://github.com/synthetos/TinyG/wiki/Jerk-Controlled-Motion-Explained
 */
//#define S_CURVE_ACCELERATION

//===========================================================================
//============================= Z Probe Options =============================
//===========================================================================
// @section probes

//
// See http://marlinfw.org/docs/configuration/probes.html
//

/**
 * Z_MIN_PROBE_USES_Z_MIN_ENDSTOP_PIN
 *
 * Enable this option for a probe connected to the Z Min endstop pin.
 */
#define Z_MIN_PROBE_USES_Z_MIN_ENDSTOP_PIN

/**
 * Z_MIN_PROBE_PIN
 *
 * Define this pin if the probe is not connected to Z_MIN_PIN.
 * If not defined the default pin for the selected MOTHERBOARD
 * will be used. Most of the time the default is what you want.
 *
 *  - The simplest option is to use a free endstop connector.
 *  - Use 5V for powered (usually inductive) sensors.
 *
 *  - RAMPS 1.3/1.4 boards may use the 5V, GND, and Aux4->D32 pin:
 *    - For simple switches connect...
 *      - normally-closed switches to GND and D32.
 *      - normally-open switches to 5V and D32.
 *
 */
//#define Z_MIN_PROBE_PIN 32 // Pin 32 is the RAMPS default

/**
 * Probe Type
 *
 * Allen Key Probes, Servo Probes, Z-Sled Probes, FIX_MOUNTED_PROBE, etc.
 * Activate one of these to use Auto Bed Leveling below.
 */

/**
 * The "Manual Probe" provides a means to do "Auto" Bed Leveling without a probe.
 * Use G29 repeatedly, adjusting the Z height at each point with movement commands
 * or (with LCD_BED_LEVELING) the LCD controller.
 */
//#define PROBE_MANUALLY
//#define MANUAL_PROBE_START_Z 0.2

/**
 * A Fix-Mounted Probe either doesn't deploy or needs manual deployment.
 *   (e.g., an inductive probe or a nozzle-based probe-switch.)
 */
//#define FIX_MOUNTED_PROBE

/**
 * Use the nozzle as the probe, as with a conductive
 * nozzle system or a piezo-electric smart effector.
 */
//#define NOZZLE_AS_PROBE

/**
 * Z Servo Probe, such as an endstop switch on a rotating arm.
 */
//#define Z_PROBE_SERVO_NR 0       // Defaults to SERVO 0 connector.
#define Z_SERVO_ANGLES {10, 90} // <-- changed:  Z Servo Deploy and Stow angles

/**
 * The BLTouch probe uses a Hall effect sensor and emulates a servo.
 */
#define BLTOUCH // <-- changed

/**
 * Touch-MI Probe by hotends.fr
 *
 * This probe is deployed and activated by moving the X-axis to a magnet at the edge of the bed.
 * By default, the magnet is assumed to be on the left and activated by a home. If the magnet is
 * on the right, enable and set TOUCH_MI_DEPLOY_XPOS to the deploy position.
 *
 * Also requires: BABYSTEPPING, BABYSTEP_ZPROBE_OFFSET, Z_SAFE_HOMING,
 *                and a minimum Z_HOMING_HEIGHT of 10.
 */
//#define TOUCH_MI_PROBE
#if ENABLED(TOUCH_MI_PROBE)
  #define TOUCH_MI_RETRACT_Z 0.5                  // Height at which the probe retracts
  //#define TOUCH_MI_DEPLOY_XPOS (X_MAX_BED + 2)  // For a magnet on the right side of the bed
  //#define TOUCH_MI_MANUAL_DEPLOY                // For manual deploy (LCD menu)
#endif

// A probe that is deployed and stowed with a solenoid pin (SOL1_PIN)
//#define SOLENOID_PROBE

// A sled-mounted probe like those designed by Charles Bell.
//#define Z_PROBE_SLED
//#define SLED_DOCKING_OFFSET 5  // The extra distance the X axis must travel to pickup the sled. 0 should be fine but you can push it further if you'd like.

// A probe deployed by moving the x-axis, such as the Wilson II's rack-and-pinion probe designed by Marty Rice.
//#define RACK_AND_PINION_PROBE
#if ENABLED(RACK_AND_PINION_PROBE)
  #define Z_PROBE_DEPLOY_X  X_MIN_POS
  #define Z_PROBE_RETRACT_X X_MAX_POS
#endif

// Duet Smart Effector (for delta printers) - https://bit.ly/2ul5U7J
// When the pin is defined you can use M672 to set/reset the probe sensivity.
//#define DUET_SMART_EFFECTOR
#if ENABLED(DUET_SMART_EFFECTOR)
  #define SMART_EFFECTOR_MOD_PIN  -1  // Connect a GPIO pin to the Smart Effector MOD pin
#endif

//
// For Z_PROBE_ALLEN_KEY see the Delta example configurations.
//

/**
 * Z Probe to nozzle (X,Y) offset, relative to (0, 0).
 *
 * In the following example the X and Y offsets are both positive:
 *
 *   #define NOZZLE_TO_PROBE_OFFSET { 10, 10, 0 }
 *
 *     +-- BACK ---+
 *     |           |
 *   L |    (+) P  | R <-- probe (20,20)
 *   E |           | I
 *   F | (-) N (+) | G <-- nozzle (10,10)
 *   T |           | H
 *     |    (-)    | T
 *     |           |
 *     O-- FRONT --+
 *   (0,0)
 *
 * Specify a Probe position as { X, Y, Z }
 */
#define NOZZLE_TO_PROBE_OFFSET {0, -22, -2.35} // <-- changed

// Most probes should stay away from the edges of the bed, but
// with NOZZLE_AS_PROBE this can be negative for a wider probing area.
#define MIN_PROBE_EDGE 0 // <-- changed

// X and Y axis travel speed (mm/m) between probes
#define XY_PROBE_SPEED 8000

// Feedrate (mm/m) for the first approach when double-probing (MULTIPLE_PROBING == 2)
#define Z_PROBE_SPEED_FAST HOMING_FEEDRATE_Z

// Feedrate (mm/m) for the "accurate" probe of each point
#define Z_PROBE_SPEED_SLOW 300 // <-- changed

/**
 * Multiple Probing
 *
 * You may get improved results by probing 2 or more times.
 * With EXTRA_PROBING the more atypical reading(s) will be disregarded.
 *
 * A total of 2 does fast/slow probes with a weighted average.
 * A total of 3 or more adds more slow probes, taking the average.
 */
//#define MULTIPLE_PROBING 2
//#define EXTRA_PROBING    1

/**
 * Z probes require clearance when deploying, stowing, and moving between
 * probe points to avoid hitting the bed and other hardware.
 * Servo-mounted probes require extra space for the arm to rotate.
 * Inductive probes need space to keep from triggering early.
 *
 * Use these settings to specify the distance (mm) to raise the probe (or
 * lower the bed). The values set here apply over and above any (negative)
 * probe Z Offset set with NOZZLE_TO_PROBE_OFFSET, M851, or the LCD.
 * Only integer values >= 1 are valid here.
 *
 * Example: `M851 Z-5` with a CLEARANCE of 4  =>  9mm from bed to nozzle.
 *     But: `M851 Z+1` with a CLEARANCE of 2  =>  2mm from bed to nozzle.
 */
#define Z_CLEARANCE_DEPLOY_PROBE   15 // <-- changed:  Z Clearance for Deploy/Stow
#define Z_CLEARANCE_BETWEEN_PROBES  5 // Z Clearance between probe points
#define Z_CLEARANCE_MULTI_PROBE     5 // Z Clearance between multiple probes
//#define Z_AFTER_PROBING           5 // Z position after probing is done

#define Z_PROBE_LOW_POINT          -2 // Farthest distance below the trigger-point to go before stopping

// For M851 give a range for adjusting the Z probe offset
#define Z_PROBE_OFFSET_RANGE_MIN -20
#define Z_PROBE_OFFSET_RANGE_MAX 20

// Enable the M48 repeatability test to test probe accuracy
//#define Z_MIN_PROBE_REPEATABILITY_TEST

// Before deploy/stow pause for user confirmation
//#define PAUSE_BEFORE_DEPLOY_STOW
#if ENABLED(PAUSE_BEFORE_DEPLOY_STOW)
  //#define PAUSE_PROBE_DEPLOY_WHEN_TRIGGERED // For Manual Deploy Allenkey Probe
#endif

/**
 * Enable one or more of the following if probing seems unreliable.
 * Heaters and/or fans can be disabled during probing to minimize electrical
 * noise. A delay can also be added to allow noise and vibration to settle.
 * These options are most useful for the BLTouch probe, but may also improve
 * readings with inductive probes and piezo sensors.
 */
//#define PROBING_HEATERS_OFF       // Turn heaters off when probing
#if ENABLED(PROBING_HEATERS_OFF)
  //#define WAIT_FOR_BED_HEATER     // Wait for bed to heat back up between probes (to improve accuracy)
#endif
#define PROBING_FANS_OFF // <-- changed:  Turn fans off when probing
#define PROBING_STEPPERS_OFF // <-- changed:  Turn steppers off (unless needed to hold position) when probing
//#define DELAY_BEFORE_PROBING 200  // (ms) To prevent vibrations from triggering piezo sensors

// For Inverting Stepper Enable Pins (Active Low) use 0, Non Inverting (Active High) use 1
// :{ 0:'Low', 1:'High' }
#define X_ENABLE_ON 0
#define Y_ENABLE_ON 0
#define Z_ENABLE_ON 0
#define E_ENABLE_ON 0 // For all extruders

// Disables axis stepper immediately when it's not being used.
// WARNING: When motors turn off there is a chance of losing position accuracy!
#define DISABLE_X false
#define DISABLE_Y false
#define DISABLE_Z false

// Warn on display about possibly reduced accuracy
//#define DISABLE_REDUCED_ACCURACY_WARNING

// @section extruder

#define DISABLE_E false             // For all extruders
#define DISABLE_INACTIVE_EXTRUDER   // Keep only the active extruder enabled

// @section machine

// Invert the stepper direction. Change (or reverse the motor connector) if an axis goes the wrong way.
#define INVERT_X_DIR false
#define INVERT_Y_DIR true
#define INVERT_Z_DIR false

// @section extruder

// For direct drive extruder v9 set to true, for geared extruder set to false.
#define INVERT_E0_DIR true // <-- changed
#define INVERT_E1_DIR true // <-- changed
#define INVERT_E2_DIR false
#define INVERT_E3_DIR false
#define INVERT_E4_DIR false
#define INVERT_E5_DIR false
#define INVERT_E6_DIR false
#define INVERT_E7_DIR false

// @section homing

<<<<<<< HEAD
#define NO_MOTION_BEFORE_HOMING // <-- changed:  Inhibit movement until all axes have been homed
=======
//#define NO_MOTION_BEFORE_HOMING // Inhibit movement until all axes have been homed
>>>>>>> eeec4c27

//#define UNKNOWN_Z_NO_RAISE      // Don't raise Z (lower the bed) if Z is "unknown." For beds that fall when Z is powered off.

<<<<<<< HEAD
#define Z_HOMING_HEIGHT 10 // <-- changed:  (mm) Minimal Z height before homing (G28) for Z clearance above the bed, clamps, ...
                             // Be sure you have this distance over your Z_MAX_POS in case.
=======
//#define Z_HOMING_HEIGHT  4      // (mm) Minimal Z height before homing (G28) for Z clearance above the bed, clamps, ...
                                  // Be sure to have this much clearance over your Z_MAX_POS to prevent grinding.

//#define Z_AFTER_HOMING  10      // (mm) Height to move to after homing Z
>>>>>>> eeec4c27

// Direction of endstops when homing; 1=MAX, -1=MIN
// :[-1,1]
#define X_HOME_DIR -1
#define Y_HOME_DIR 1 // <-- changed
#define Z_HOME_DIR -1

// @section machine

// The size of the print bed
#define X_BED_SIZE 280 // <-- changed
#define Y_BED_SIZE 280 // <-- changed

// Travel limits (mm) after homing, corresponding to endstop positions.
#define X_MIN_POS -6 // <-- changed
#define Y_MIN_POS -15 // <-- changed
#define Z_MIN_POS 0
#define X_MAX_POS 320 // <-- changed
#define Y_MAX_POS 313 // <-- changed
#define Z_MAX_POS 301 // <-- changed

/**
 * Software Endstops
 *
 * - Prevent moves outside the set machine bounds.
 * - Individual axes can be disabled, if desired.
 * - X and Y only apply to Cartesian robots.
 * - Use 'M211' to set software endstops on/off or report current state
 */

// Min software endstops constrain movement within minimum coordinate bounds
#define MIN_SOFTWARE_ENDSTOPS
#if ENABLED(MIN_SOFTWARE_ENDSTOPS)
  #define MIN_SOFTWARE_ENDSTOP_X
  #define MIN_SOFTWARE_ENDSTOP_Y
  #define MIN_SOFTWARE_ENDSTOP_Z
#endif

// Max software endstops constrain movement within maximum coordinate bounds
#define MAX_SOFTWARE_ENDSTOPS
#if ENABLED(MAX_SOFTWARE_ENDSTOPS)
  #define MAX_SOFTWARE_ENDSTOP_X
  #define MAX_SOFTWARE_ENDSTOP_Y
  #define MAX_SOFTWARE_ENDSTOP_Z
#endif

#if EITHER(MIN_SOFTWARE_ENDSTOPS, MAX_SOFTWARE_ENDSTOPS)
  //#define SOFT_ENDSTOPS_MENU_ITEM  // Enable/Disable software endstops from the LCD
#endif

/**
 * Filament Runout Sensors
 * Mechanical or opto endstops are used to check for the presence of filament.
 *
 * RAMPS-based boards use SERVO3_PIN for the first runout sensor.
 * For other boards you may need to define FIL_RUNOUT_PIN, FIL_RUNOUT2_PIN, etc.
 * By default the firmware assumes HIGH=FILAMENT PRESENT.
 */
#define FILAMENT_RUNOUT_SENSOR // <-- changed
#if ENABLED(FILAMENT_RUNOUT_SENSOR)
  #define NUM_RUNOUT_SENSORS   1     // Number of sensors, up to one per extruder. Define a FIL_RUNOUT#_PIN for each.
  #define FIL_RUNOUT_INVERTING false // Set to true to invert the logic of the sensor.
  #define FIL_RUNOUT_PULLUP          // Use internal pullup for filament runout pins.
  //#define FIL_RUNOUT_PULLDOWN      // Use internal pulldown for filament runout pins.

  // Set one or more commands to execute on filament runout.
  // (After 'M412 H' Marlin will ask the host to handle the process.)
  #define FILAMENT_RUNOUT_SCRIPT "M25" // <-- changed

  // After a runout is detected, continue printing this length of filament
  // before executing the runout script. Useful for a sensor at the end of
  // a feed tube. Requires 4 bytes SRAM per sensor, plus 4 bytes overhead.
  #define FILAMENT_RUNOUT_DISTANCE_MM 14 // <-- changed

  #ifdef FILAMENT_RUNOUT_DISTANCE_MM
    // Enable this option to use an encoder disc that toggles the runout pin
    // as the filament moves. (Be sure to set FILAMENT_RUNOUT_DISTANCE_MM
    // large enough to avoid false positives.)
    #define FILAMENT_MOTION_SENSOR // <-- changed
  #endif
#endif

//===========================================================================
//=============================== Bed Leveling ==============================
//===========================================================================
// @section calibrate

/**
 * Choose one of the options below to enable G29 Bed Leveling. The parameters
 * and behavior of G29 will change depending on your selection.
 *
 *  If using a Probe for Z Homing, enable Z_SAFE_HOMING also!
 *
 * - AUTO_BED_LEVELING_3POINT
 *   Probe 3 arbitrary points on the bed (that aren't collinear)
 *   You specify the XY coordinates of all 3 points.
 *   The result is a single tilted plane. Best for a flat bed.
 *
 * - AUTO_BED_LEVELING_LINEAR
 *   Probe several points in a grid.
 *   You specify the rectangle and the density of sample points.
 *   The result is a single tilted plane. Best for a flat bed.
 *
 * - AUTO_BED_LEVELING_BILINEAR
 *   Probe several points in a grid.
 *   You specify the rectangle and the density of sample points.
 *   The result is a mesh, best for large or uneven beds.
 *
 * - AUTO_BED_LEVELING_UBL (Unified Bed Leveling)
 *   A comprehensive bed leveling system combining the features and benefits
 *   of other systems. UBL also includes integrated Mesh Generation, Mesh
 *   Validation and Mesh Editing systems.
 *
 * - MESH_BED_LEVELING
 *   Probe a grid manually
 *   The result is a mesh, suitable for large or uneven beds. (See BILINEAR.)
 *   For machines without a probe, Mesh Bed Leveling provides a method to perform
 *   leveling in steps so you can manually adjust the Z height at each grid-point.
 *   With an LCD controller the process is guided step-by-step.
 */
//#define AUTO_BED_LEVELING_3POINT
//#define AUTO_BED_LEVELING_LINEAR
//#define AUTO_BED_LEVELING_BILINEAR
#define AUTO_BED_LEVELING_UBL // <-- changed
//#define MESH_BED_LEVELING

/**
 * Normally G28 leaves leveling disabled on completion. Enable
 * this option to have G28 restore the prior leveling state.
 */
#define RESTORE_LEVELING_AFTER_G28 // <-- changed

/**
 * Enable detailed logging of G28, G29, M48, etc.
 * Turn on with the command 'M111 S32'.
 * NOTE: Requires a lot of PROGMEM!
 */
//#define DEBUG_LEVELING_FEATURE

#if ANY(MESH_BED_LEVELING, AUTO_BED_LEVELING_BILINEAR, AUTO_BED_LEVELING_UBL)
  // Gradually reduce leveling correction until a set height is reached,
  // at which point movement will be level to the machine's XY plane.
  // The height can be set with M420 Z<height>
  #define ENABLE_LEVELING_FADE_HEIGHT

  // For Cartesian machines, instead of dividing moves on mesh boundaries,
  // split up moves into short segments like a Delta. This follows the
  // contours of the bed more closely than edge-to-edge straight moves.
  #define SEGMENT_LEVELED_MOVES
  #define LEVELED_SEGMENT_LENGTH 5.0 // (mm) Length of all segments (except the last one)

  /**
   * Enable the G26 Mesh Validation Pattern tool.
   */
  //#define G26_MESH_VALIDATION
  #if ENABLED(G26_MESH_VALIDATION)
    #define MESH_TEST_NOZZLE_SIZE    0.4  // (mm) Diameter of primary nozzle.
    #define MESH_TEST_LAYER_HEIGHT   0.2  // (mm) Default layer height for the G26 Mesh Validation Tool.
    #define MESH_TEST_HOTEND_TEMP  205    // (°C) Default nozzle temperature for the G26 Mesh Validation Tool.
    #define MESH_TEST_BED_TEMP      60    // (°C) Default bed temperature for the G26 Mesh Validation Tool.
    #define G26_XY_FEEDRATE         20    // (mm/s) Feedrate for XY Moves for the G26 Mesh Validation Tool.
    #define G26_RETRACT_MULTIPLIER   1.0  // G26 Q (retraction) used by default between mesh test elements.
  #endif

#endif

#if EITHER(AUTO_BED_LEVELING_LINEAR, AUTO_BED_LEVELING_BILINEAR)

  // Set the number of grid points per dimension.
  #define GRID_MAX_POINTS_X 5 // <-- changed
  #define GRID_MAX_POINTS_Y 5 // <-- changed

  // Probe along the Y axis, advancing X after each column
  //#define PROBE_Y_FIRST

  #if ENABLED(AUTO_BED_LEVELING_BILINEAR)

    // Beyond the probed grid, continue the implied tilt?
    // Default is to maintain the height of the nearest edge.
    //#define EXTRAPOLATE_BEYOND_GRID

    //
    // Experimental Subdivision of the grid by Catmull-Rom method.
    // Synthesizes intermediate points to produce a more detailed mesh.
    //
    //#define ABL_BILINEAR_SUBDIVISION
    #if ENABLED(ABL_BILINEAR_SUBDIVISION)
      // Number of subdivisions between probe points
      #define BILINEAR_SUBDIVISIONS 3
    #endif

  #endif

#elif ENABLED(AUTO_BED_LEVELING_UBL)

  //===========================================================================
  //========================= Unified Bed Leveling ============================
  //===========================================================================

  //#define MESH_EDIT_GFX_OVERLAY   // Display a graphics overlay while editing the mesh

  #define MESH_INSET 1              // Set Mesh bounds as an inset region of the bed
  #define GRID_MAX_POINTS_X 5 // <-- changed:  Don't use more than 15 points per axis, implementation limited.
  #define GRID_MAX_POINTS_Y 5 // <-- changed

  #define UBL_MESH_EDIT_MOVES_Z     // Sophisticated users prefer no movement of nozzle
  #define UBL_SAVE_ACTIVE_ON_M500   // Save the currently active mesh in the current slot on M500

  //#define UBL_Z_RAISE_WHEN_OFF_MESH 2.5 // When the nozzle is off the mesh, this value is used
                                          // as the Z-Height correction value.

#elif ENABLED(MESH_BED_LEVELING)

  //===========================================================================
  //=================================== Mesh ==================================
  //===========================================================================

  #define MESH_INSET 10          // Set Mesh bounds as an inset region of the bed
  #define GRID_MAX_POINTS_X 5 // <-- changed:  Don't use more than 7 points per axis, implementation limited.
  #define GRID_MAX_POINTS_Y 5 // <-- changed

  //#define MESH_G28_REST_ORIGIN // After homing all axes ('G28' or 'G28 XYZ') rest Z at Z_MIN_POS

#endif // BED_LEVELING

/**
 * Add a bed leveling sub-menu for ABL or MBL.
 * Include a guided procedure if manual probing is enabled.
 */
//#define LCD_BED_LEVELING

#if ENABLED(LCD_BED_LEVELING)
  #define MESH_EDIT_Z_STEP  0.025 // (mm) Step size while manually probing Z axis.
  #define LCD_PROBE_Z_RANGE 4     // (mm) Z Range centered on Z_MIN_POS for LCD Z adjustment
  //#define MESH_EDIT_MENU        // Add a menu to edit mesh points
#endif

// Add a menu item to move between bed corners for manual bed adjustment
//#define LEVEL_BED_CORNERS

#if ENABLED(LEVEL_BED_CORNERS)
  #define LEVEL_CORNERS_INSET_LFRB { 30, 30, 30, 30 } // (mm) Left, Front, Right, Back insets
  #define LEVEL_CORNERS_HEIGHT      0.0   // (mm) Z height of nozzle at leveling points
  #define LEVEL_CORNERS_Z_HOP       4.0   // (mm) Z height of nozzle between leveling points
  //#define LEVEL_CENTER_TOO              // Move to the center after the last corner
#endif

/**
 * Commands to execute at the end of G29 probing.
 * Useful to retract or move the Z probe out of the way.
 */
//#define Z_PROBE_END_SCRIPT "G1 Z10 F12000\nG1 X15 Y330\nG1 Z0.5\nG1 Z10"


// @section homing

// The center of the bed is at (X=0, Y=0)
//#define BED_CENTER_AT_0_0

// Manually set the home position. Leave these undefined for automatic settings.
// For DELTA this is the top-center of the Cartesian print volume.
//#define MANUAL_X_HOME_POS 0
//#define MANUAL_Y_HOME_POS 0
//#define MANUAL_Z_HOME_POS 0

// Use "Z Safe Homing" to avoid homing with a Z probe outside the bed area.
//
// With this feature enabled:
//
// - Allow Z homing only after X and Y homing AND stepper drivers still enabled.
// - If stepper drivers time out, it will need X and Y homing again before Z homing.
// - Move the Z probe (or nozzle) to a defined XY point before Z Homing when homing all axes (G28).
// - Prevent Z homing when the Z probe is outside bed area.
//
#define Z_SAFE_HOMING // <-- changed

#if ENABLED(Z_SAFE_HOMING)
  #define Z_SAFE_HOMING_X_POINT ((X_BED_SIZE) / 2)    // X point for Z homing when homing all axes (G28).
  #define Z_SAFE_HOMING_Y_POINT ((Y_BED_SIZE) / 2)    // Y point for Z homing when homing all axes (G28).
#endif

// Homing speeds (mm/m)
#define HOMING_FEEDRATE_XY 3000 // <-- changed
#define HOMING_FEEDRATE_Z  1800 // <-- changed

// Validate that endstops are triggered on homing moves
#define VALIDATE_HOMING_ENDSTOPS

// @section calibrate

/**
 * Bed Skew Compensation
 *
 * This feature corrects for misalignment in the XYZ axes.
 *
 * Take the following steps to get the bed skew in the XY plane:
 *  1. Print a test square (e.g., https://www.thingiverse.com/thing:2563185)
 *  2. For XY_DIAG_AC measure the diagonal A to C
 *  3. For XY_DIAG_BD measure the diagonal B to D
 *  4. For XY_SIDE_AD measure the edge A to D
 *
 * Marlin automatically computes skew factors from these measurements.
 * Skew factors may also be computed and set manually:
 *
 *  - Compute AB     : SQRT(2*AC*AC+2*BD*BD-4*AD*AD)/2
 *  - XY_SKEW_FACTOR : TAN(PI/2-ACOS((AC*AC-AB*AB-AD*AD)/(2*AB*AD)))
 *
 * If desired, follow the same procedure for XZ and YZ.
 * Use these diagrams for reference:
 *
 *    Y                     Z                     Z
 *    ^     B-------C       ^     B-------C       ^     B-------C
 *    |    /       /        |    /       /        |    /       /
 *    |   /       /         |   /       /         |   /       /
 *    |  A-------D          |  A-------D          |  A-------D
 *    +-------------->X     +-------------->X     +-------------->Y
 *     XY_SKEW_FACTOR        XZ_SKEW_FACTOR        YZ_SKEW_FACTOR
 */
//#define SKEW_CORRECTION

#if ENABLED(SKEW_CORRECTION)
  // Input all length measurements here:
  #define XY_DIAG_AC 282.8427124746
  #define XY_DIAG_BD 282.8427124746
  #define XY_SIDE_AD 200

  // Or, set the default skew factors directly here
  // to override the above measurements:
  #define XY_SKEW_FACTOR 0.0

  //#define SKEW_CORRECTION_FOR_Z
  #if ENABLED(SKEW_CORRECTION_FOR_Z)
    #define XZ_DIAG_AC 282.8427124746
    #define XZ_DIAG_BD 282.8427124746
    #define YZ_DIAG_AC 282.8427124746
    #define YZ_DIAG_BD 282.8427124746
    #define YZ_SIDE_AD 200
    #define XZ_SKEW_FACTOR 0.0
    #define YZ_SKEW_FACTOR 0.0
  #endif

  // Enable this option for M852 to set skew at runtime
  //#define SKEW_CORRECTION_GCODE
#endif

//=============================================================================
//============================= Additional Features ===========================
//=============================================================================

// @section extras

/**
 * EEPROM
 *
 * Persistent storage to preserve configurable settings across reboots.
 *
 *   M500 - Store settings to EEPROM.
 *   M501 - Read settings from EEPROM. (i.e., Throw away unsaved changes)
 *   M502 - Revert settings to "factory" defaults. (Follow with M500 to init the EEPROM.)
 */
#define EEPROM_SETTINGS // <-- changed:  Persistent storage with M500 and M501
//#define DISABLE_M503        // Saves ~2700 bytes of PROGMEM. Disable for release!
#define EEPROM_CHITCHAT       // Give feedback on EEPROM commands. Disable to save PROGMEM.
#if ENABLED(EEPROM_SETTINGS)
  #define EEPROM_AUTO_INIT // <-- changed:  Init EEPROM automatically on any errors.
#endif

//
// Host Keepalive
//
// When enabled Marlin will send a busy status message to the host
// every couple of seconds when it can't accept commands.
//
#define HOST_KEEPALIVE_FEATURE        // Disable this if your host doesn't like keepalive messages
#define DEFAULT_KEEPALIVE_INTERVAL 2  // Number of seconds between "busy" messages. Set with M113.
#define BUSY_WHILE_HEATING            // Some hosts require "busy" messages even during heating

//
// G20/G21 Inch mode support
//
//#define INCH_MODE_SUPPORT

//
// M149 Set temperature units support
//
//#define TEMPERATURE_UNITS_SUPPORT

// @section temperature

// Preheat Constants
#define PREHEAT_1_LABEL       "PLA"
#define PREHEAT_1_TEMP_HOTEND 200 // <-- changed
#define PREHEAT_1_TEMP_BED     70
#define PREHEAT_1_FAN_SPEED     0 // Value from 0 to 255

#define PREHEAT_2_LABEL       "ABS"
#define PREHEAT_2_TEMP_HOTEND 240
#define PREHEAT_2_TEMP_BED    110
#define PREHEAT_2_FAN_SPEED     0 // Value from 0 to 255

/**
 * Nozzle Park
 *
 * Park the nozzle at the given XYZ position on idle or G27.
 *
 * The "P" parameter controls the action applied to the Z axis:
 *
 *    P0  (Default) If Z is below park Z raise the nozzle.
 *    P1  Raise the nozzle always to Z-park height.
 *    P2  Raise the nozzle by Z-park amount, limited to Z_MAX_POS.
 */
#define NOZZLE_PARK_FEATURE // <-- changed

#if ENABLED(NOZZLE_PARK_FEATURE)
  // Specify a park position as { X, Y, Z_raise }
  #define NOZZLE_PARK_POINT {100, 312, 20} // <-- changed
  #define NOZZLE_PARK_XY_FEEDRATE 100   // (mm/s) X and Y axes feedrate (also used for delta Z axis)
  #define NOZZLE_PARK_Z_FEEDRATE 5      // (mm/s) Z axis feedrate (not used for delta printers)
#endif

/**
 * Clean Nozzle Feature -- EXPERIMENTAL
 *
 * Adds the G12 command to perform a nozzle cleaning process.
 *
 * Parameters:
 *   P  Pattern
 *   S  Strokes / Repetitions
 *   T  Triangles (P1 only)
 *
 * Patterns:
 *   P0  Straight line (default). This process requires a sponge type material
 *       at a fixed bed location. "S" specifies strokes (i.e. back-forth motions)
 *       between the start / end points.
 *
 *   P1  Zig-zag pattern between (X0, Y0) and (X1, Y1), "T" specifies the
 *       number of zig-zag triangles to do. "S" defines the number of strokes.
 *       Zig-zags are done in whichever is the narrower dimension.
 *       For example, "G12 P1 S1 T3" will execute:
 *
 *          --
 *         |  (X0, Y1) |     /\        /\        /\     | (X1, Y1)
 *         |           |    /  \      /  \      /  \    |
 *       A |           |   /    \    /    \    /    \   |
 *         |           |  /      \  /      \  /      \  |
 *         |  (X0, Y0) | /        \/        \/        \ | (X1, Y0)
 *          --         +--------------------------------+
 *                       |________|_________|_________|
 *                           T1        T2        T3
 *
 *   P2  Circular pattern with middle at NOZZLE_CLEAN_CIRCLE_MIDDLE.
 *       "R" specifies the radius. "S" specifies the stroke count.
 *       Before starting, the nozzle moves to NOZZLE_CLEAN_START_POINT.
 *
 *   Caveats: The ending Z should be the same as starting Z.
 * Attention: EXPERIMENTAL. G-code arguments may change.
 *
 */
#define NOZZLE_CLEAN_FEATURE // <-- changed

#if ENABLED(NOZZLE_CLEAN_FEATURE)
  // Default number of pattern repetitions
  #define NOZZLE_CLEAN_STROKES  12

  // Default number of triangles
  #define NOZZLE_CLEAN_TRIANGLES  3

  // Specify positions for each tool as { { X, Y, Z }, { X, Y, Z } }
  // Dual hotend system may use { {  -20, (Y_BED_SIZE / 2), (Z_MIN_POS + 1) },  {  420, (Y_BED_SIZE / 2), (Z_MIN_POS + 1) }}
  #define NOZZLE_CLEAN_START_POINT {-17, 95, 1} // <-- changed
  #define NOZZLE_CLEAN_END_POINT   {-17, 25, 1} // <-- changed

  // Circular pattern radius
  #define NOZZLE_CLEAN_CIRCLE_RADIUS 6.5
  // Circular pattern circle fragments number
  #define NOZZLE_CLEAN_CIRCLE_FN 10
  // Middle point of circle
  #define NOZZLE_CLEAN_CIRCLE_MIDDLE NOZZLE_CLEAN_START_POINT

  // Move the nozzle to the initial position after cleaning
  #define NOZZLE_CLEAN_GOBACK

  // Enable for a purge/clean station that's always at the gantry height (thus no Z move)
  //#define NOZZLE_CLEAN_NO_Z
#endif

/**
 * Print Job Timer
 *
 * Automatically start and stop the print job timer on M104/M109/M190.
 *
 *   M104 (hotend, no wait) - high temp = none,        low temp = stop timer
 *   M109 (hotend, wait)    - high temp = start timer, low temp = stop timer
 *   M190 (bed, wait)       - high temp = start timer, low temp = none
 *
 * The timer can also be controlled with the following commands:
 *
 *   M75 - Start the print job timer
 *   M76 - Pause the print job timer
 *   M77 - Stop the print job timer
 */
//#define PRINTJOB_TIMER_AUTOSTART  // <-- changed

/**
 * Print Counter
 *
 * Track statistical data such as:
 *
 *  - Total print jobs
 *  - Total successful print jobs
 *  - Total failed print jobs
 *  - Total time printing
 *
 * View the current statistics with M78.
 */
#define PRINTCOUNTER // <-- changed

//=============================================================================
//============================= LCD and SD support ============================
//=============================================================================

// @section lcd

/**
 * LCD LANGUAGE
 *
 * Select the language to display on the LCD. These languages are available:
 *
 *   en, an, bg, ca, cz, da, de, el, el_gr, es, eu, fi, fr, gl, hr, it, jp_kana,
 *   ko_KR, nl, pl, pt, pt_br, ru, sk, tr, uk, vi, zh_CN, zh_TW, test
 *
 * :{ 'en':'English', 'an':'Aragonese', 'bg':'Bulgarian', 'ca':'Catalan', 'cz':'Czech', 'da':'Danish', 'de':'German', 'el':'Greek', 'el_gr':'Greek (Greece)', 'es':'Spanish', 'eu':'Basque-Euskera', 'fi':'Finnish', 'fr':'French', 'gl':'Galician', 'hr':'Croatian', 'it':'Italian', 'jp_kana':'Japanese', 'ko_KR':'Korean (South Korea)', 'nl':'Dutch', 'pl':'Polish', 'pt':'Portuguese', 'pt_br':'Portuguese (Brazilian)', 'ru':'Russian', 'sk':'Slovak', 'tr':'Turkish', 'uk':'Ukrainian', 'vi':'Vietnamese', 'zh_CN':'Chinese (Simplified)', 'zh_TW':'Chinese (Traditional)', 'test':'TEST' }
 */
#define LCD_LANGUAGE en

/**
 * LCD Character Set
 *
 * Note: This option is NOT applicable to Graphical Displays.
 *
 * All character-based LCDs provide ASCII plus one of these
 * language extensions:
 *
 *  - JAPANESE ... the most common
 *  - WESTERN  ... with more accented characters
 *  - CYRILLIC ... for the Russian language
 *
 * To determine the language extension installed on your controller:
 *
 *  - Compile and upload with LCD_LANGUAGE set to 'test'
 *  - Click the controller to view the LCD menu
 *  - The LCD will display Japanese, Western, or Cyrillic text
 *
 * See http://marlinfw.org/docs/development/lcd_language.html
 *
 * :['JAPANESE', 'WESTERN', 'CYRILLIC']
 */
#define DISPLAY_CHARSET_HD44780 JAPANESE

/**
 * Info Screen Style (0:Classic, 1:Prusa)
 *
 * :[0:'Classic', 1:'Prusa']
 */
#define LCD_INFO_SCREEN_STYLE 0

/**
 * SD CARD
 *
 * SD Card support is disabled by default. If your controller has an SD slot,
 * you must uncomment the following option or it won't work.
 *
 */
#define SDSUPPORT // <-- changed

/**
 * SD CARD: SPI SPEED
 *
 * Enable one of the following items for a slower SPI transfer speed.
 * This may be required to resolve "volume init" errors.
 */
#define SPI_SPEED SPI_SIXTEENTH_SPEED // <-- changed
#define SPI_SPEED SPI_SIXTEENTH_SPEED // <-- changed
#define SPI_SPEED SPI_SIXTEENTH_SPEED // <-- changed

/**
 * SD CARD: ENABLE CRC
 *
 * Use CRC checks and retries on the SD communication.
 */
//#define SD_CHECK_AND_RETRY

/**
 * LCD Menu Items
 *
 * Disable all menus and only display the Status Screen, or
 * just remove some extraneous menu items to recover space.
 */
//#define NO_LCD_MENUS
//#define SLIM_LCD_MENUS

//
// ENCODER SETTINGS
//
// This option overrides the default number of encoder pulses needed to
// produce one step. Should be increased for high-resolution encoders.
//
//#define ENCODER_PULSES_PER_STEP 4

//
// Use this option to override the number of step signals required to
// move between next/prev menu items.
//
//#define ENCODER_STEPS_PER_MENU_ITEM 1

/**
 * Encoder Direction Options
 *
 * Test your encoder's behavior first with both options disabled.
 *
 *  Reversed Value Edit and Menu Nav? Enable REVERSE_ENCODER_DIRECTION.
 *  Reversed Menu Navigation only?    Enable REVERSE_MENU_DIRECTION.
 *  Reversed Value Editing only?      Enable BOTH options.
 */

//
// This option reverses the encoder direction everywhere.
//
//  Set this option if CLOCKWISE causes values to DECREASE
//
//#define REVERSE_ENCODER_DIRECTION

//
// This option reverses the encoder direction for navigating LCD menus.
//
//  If CLOCKWISE normally moves DOWN this makes it go UP.
//  If CLOCKWISE normally moves UP this makes it go DOWN.
//
//#define REVERSE_MENU_DIRECTION

//
// This option reverses the encoder direction for Select Screen.
//
//  If CLOCKWISE normally moves LEFT this makes it go RIGHT.
//  If CLOCKWISE normally moves RIGHT this makes it go LEFT.
//
//#define REVERSE_SELECT_DIRECTION

//
// Individual Axis Homing
//
// Add individual axis homing items (Home X, Home Y, and Home Z) to the LCD menu.
//
//#define INDIVIDUAL_AXIS_HOMING_MENU

//
// SPEAKER/BUZZER
//
// If you have a speaker that can produce tones, enable it here.
// By default Marlin assumes you have a buzzer with a fixed frequency.
//
//#define SPEAKER

//
// The duration and frequency for the UI feedback sound.
// Set these to 0 to disable audio feedback in the LCD menus.
//
// Note: Test audio output with the G-Code:
//  M300 S<frequency Hz> P<duration ms>
//
//#define LCD_FEEDBACK_FREQUENCY_DURATION_MS 2
//#define LCD_FEEDBACK_FREQUENCY_HZ 5000

//=============================================================================
//======================== LCD / Controller Selection =========================
//========================   (Character-based LCDs)   =========================
//=============================================================================

//
// RepRapDiscount Smart Controller.
// http://reprap.org/wiki/RepRapDiscount_Smart_Controller
//
// Note: Usually sold with a white PCB.
//
//#define REPRAP_DISCOUNT_SMART_CONTROLLER

//
// Original RADDS LCD Display+Encoder+SDCardReader
// http://doku.radds.org/dokumentation/lcd-display/
//
//#define RADDS_DISPLAY

//
// ULTIMAKER Controller.
//
//#define ULTIMAKERCONTROLLER

//
// ULTIPANEL as seen on Thingiverse.
//
//#define ULTIPANEL

//
// PanelOne from T3P3 (via RAMPS 1.4 AUX2/AUX3)
// http://reprap.org/wiki/PanelOne
//
//#define PANEL_ONE

//
// GADGETS3D G3D LCD/SD Controller
// http://reprap.org/wiki/RAMPS_1.3/1.4_GADGETS3D_Shield_with_Panel
//
// Note: Usually sold with a blue PCB.
//
//#define G3D_PANEL

//
// RigidBot Panel V1.0
// http://www.inventapart.com/
//
//#define RIGIDBOT_PANEL

//
// Makeboard 3D Printer Parts 3D Printer Mini Display 1602 Mini Controller
// https://www.aliexpress.com/item/32765887917.html
//
//#define MAKEBOARD_MINI_2_LINE_DISPLAY_1602

//
// ANET and Tronxy 20x4 Controller
//
//#define ZONESTAR_LCD            // Requires ADC_KEYPAD_PIN to be assigned to an analog pin.
                                  // This LCD is known to be susceptible to electrical interference
                                  // which scrambles the display.  Pressing any button clears it up.
                                  // This is a LCD2004 display with 5 analog buttons.

//
// Generic 16x2, 16x4, 20x2, or 20x4 character-based LCD.
//
//#define ULTRA_LCD

//=============================================================================
//======================== LCD / Controller Selection =========================
//=====================   (I2C and Shift-Register LCDs)   =====================
//=============================================================================

//
// CONTROLLER TYPE: I2C
//
// Note: These controllers require the installation of Arduino's LiquidCrystal_I2C
// library. For more info: https://github.com/kiyoshigawa/LiquidCrystal_I2C
//

//
// Elefu RA Board Control Panel
// http://www.elefu.com/index.php?route=product/product&product_id=53
//
//#define RA_CONTROL_PANEL

//
// Sainsmart (YwRobot) LCD Displays
//
// These require F.Malpartida's LiquidCrystal_I2C library
// https://bitbucket.org/fmalpartida/new-liquidcrystal/wiki/Home
//
//#define LCD_SAINSMART_I2C_1602
//#define LCD_SAINSMART_I2C_2004

//
// Generic LCM1602 LCD adapter
//
//#define LCM1602

//
// PANELOLU2 LCD with status LEDs,
// separate encoder and click inputs.
//
// Note: This controller requires Arduino's LiquidTWI2 library v1.2.3 or later.
// For more info: https://github.com/lincomatic/LiquidTWI2
//
// Note: The PANELOLU2 encoder click input can either be directly connected to
// a pin (if BTN_ENC defined to != -1) or read through I2C (when BTN_ENC == -1).
//
//#define LCD_I2C_PANELOLU2

//
// Panucatt VIKI LCD with status LEDs,
// integrated click & L/R/U/D buttons, separate encoder inputs.
//
//#define LCD_I2C_VIKI

//
// CONTROLLER TYPE: Shift register panels
//

//
// 2-wire Non-latching LCD SR from https://goo.gl/aJJ4sH
// LCD configuration: http://reprap.org/wiki/SAV_3D_LCD
//
//#define SAV_3DLCD

//
// 3-wire SR LCD with strobe using 74HC4094
// https://github.com/mikeshub/SailfishLCD
// Uses the code directly from Sailfish
//
//#define FF_INTERFACEBOARD

//=============================================================================
//=======================   LCD / Controller Selection  =======================
//=========================      (Graphical LCDs)      ========================
//=============================================================================

//
// CONTROLLER TYPE: Graphical 128x64 (DOGM)
//
// IMPORTANT: The U8glib library is required for Graphical Display!
//            https://github.com/olikraus/U8glib_Arduino
//

//
// RepRapDiscount FULL GRAPHIC Smart Controller
// http://reprap.org/wiki/RepRapDiscount_Full_Graphic_Smart_Controller
//
//#define REPRAP_DISCOUNT_FULL_GRAPHIC_SMART_CONTROLLER

//
// ReprapWorld Graphical LCD
// https://reprapworld.com/?products_details&products_id/1218
//
//#define REPRAPWORLD_GRAPHICAL_LCD

//
// Activate one of these if you have a Panucatt Devices
// Viki 2.0 or mini Viki with Graphic LCD
// http://panucatt.com
//
//#define VIKI2
//#define miniVIKI

//
// MakerLab Mini Panel with graphic
// controller and SD support - http://reprap.org/wiki/Mini_panel
//
//#define MINIPANEL

//
// MaKr3d Makr-Panel with graphic controller and SD support.
// http://reprap.org/wiki/MaKr3d_MaKrPanel
//
//#define MAKRPANEL

//
// Adafruit ST7565 Full Graphic Controller.
// https://github.com/eboston/Adafruit-ST7565-Full-Graphic-Controller/
//
//#define ELB_FULL_GRAPHIC_CONTROLLER

//
// BQ LCD Smart Controller shipped by
// default with the BQ Hephestos 2 and Witbox 2.
//
//#define BQ_LCD_SMART_CONTROLLER

//
// Cartesio UI
// http://mauk.cc/webshop/cartesio-shop/electronics/user-interface
//
//#define CARTESIO_UI

//
// LCD for Melzi Card with Graphical LCD
//
//#define LCD_FOR_MELZI

//
// Original Ulticontroller from Ultimaker 2 printer with SSD1309 I2C display and encoder
// https://github.com/Ultimaker/Ultimaker2/tree/master/1249_Ulticontroller_Board_(x1)
//
//#define ULTI_CONTROLLER

//
// MKS MINI12864 with graphic controller and SD support
// https://reprap.org/wiki/MKS_MINI_12864
//
//#define MKS_MINI_12864

//
// FYSETC variant of the MINI12864 graphic controller with SD support
// https://wiki.fysetc.com/Mini12864_Panel/
//
//#define FYSETC_MINI_12864_X_X    // Type C/D/E/F. No tunable RGB Backlight by default
//#define FYSETC_MINI_12864_1_2    // Type C/D/E/F. Simple RGB Backlight (always on)
//#define FYSETC_MINI_12864_2_0    // Type A/B. Discreet RGB Backlight
//#define FYSETC_MINI_12864_2_1    // Type A/B. Neopixel RGB Backlight
//#define FYSETC_GENERIC_12864_1_1 // Larger display with basic ON/OFF backlight.

//
// Factory display for Creality CR-10
// https://www.aliexpress.com/item/32833148327.html
//
// This is RAMPS-compatible using a single 10-pin connector.
// (For CR-10 owners who want to replace the Melzi Creality board but retain the display)
//
//#define CR10_STOCKDISPLAY

//
// Ender-2 OEM display, a variant of the MKS_MINI_12864
//
//#define ENDER2_STOCKDISPLAY

//
// ANET and Tronxy Graphical Controller
//
// Anet 128x64 full graphics lcd with rotary encoder as used on Anet A6
// A clone of the RepRapDiscount full graphics display but with
// different pins/wiring (see pins_ANET_10.h).
//
//#define ANET_FULL_GRAPHICS_LCD

//
// AZSMZ 12864 LCD with SD
// https://www.aliexpress.com/item/32837222770.html
//
//#define AZSMZ_12864

//
// Silvergate GLCD controller
// http://github.com/android444/Silvergate
//
//#define SILVER_GATE_GLCD_CONTROLLER

//=============================================================================
//==============================  OLED Displays  ==============================
//=============================================================================

//
// SSD1306 OLED full graphics generic display
//
//#define U8GLIB_SSD1306

//
// SAV OLEd LCD module support using either SSD1306 or SH1106 based LCD modules
//
//#define SAV_3DGLCD
#if ENABLED(SAV_3DGLCD)
  #define U8GLIB_SSD1306
  //#define U8GLIB_SH1106
#endif

//
// TinyBoy2 128x64 OLED / Encoder Panel
//
//#define OLED_PANEL_TINYBOY2

//
// MKS OLED 1.3" 128 × 64 FULL GRAPHICS CONTROLLER
// http://reprap.org/wiki/MKS_12864OLED
//
// Tiny, but very sharp OLED display
//
//#define MKS_12864OLED          // Uses the SH1106 controller (default)
//#define MKS_12864OLED_SSD1306  // Uses the SSD1306 controller

//
// Einstart S OLED SSD1306
//
//#define U8GLIB_SH1106_EINSTART

//
// Overlord OLED display/controller with i2c buzzer and LEDs
//
//#define OVERLORD_OLED

//=============================================================================
//========================== Extensible UI Displays ===========================
//=============================================================================

//
// DGUS Touch Display with DWIN OS. (Choose one.)
//
//#define DGUS_LCD_UI_ORIGIN
//#define DGUS_LCD_UI_FYSETC
//#define DGUS_LCD_UI_HIPRECY

//
// Touch-screen LCD for Malyan M200 printers
//
//#define MALYAN_LCD

//
// Touch UI for FTDI EVE (FT800/FT810) displays
// See Configuration_adv.h for all configuration options.
//
#define TOUCH_UI_FTDI_EVE // <-- changed

//
// Third-party or vendor-customized controller interfaces.
// Sources should be installed in 'src/lcd/extensible_ui'.
//
//#define EXTENSIBLE_UI

//=============================================================================
//=============================== Graphical TFTs ==============================
//=============================================================================

//
// FSMC display (MKS Robin, Alfawise U20, JGAurora A5S, REXYZ A1, etc.)
//
//#define FSMC_GRAPHICAL_TFT

//=============================================================================
//============================  Other Controllers  ============================
//=============================================================================

//
// ADS7843/XPT2046 ADC Touchscreen such as ILI9341 2.8
//
//#define TOUCH_BUTTONS
#if ENABLED(TOUCH_BUTTONS)
  #define BUTTON_DELAY_EDIT  50 // (ms) Button repeat delay for edit screens
  #define BUTTON_DELAY_MENU 250 // (ms) Button repeat delay for menus

  #define XPT2046_X_CALIBRATION   12316
  #define XPT2046_Y_CALIBRATION  -8981
  #define XPT2046_X_OFFSET       -43
  #define XPT2046_Y_OFFSET        257
#endif

//
// RepRapWorld REPRAPWORLD_KEYPAD v1.1
// http://reprapworld.com/?products_details&products_id=202&cPath=1591_1626
//
//#define REPRAPWORLD_KEYPAD
//#define REPRAPWORLD_KEYPAD_MOVE_STEP 10.0 // (mm) Distance to move per key-press

//=============================================================================
//=============================== Extra Features ==============================
//=============================================================================

// @section extras

// Increase the FAN PWM frequency. Removes the PWM noise but increases heating in the FET/Arduino
//#define FAST_PWM_FAN

// Use software PWM to drive the fan, as for the heaters. This uses a very low frequency
// which is not as annoying as with the hardware PWM. On the other hand, if this frequency
// is too low, you should also increment SOFT_PWM_SCALE.
#define FAN_SOFT_PWM // <-- changed

// Incrementing this by 1 will double the software PWM frequency,
// affecting heaters, and the fan if FAN_SOFT_PWM is enabled.
// However, control resolution will be halved for each increment;
// at zero value, there are 128 effective control positions.
// :[0,1,2,3,4,5,6,7]
#define SOFT_PWM_SCALE 4 // <-- changed

// If SOFT_PWM_SCALE is set to a value higher than 0, dithering can
// be used to mitigate the associated resolution loss. If enabled,
// some of the PWM cycles are stretched so on average the desired
// duty cycle is attained.
//#define SOFT_PWM_DITHER

// Temperature status LEDs that display the hotend and bed temperature.
// If all hotends, bed temperature, and target temperature are under 54C
// then the BLUE led is on. Otherwise the RED led is on. (1C hysteresis)
//#define TEMP_STAT_LEDS

// SkeinForge sends the wrong arc g-codes when using Arc Point as fillet procedure
//#define SF_ARC_FIX

// Support for the BariCUDA Paste Extruder
//#define BARICUDA

// Support for BlinkM/CyzRgb
//#define BLINKM

// Support for PCA9632 PWM LED driver
//#define PCA9632

// Support for PCA9533 PWM LED driver
// https://github.com/mikeshub/SailfishRGB_LED
//#define PCA9533

/**
 * RGB LED / LED Strip Control
 *
 * Enable support for an RGB LED connected to 5V digital pins, or
 * an RGB Strip connected to MOSFETs controlled by digital pins.
 *
 * Adds the M150 command to set the LED (or LED strip) color.
 * If pins are PWM capable (e.g., 4, 5, 6, 11) then a range of
 * luminance values can be set from 0 to 255.
 * For Neopixel LED an overall brightness parameter is also available.
 *
 * *** CAUTION ***
 *  LED Strips require a MOSFET Chip between PWM lines and LEDs,
 *  as the Arduino cannot handle the current the LEDs will require.
 *  Failure to follow this precaution can destroy your Arduino!
 *  NOTE: A separate 5V power supply is required! The Neopixel LED needs
 *  more current than the Arduino 5V linear regulator can produce.
 * *** CAUTION ***
 *
 * LED Type. Enable only one of the following two options.
 *
 */
//#define RGB_LED
//#define RGBW_LED

#if EITHER(RGB_LED, RGBW_LED)
  //#define RGB_LED_R_PIN 34
  //#define RGB_LED_G_PIN 43
  //#define RGB_LED_B_PIN 35
  //#define RGB_LED_W_PIN -1
#endif

// Support for Adafruit Neopixel LED driver
//#define NEOPIXEL_LED
#if ENABLED(NEOPIXEL_LED)
  #define NEOPIXEL_TYPE   NEO_GRBW // NEO_GRBW / NEO_GRB - four/three channel driver type (defined in Adafruit_NeoPixel.h)
  #define NEOPIXEL_PIN     4       // LED driving pin
  //#define NEOPIXEL2_TYPE NEOPIXEL_TYPE
  //#define NEOPIXEL2_PIN    5
  #define NEOPIXEL_PIXELS 30       // Number of LEDs in the strip, larger of 2 strips if 2 neopixel strips are used
  #define NEOPIXEL_IS_SEQUENTIAL   // Sequential display for temperature change - LED by LED. Disable to change all LEDs at once.
  #define NEOPIXEL_BRIGHTNESS 127  // Initial brightness (0-255)
  //#define NEOPIXEL_STARTUP_TEST  // Cycle through colors at startup

  // Use a single Neopixel LED for static (background) lighting
  //#define NEOPIXEL_BKGD_LED_INDEX  0               // Index of the LED to use
  //#define NEOPIXEL_BKGD_COLOR { 255, 255, 255, 0 } // R, G, B, W
#endif

/**
 * Printer Event LEDs
 *
 * During printing, the LEDs will reflect the printer status:
 *
 *  - Gradually change from blue to violet as the heated bed gets to target temp
 *  - Gradually change from violet to red as the hotend gets to temperature
 *  - Change to white to illuminate work surface
 *  - Change to green once print has finished
 *  - Turn off after the print has finished and the user has pushed a button
 */
#if ANY(BLINKM, RGB_LED, RGBW_LED, PCA9632, PCA9533, NEOPIXEL_LED)
  #define PRINTER_EVENT_LEDS
#endif

/**
 * R/C SERVO support
 * Sponsored by TrinityLabs, Reworked by codexmas
 */

/**
 * Number of servos
 *
 * For some servo-related options NUM_SERVOS will be set automatically.
 * Set this manually if there are extra servos needing manual control.
 * Leave undefined or set to 0 to entirely disable the servo subsystem.
 */
#define NUM_SERVOS 1 // <-- changed:  Servo index starts with 0 for M280 command

// (ms) Delay  before the next move will start, to give the servo time to reach its target angle.
// 300ms is a good value but you can try less delay.
// If the servo can't reach the requested position, increase it.
#define SERVO_DELAY { 300 }

// Only power servos during movement, otherwise leave off to prevent jitter
//#define DEACTIVATE_SERVOS_AFTER_MOVE

// Allow servo angle to be edited and saved to EEPROM
//#define EDITABLE_SERVO_ANGLES

/**
 * Extra modifications to Marlin for LulzBot printers
 */
#define SOURCE_CODE_URL "https://github.com/marciot/drunken-octopus-marlin" // <-- changed
#define TOOLHEAD_NAME "E3D Hermera" // <-- changed
#define TOOLHEAD_TYPE "Hermera" // <-- changed
//#define WIPE_SEQUENCE_COMMANDS
#define AXIS_LEVELING_COMMANDS "" // <-- changed
//#define PARK_AND_RELEASE_COMMANDS
//#define CALIBRATION_COMMANDS
//#define AO_EXP1_DEPRECATED_PINMAP
#define DISABLE_DUE_SD_MMC // <-- changed
//#define EXTRUDER_FAN_ON_PIN_6
#define ACTION_ON_FILAMENT_RUNOUT "pause: filament_runout" // <-- changed
#define ARCHIM2_SPI_FLASH_EEPROM_BACKUP_SIZE 1000 // <-- changed
//#define END_G29_ON_BACK_LEFT_CORNER
#define USB_DEVICE_VENDOR_ID 0x27b1 // <-- changed
#define USB_DEVICE_PRODUCT_ID 0x0001 // <-- changed
#define NO_PAUSE_FOR_REHEAT // <-- changed
#define CURA_LE_RUNOUT_HANDLING_WORKAROUND // <-- changed
//#define PRESERVE_LCD_MESSAGE_AFTER_PRINT
//#define E_MIN_PIN
//#define E_MIN_PIN_INVERTING
//#define E_MAX_POS
//#define NO_TOOLHEAD_HEATER_GCODE
#define DEVELOPER_SCREENS // <-- changed
//#define LULZBOT_USE_BIOPRINTER_UI
//#define SWAP_E0_AND_E1
<|MERGE_RESOLUTION|>--- conflicted
+++ resolved
@@ -71,7 +71,7 @@
 // @section info
 
 // Author info of this build printed to the host during boot and M115
-#define STRING_CONFIG_H_AUTHOR "(Drunken Octopus Marlin)" // <-- changed:  Who made the changes.
+#define STRING_CONFIG_H_AUTHOR "(none, default config)" // Who made the changes.
 //#define CUSTOM_VERSION_FILE Version.h // Path from the root directory (no quotes)
 
 /**
@@ -89,7 +89,7 @@
 #define SHOW_BOOTSCREEN
 
 // Show the bitmap in Marlin/_Bootscreen.h on startup.
-#define SHOW_CUSTOM_BOOTSCREEN // <-- changed
+//#define SHOW_CUSTOM_BOOTSCREEN
 
 // Show the bitmap in Marlin/_Statusscreen.h on the status screen.
 //#define CUSTOM_STATUS_SCREEN_IMAGE
@@ -103,7 +103,7 @@
  *
  * :[-1, 0, 1, 2, 3, 4, 5, 6, 7]
  */
-#define SERIAL_PORT -1 // <-- changed
+#define SERIAL_PORT 0
 
 /**
  * Select a secondary serial port on the board to use for communication with the host.
@@ -130,15 +130,15 @@
 
 // Choose the name from boards.h that matches your setup
 #ifndef MOTHERBOARD
-  #define MOTHERBOARD BOARD_ARCHIM2 // <-- changed
+  #define MOTHERBOARD BOARD_RAMPS_14_EFB
 #endif
 
 // Name displayed in the LCD "Ready" message and Info menu
-#define CUSTOM_MACHINE_NAME "TAZ Pro" // <-- changed
+//#define CUSTOM_MACHINE_NAME "3D Printer"
 
 // Printer's unique ID, used by some programs to differentiate between machines.
 // Choose your own or use a service like http://www.uuidgenerator.net/version4
-#define MACHINE_UUID "a952577d-8722-483a-999d-acdc9e772b7b" // <-- changed
+//#define MACHINE_UUID "00000000-0000-0000-0000-000000000000"
 
 // @section extruder
 
@@ -309,9 +309,9 @@
 // Offset of the extruders (uncomment if using more than one and relying on firmware to position when changing).
 // The offset has to be X=0, Y=0 for the extruder 0 hotend (default extruder).
 // For the other hotends it is their distance from the extruder 0 hotend.
-#define HOTEND_OFFSET_X {0.0, 0} // <-- changed:  (mm) relative X-offset for each nozzle
-#define HOTEND_OFFSET_Y {0.0, 0} // <-- changed:  (mm) relative Y-offset for each nozzle
-#define HOTEND_OFFSET_Z {0.0, 0} // <-- changed:  (mm) relative Z-offset for each nozzle
+//#define HOTEND_OFFSET_X { 0.0, 20.00 } // (mm) relative X-offset for each nozzle
+//#define HOTEND_OFFSET_Y { 0.0, 5.00 }  // (mm) relative Y-offset for each nozzle
+//#define HOTEND_OFFSET_Z { 0.0, 0.00 }  // (mm) relative Z-offset for each nozzle
 
 // @section machine
 
@@ -407,7 +407,7 @@
  *   998 : Dummy Table that ALWAYS reads 25°C or the temperature defined below.
  *   999 : Dummy Table that ALWAYS reads 100°C or the temperature defined below.
  */
-#define TEMP_SENSOR_0 5 // <-- changed
+#define TEMP_SENSOR_0 1
 #define TEMP_SENSOR_1 0
 #define TEMP_SENSOR_2 0
 #define TEMP_SENSOR_3 0
@@ -415,7 +415,7 @@
 #define TEMP_SENSOR_5 0
 #define TEMP_SENSOR_6 0
 #define TEMP_SENSOR_7 0
-#define TEMP_SENSOR_BED 7 // <-- changed
+#define TEMP_SENSOR_BED 0
 #define TEMP_SENSOR_PROBE 0
 #define TEMP_SENSOR_CHAMBER 0
 
@@ -428,13 +428,13 @@
 //#define TEMP_SENSOR_1_AS_REDUNDANT
 #define MAX_REDUNDANT_TEMP_SENSOR_DIFF 10
 
-#define TEMP_RESIDENCY_TIME     1 // <-- changed:  (seconds) Time to wait for hotend to "settle" in M109
-#define TEMP_WINDOW              10 // <-- changed:  (°C) Temperature proximity for the "temperature reached" timer
-#define TEMP_HYSTERESIS          10 // <-- changed:  (°C) Temperature proximity considered "close enough" to the target
-
-#define TEMP_BED_RESIDENCY_TIME 1 // <-- changed:  (seconds) Time to wait for bed to "settle" in M190
-#define TEMP_BED_WINDOW          5 // <-- changed:  (°C) Temperature proximity for the "temperature reached" timer
-#define TEMP_BED_HYSTERESIS      5 // <-- changed:  (°C) Temperature proximity considered "close enough" to the target
+#define TEMP_RESIDENCY_TIME     10  // (seconds) Time to wait for hotend to "settle" in M109
+#define TEMP_WINDOW              1  // (°C) Temperature proximity for the "temperature reached" timer
+#define TEMP_HYSTERESIS          3  // (°C) Temperature proximity considered "close enough" to the target
+
+#define TEMP_BED_RESIDENCY_TIME 10  // (seconds) Time to wait for bed to "settle" in M190
+#define TEMP_BED_WINDOW          1  // (°C) Temperature proximity for the "temperature reached" timer
+#define TEMP_BED_HYSTERESIS      3  // (°C) Temperature proximity considered "close enough" to the target
 
 // Below this temperature the heater will be switched off
 // because it probably indicates a broken thermistor wire.
@@ -451,7 +451,7 @@
 // Above this temperature the heater will be switched off.
 // This can protect components from overheating, but NOT from shorts and failures.
 // (Use MINTEMP for thermistor short/failure protection.)
-#define HEATER_0_MAXTEMP 305 // <-- changed
+#define HEATER_0_MAXTEMP 275
 #define HEATER_1_MAXTEMP 275
 #define HEATER_2_MAXTEMP 275
 #define HEATER_3_MAXTEMP 275
@@ -485,19 +485,19 @@
   // If you are using a pre-configured hotend then you can use one of the value sets by uncommenting it
 
   // Ultimaker
-  #define DEFAULT_Kp 25.2 // <-- changed
-  #define DEFAULT_Ki 1.9 // <-- changed
-  #define DEFAULT_Kd 84.17 // <-- changed
+  #define DEFAULT_Kp 22.2
+  #define DEFAULT_Ki 1.08
+  #define DEFAULT_Kd 114
 
   // MakerGear
-  #define DEFAULT_Kp 25.2 // <-- changed
-  #define DEFAULT_Ki 1.9 // <-- changed
-  #define DEFAULT_Kd 84.17 // <-- changed
+  //#define DEFAULT_Kp 7.0
+  //#define DEFAULT_Ki 0.1
+  //#define DEFAULT_Kd 12
 
   // Mendel Parts V9 on 12V
-  #define DEFAULT_Kp 25.2 // <-- changed
-  #define DEFAULT_Ki 1.9 // <-- changed
-  #define DEFAULT_Kd 84.17 // <-- changed
+  //#define DEFAULT_Kp 63.0
+  //#define DEFAULT_Ki 2.25
+  //#define DEFAULT_Kd 440
 
 #endif // PIDTEMP
 
@@ -518,7 +518,7 @@
  * heater. If your configuration is significantly different than this and you don't understand
  * the issues involved, don't use bed PID until someone else verifies that your hardware works.
  */
-#define PIDTEMPBED // <-- changed
+//#define PIDTEMPBED
 
 //#define BED_LIMIT_SWITCHING
 
@@ -528,7 +528,7 @@
  * When set to any value below 255, enables a form of PWM to the bed that acts like a divider
  * so don't use it unless you are OK with PWM on your bed. (See the comment on enabling PIDTEMPBED)
  */
-#define MAX_BED_POWER 206 // <-- changed:  limits duty cycle to bed; 255=full current
+#define MAX_BED_POWER 255 // limits duty cycle to bed; 255=full current
 
 #if ENABLED(PIDTEMPBED)
   //#define MIN_BED_POWER 0
@@ -536,15 +536,15 @@
 
   //120V 250W silicone heater into 4mm borosilicate (MendelMax 1.5+)
   //from FOPDT model - kp=.39 Tp=405 Tdead=66, Tc set to 79.2, aggressive factor of .15 (vs .1, 1, 10)
-  #define DEFAULT_bedKp 286.02 // <-- changed
-  #define DEFAULT_bedKi 54.55 // <-- changed
-  #define DEFAULT_bedKd 374.9 // <-- changed
+  #define DEFAULT_bedKp 10.00
+  #define DEFAULT_bedKi .023
+  #define DEFAULT_bedKd 305.4
 
   //120V 250W silicone heater into 4mm borosilicate (MendelMax 1.5+)
   //from pidautotune
-  #define DEFAULT_bedKp 286.02 // <-- changed
-  #define DEFAULT_bedKi 54.55 // <-- changed
-  #define DEFAULT_bedKd 374.9 // <-- changed
+  //#define DEFAULT_bedKp 97.1
+  //#define DEFAULT_bedKi 1.41
+  //#define DEFAULT_bedKd 1675.16
 
   // FIND YOUR OWN: "M303 E-1 C8 S90" to run autotune on the bed at 90 degreesC for 8 cycles.
 #endif // PIDTEMPBED
@@ -559,7 +559,7 @@
  * *** IT IS HIGHLY RECOMMENDED TO LEAVE THIS OPTION ENABLED! ***
  */
 #define PREVENT_COLD_EXTRUSION
-#define EXTRUDE_MINTEMP 120 // <-- changed
+#define EXTRUDE_MINTEMP 170
 
 /**
  * Prevent a single extrusion longer than EXTRUDE_MAXLENGTH.
@@ -614,11 +614,11 @@
 // Almost all printers will be using one per axis. Probes will use one or more of the
 // extra connectors. Leave undefined any used for non-endstop and non-probe purposes.
 #define USE_XMIN_PLUG
-//#define USE_YMIN_PLUG  // <-- changed
+#define USE_YMIN_PLUG
 #define USE_ZMIN_PLUG
-//#define USE_XMAX_PLUG  // <-- changed
-#define USE_YMAX_PLUG // <-- changed
-#define USE_ZMAX_PLUG // <-- changed
+//#define USE_XMAX_PLUG
+//#define USE_YMAX_PLUG
+//#define USE_ZMAX_PLUG
 
 // Enable pullup for all endstops to prevent a floating state
 #define ENDSTOPPULLUPS
@@ -647,13 +647,13 @@
 #endif
 
 // Mechanical endstop with COM to ground and NC to Signal uses "false" here (most common setup).
-#define X_MIN_ENDSTOP_INVERTING 1 // <-- changed:  Set to true to invert the logic of the endstop.
-#define Y_MIN_ENDSTOP_INVERTING 0 // <-- changed:  Set to true to invert the logic of the endstop.
-#define Z_MIN_ENDSTOP_INVERTING 1 // <-- changed:  Set to true to invert the logic of the endstop.
-#define X_MAX_ENDSTOP_INVERTING 0 // <-- changed:  Set to true to invert the logic of the endstop.
-#define Y_MAX_ENDSTOP_INVERTING 1 // <-- changed:  Set to true to invert the logic of the endstop.
-#define Z_MAX_ENDSTOP_INVERTING 0 // <-- changed:  Set to true to invert the logic of the endstop.
-#define Z_MIN_PROBE_ENDSTOP_INVERTING 1 // <-- changed:  Set to true to invert the logic of the probe.
+#define X_MIN_ENDSTOP_INVERTING false // Set to true to invert the logic of the endstop.
+#define Y_MIN_ENDSTOP_INVERTING false // Set to true to invert the logic of the endstop.
+#define Z_MIN_ENDSTOP_INVERTING false // Set to true to invert the logic of the endstop.
+#define X_MAX_ENDSTOP_INVERTING false // Set to true to invert the logic of the endstop.
+#define Y_MAX_ENDSTOP_INVERTING false // Set to true to invert the logic of the endstop.
+#define Z_MAX_ENDSTOP_INVERTING false // Set to true to invert the logic of the endstop.
+#define Z_MIN_PROBE_ENDSTOP_INVERTING false // Set to true to invert the logic of the probe.
 
 /**
  * Stepper Drivers
@@ -671,15 +671,15 @@
  *          TMC5130, TMC5130_STANDALONE, TMC5160, TMC5160_STANDALONE
  * :['A4988', 'A5984', 'DRV8825', 'LV8729', 'L6470', 'L6474', 'POWERSTEP01', 'TB6560', 'TB6600', 'TMC2100', 'TMC2130', 'TMC2130_STANDALONE', 'TMC2160', 'TMC2160_STANDALONE', 'TMC2208', 'TMC2208_STANDALONE', 'TMC2209', 'TMC2209_STANDALONE', 'TMC26X', 'TMC26X_STANDALONE', 'TMC2660', 'TMC2660_STANDALONE', 'TMC5130', 'TMC5130_STANDALONE', 'TMC5160', 'TMC5160_STANDALONE']
  */
-#define X_DRIVER_TYPE  TMC2130 // <-- changed
-#define Y_DRIVER_TYPE  TMC2130 // <-- changed
-#define Z_DRIVER_TYPE  TMC2130 // <-- changed
+//#define X_DRIVER_TYPE  A4988
+//#define Y_DRIVER_TYPE  A4988
+//#define Z_DRIVER_TYPE  A4988
 //#define X2_DRIVER_TYPE A4988
 //#define Y2_DRIVER_TYPE A4988
 //#define Z2_DRIVER_TYPE A4988
 //#define Z3_DRIVER_TYPE A4988
 //#define Z4_DRIVER_TYPE A4988
-#define E0_DRIVER_TYPE TMC2130 // <-- changed
+//#define E0_DRIVER_TYPE A4988
 //#define E1_DRIVER_TYPE A4988
 //#define E2_DRIVER_TYPE A4988
 //#define E3_DRIVER_TYPE A4988
@@ -731,14 +731,14 @@
  * Override with M92
  *                                      X, Y, Z, E0 [, E1[, E2...]]
  */
-#define DEFAULT_AXIS_STEPS_PER_UNIT   {100, 100, 500, 400} // <-- changed
+#define DEFAULT_AXIS_STEPS_PER_UNIT   { 80, 80, 4000, 500 }
 
 /**
  * Default Max Feed Rate (mm/s)
  * Override with M203
  *                                      X, Y, Z, E0 [, E1[, E2...]]
  */
-#define DEFAULT_MAX_FEEDRATE          {300, 300, 30, 25} // <-- changed
+#define DEFAULT_MAX_FEEDRATE          { 300, 300, 5, 25 }
 
 //#define LIMITED_MAX_FR_EDITING        // Limit edit via M203 or LCD to DEFAULT_MAX_FEEDRATE * 2
 #if ENABLED(LIMITED_MAX_FR_EDITING)
@@ -751,7 +751,7 @@
  * Override with M201
  *                                      X, Y, Z, E0 [, E1[, E2...]]
  */
-#define DEFAULT_MAX_ACCELERATION      {9000, 9000, 200, 9000} // <-- changed
+#define DEFAULT_MAX_ACCELERATION      { 3000, 3000, 100, 10000 }
 
 //#define LIMITED_MAX_ACCEL_EDITING     // Limit edit via M201 or LCD to DEFAULT_MAX_ACCELERATION * 2
 #if ENABLED(LIMITED_MAX_ACCEL_EDITING)
@@ -766,9 +766,9 @@
  *   M204 R    Retract Acceleration
  *   M204 T    Travel Acceleration
  */
-#define DEFAULT_ACCELERATION          500 // <-- changed:  X, Y, Z and E acceleration for printing moves
+#define DEFAULT_ACCELERATION          3000    // X, Y, Z and E acceleration for printing moves
 #define DEFAULT_RETRACT_ACCELERATION  3000    // E acceleration for retracts
-#define DEFAULT_TRAVEL_ACCELERATION   500 // <-- changed:  X, Y, Z acceleration for travel (non printing) moves
+#define DEFAULT_TRAVEL_ACCELERATION   3000    // X, Y, Z acceleration for travel (non printing) moves
 
 /**
  * Default Jerk limits (mm/s)
@@ -780,9 +780,9 @@
  */
 //#define CLASSIC_JERK
 #if ENABLED(CLASSIC_JERK)
-  #define DEFAULT_XJERK 8.0 // <-- changed
-  #define DEFAULT_YJERK 8.0 // <-- changed
-  #define DEFAULT_ZJERK  0.4 // <-- changed
+  #define DEFAULT_XJERK 10.0
+  #define DEFAULT_YJERK 10.0
+  #define DEFAULT_ZJERK  0.3
 
   //#define LIMITED_JERK_EDITING        // Limit edit via M205 or LCD to DEFAULT_aJERK * 2
   #if ENABLED(LIMITED_JERK_EDITING)
@@ -790,7 +790,7 @@
   #endif
 #endif
 
-#define DEFAULT_EJERK    10.0 // <-- changed:  May be used by Linear Advance
+#define DEFAULT_EJERK    5.0  // May be used by Linear Advance
 
 /**
  * Junction Deviation Factor
@@ -878,12 +878,12 @@
  * Z Servo Probe, such as an endstop switch on a rotating arm.
  */
 //#define Z_PROBE_SERVO_NR 0       // Defaults to SERVO 0 connector.
-#define Z_SERVO_ANGLES {10, 90} // <-- changed:  Z Servo Deploy and Stow angles
+//#define Z_SERVO_ANGLES { 70, 0 } // Z Servo Deploy and Stow angles
 
 /**
  * The BLTouch probe uses a Hall effect sensor and emulates a servo.
  */
-#define BLTOUCH // <-- changed
+//#define BLTOUCH
 
 /**
  * Touch-MI Probe by hotends.fr
@@ -947,11 +947,11 @@
  *
  * Specify a Probe position as { X, Y, Z }
  */
-#define NOZZLE_TO_PROBE_OFFSET {0, -22, -2.35} // <-- changed
+#define NOZZLE_TO_PROBE_OFFSET { 10, 10, 0 }
 
 // Most probes should stay away from the edges of the bed, but
 // with NOZZLE_AS_PROBE this can be negative for a wider probing area.
-#define MIN_PROBE_EDGE 0 // <-- changed
+#define MIN_PROBE_EDGE 10
 
 // X and Y axis travel speed (mm/m) between probes
 #define XY_PROBE_SPEED 8000
@@ -960,7 +960,7 @@
 #define Z_PROBE_SPEED_FAST HOMING_FEEDRATE_Z
 
 // Feedrate (mm/m) for the "accurate" probe of each point
-#define Z_PROBE_SPEED_SLOW 300 // <-- changed
+#define Z_PROBE_SPEED_SLOW (Z_PROBE_SPEED_FAST / 2)
 
 /**
  * Multiple Probing
@@ -988,7 +988,7 @@
  * Example: `M851 Z-5` with a CLEARANCE of 4  =>  9mm from bed to nozzle.
  *     But: `M851 Z+1` with a CLEARANCE of 2  =>  2mm from bed to nozzle.
  */
-#define Z_CLEARANCE_DEPLOY_PROBE   15 // <-- changed:  Z Clearance for Deploy/Stow
+#define Z_CLEARANCE_DEPLOY_PROBE   10 // Z Clearance for Deploy/Stow
 #define Z_CLEARANCE_BETWEEN_PROBES  5 // Z Clearance between probe points
 #define Z_CLEARANCE_MULTI_PROBE     5 // Z Clearance between multiple probes
 //#define Z_AFTER_PROBING           5 // Z position after probing is done
@@ -1019,8 +1019,8 @@
 #if ENABLED(PROBING_HEATERS_OFF)
   //#define WAIT_FOR_BED_HEATER     // Wait for bed to heat back up between probes (to improve accuracy)
 #endif
-#define PROBING_FANS_OFF // <-- changed:  Turn fans off when probing
-#define PROBING_STEPPERS_OFF // <-- changed:  Turn steppers off (unless needed to hold position) when probing
+//#define PROBING_FANS_OFF          // Turn fans off when probing
+//#define PROBING_STEPPERS_OFF      // Turn steppers off (unless needed to hold position) when probing
 //#define DELAY_BEFORE_PROBING 200  // (ms) To prevent vibrations from triggering piezo sensors
 
 // For Inverting Stepper Enable Pins (Active Low) use 0, Non Inverting (Active High) use 1
@@ -1054,8 +1054,8 @@
 // @section extruder
 
 // For direct drive extruder v9 set to true, for geared extruder set to false.
-#define INVERT_E0_DIR true // <-- changed
-#define INVERT_E1_DIR true // <-- changed
+#define INVERT_E0_DIR false
+#define INVERT_E1_DIR false
 #define INVERT_E2_DIR false
 #define INVERT_E3_DIR false
 #define INVERT_E4_DIR false
@@ -1065,43 +1065,34 @@
 
 // @section homing
 
-<<<<<<< HEAD
-#define NO_MOTION_BEFORE_HOMING // <-- changed:  Inhibit movement until all axes have been homed
-=======
 //#define NO_MOTION_BEFORE_HOMING // Inhibit movement until all axes have been homed
->>>>>>> eeec4c27
 
 //#define UNKNOWN_Z_NO_RAISE      // Don't raise Z (lower the bed) if Z is "unknown." For beds that fall when Z is powered off.
 
-<<<<<<< HEAD
-#define Z_HOMING_HEIGHT 10 // <-- changed:  (mm) Minimal Z height before homing (G28) for Z clearance above the bed, clamps, ...
-                             // Be sure you have this distance over your Z_MAX_POS in case.
-=======
 //#define Z_HOMING_HEIGHT  4      // (mm) Minimal Z height before homing (G28) for Z clearance above the bed, clamps, ...
                                   // Be sure to have this much clearance over your Z_MAX_POS to prevent grinding.
 
 //#define Z_AFTER_HOMING  10      // (mm) Height to move to after homing Z
->>>>>>> eeec4c27
 
 // Direction of endstops when homing; 1=MAX, -1=MIN
 // :[-1,1]
 #define X_HOME_DIR -1
-#define Y_HOME_DIR 1 // <-- changed
+#define Y_HOME_DIR -1
 #define Z_HOME_DIR -1
 
 // @section machine
 
 // The size of the print bed
-#define X_BED_SIZE 280 // <-- changed
-#define Y_BED_SIZE 280 // <-- changed
+#define X_BED_SIZE 200
+#define Y_BED_SIZE 200
 
 // Travel limits (mm) after homing, corresponding to endstop positions.
-#define X_MIN_POS -6 // <-- changed
-#define Y_MIN_POS -15 // <-- changed
+#define X_MIN_POS 0
+#define Y_MIN_POS 0
 #define Z_MIN_POS 0
-#define X_MAX_POS 320 // <-- changed
-#define Y_MAX_POS 313 // <-- changed
-#define Z_MAX_POS 301 // <-- changed
+#define X_MAX_POS X_BED_SIZE
+#define Y_MAX_POS Y_BED_SIZE
+#define Z_MAX_POS 200
 
 /**
  * Software Endstops
@@ -1140,7 +1131,7 @@
  * For other boards you may need to define FIL_RUNOUT_PIN, FIL_RUNOUT2_PIN, etc.
  * By default the firmware assumes HIGH=FILAMENT PRESENT.
  */
-#define FILAMENT_RUNOUT_SENSOR // <-- changed
+//#define FILAMENT_RUNOUT_SENSOR
 #if ENABLED(FILAMENT_RUNOUT_SENSOR)
   #define NUM_RUNOUT_SENSORS   1     // Number of sensors, up to one per extruder. Define a FIL_RUNOUT#_PIN for each.
   #define FIL_RUNOUT_INVERTING false // Set to true to invert the logic of the sensor.
@@ -1149,18 +1140,18 @@
 
   // Set one or more commands to execute on filament runout.
   // (After 'M412 H' Marlin will ask the host to handle the process.)
-  #define FILAMENT_RUNOUT_SCRIPT "M25" // <-- changed
+  #define FILAMENT_RUNOUT_SCRIPT "M600"
 
   // After a runout is detected, continue printing this length of filament
   // before executing the runout script. Useful for a sensor at the end of
   // a feed tube. Requires 4 bytes SRAM per sensor, plus 4 bytes overhead.
-  #define FILAMENT_RUNOUT_DISTANCE_MM 14 // <-- changed
+  //#define FILAMENT_RUNOUT_DISTANCE_MM 25
 
   #ifdef FILAMENT_RUNOUT_DISTANCE_MM
     // Enable this option to use an encoder disc that toggles the runout pin
     // as the filament moves. (Be sure to set FILAMENT_RUNOUT_DISTANCE_MM
     // large enough to avoid false positives.)
-    #define FILAMENT_MOTION_SENSOR // <-- changed
+    //#define FILAMENT_MOTION_SENSOR
   #endif
 #endif
 
@@ -1205,14 +1196,14 @@
 //#define AUTO_BED_LEVELING_3POINT
 //#define AUTO_BED_LEVELING_LINEAR
 //#define AUTO_BED_LEVELING_BILINEAR
-#define AUTO_BED_LEVELING_UBL // <-- changed
+//#define AUTO_BED_LEVELING_UBL
 //#define MESH_BED_LEVELING
 
 /**
  * Normally G28 leaves leveling disabled on completion. Enable
  * this option to have G28 restore the prior leveling state.
  */
-#define RESTORE_LEVELING_AFTER_G28 // <-- changed
+//#define RESTORE_LEVELING_AFTER_G28
 
 /**
  * Enable detailed logging of G28, G29, M48, etc.
@@ -1251,8 +1242,8 @@
 #if EITHER(AUTO_BED_LEVELING_LINEAR, AUTO_BED_LEVELING_BILINEAR)
 
   // Set the number of grid points per dimension.
-  #define GRID_MAX_POINTS_X 5 // <-- changed
-  #define GRID_MAX_POINTS_Y 5 // <-- changed
+  #define GRID_MAX_POINTS_X 3
+  #define GRID_MAX_POINTS_Y GRID_MAX_POINTS_X
 
   // Probe along the Y axis, advancing X after each column
   //#define PROBE_Y_FIRST
@@ -1284,8 +1275,8 @@
   //#define MESH_EDIT_GFX_OVERLAY   // Display a graphics overlay while editing the mesh
 
   #define MESH_INSET 1              // Set Mesh bounds as an inset region of the bed
-  #define GRID_MAX_POINTS_X 5 // <-- changed:  Don't use more than 15 points per axis, implementation limited.
-  #define GRID_MAX_POINTS_Y 5 // <-- changed
+  #define GRID_MAX_POINTS_X 10      // Don't use more than 15 points per axis, implementation limited.
+  #define GRID_MAX_POINTS_Y GRID_MAX_POINTS_X
 
   #define UBL_MESH_EDIT_MOVES_Z     // Sophisticated users prefer no movement of nozzle
   #define UBL_SAVE_ACTIVE_ON_M500   // Save the currently active mesh in the current slot on M500
@@ -1300,8 +1291,8 @@
   //===========================================================================
 
   #define MESH_INSET 10          // Set Mesh bounds as an inset region of the bed
-  #define GRID_MAX_POINTS_X 5 // <-- changed:  Don't use more than 7 points per axis, implementation limited.
-  #define GRID_MAX_POINTS_Y 5 // <-- changed
+  #define GRID_MAX_POINTS_X 3    // Don't use more than 7 points per axis, implementation limited.
+  #define GRID_MAX_POINTS_Y GRID_MAX_POINTS_X
 
   //#define MESH_G28_REST_ORIGIN // After homing all axes ('G28' or 'G28 XYZ') rest Z at Z_MIN_POS
 
@@ -1356,7 +1347,7 @@
 // - Move the Z probe (or nozzle) to a defined XY point before Z Homing when homing all axes (G28).
 // - Prevent Z homing when the Z probe is outside bed area.
 //
-#define Z_SAFE_HOMING // <-- changed
+//#define Z_SAFE_HOMING
 
 #if ENABLED(Z_SAFE_HOMING)
   #define Z_SAFE_HOMING_X_POINT ((X_BED_SIZE) / 2)    // X point for Z homing when homing all axes (G28).
@@ -1364,8 +1355,8 @@
 #endif
 
 // Homing speeds (mm/m)
-#define HOMING_FEEDRATE_XY 3000 // <-- changed
-#define HOMING_FEEDRATE_Z  1800 // <-- changed
+#define HOMING_FEEDRATE_XY (50*60)
+#define HOMING_FEEDRATE_Z  (4*60)
 
 // Validate that endstops are triggered on homing moves
 #define VALIDATE_HOMING_ENDSTOPS
@@ -1442,11 +1433,11 @@
  *   M501 - Read settings from EEPROM. (i.e., Throw away unsaved changes)
  *   M502 - Revert settings to "factory" defaults. (Follow with M500 to init the EEPROM.)
  */
-#define EEPROM_SETTINGS // <-- changed:  Persistent storage with M500 and M501
+//#define EEPROM_SETTINGS     // Persistent storage with M500 and M501
 //#define DISABLE_M503        // Saves ~2700 bytes of PROGMEM. Disable for release!
 #define EEPROM_CHITCHAT       // Give feedback on EEPROM commands. Disable to save PROGMEM.
 #if ENABLED(EEPROM_SETTINGS)
-  #define EEPROM_AUTO_INIT // <-- changed:  Init EEPROM automatically on any errors.
+  //#define EEPROM_AUTO_INIT  // Init EEPROM automatically on any errors.
 #endif
 
 //
@@ -1473,7 +1464,7 @@
 
 // Preheat Constants
 #define PREHEAT_1_LABEL       "PLA"
-#define PREHEAT_1_TEMP_HOTEND 200 // <-- changed
+#define PREHEAT_1_TEMP_HOTEND 180
 #define PREHEAT_1_TEMP_BED     70
 #define PREHEAT_1_FAN_SPEED     0 // Value from 0 to 255
 
@@ -1493,11 +1484,11 @@
  *    P1  Raise the nozzle always to Z-park height.
  *    P2  Raise the nozzle by Z-park amount, limited to Z_MAX_POS.
  */
-#define NOZZLE_PARK_FEATURE // <-- changed
+//#define NOZZLE_PARK_FEATURE
 
 #if ENABLED(NOZZLE_PARK_FEATURE)
   // Specify a park position as { X, Y, Z_raise }
-  #define NOZZLE_PARK_POINT {100, 312, 20} // <-- changed
+  #define NOZZLE_PARK_POINT { (X_MIN_POS + 10), (Y_MAX_POS - 10), 20 }
   #define NOZZLE_PARK_XY_FEEDRATE 100   // (mm/s) X and Y axes feedrate (also used for delta Z axis)
   #define NOZZLE_PARK_Z_FEEDRATE 5      // (mm/s) Z axis feedrate (not used for delta printers)
 #endif
@@ -1540,7 +1531,7 @@
  * Attention: EXPERIMENTAL. G-code arguments may change.
  *
  */
-#define NOZZLE_CLEAN_FEATURE // <-- changed
+//#define NOZZLE_CLEAN_FEATURE
 
 #if ENABLED(NOZZLE_CLEAN_FEATURE)
   // Default number of pattern repetitions
@@ -1551,8 +1542,8 @@
 
   // Specify positions for each tool as { { X, Y, Z }, { X, Y, Z } }
   // Dual hotend system may use { {  -20, (Y_BED_SIZE / 2), (Z_MIN_POS + 1) },  {  420, (Y_BED_SIZE / 2), (Z_MIN_POS + 1) }}
-  #define NOZZLE_CLEAN_START_POINT {-17, 95, 1} // <-- changed
-  #define NOZZLE_CLEAN_END_POINT   {-17, 25, 1} // <-- changed
+  #define NOZZLE_CLEAN_START_POINT { {  30, 30, (Z_MIN_POS + 1) } }
+  #define NOZZLE_CLEAN_END_POINT   { { 100, 60, (Z_MIN_POS + 1) } }
 
   // Circular pattern radius
   #define NOZZLE_CLEAN_CIRCLE_RADIUS 6.5
@@ -1583,7 +1574,7 @@
  *   M76 - Pause the print job timer
  *   M77 - Stop the print job timer
  */
-//#define PRINTJOB_TIMER_AUTOSTART  // <-- changed
+#define PRINTJOB_TIMER_AUTOSTART
 
 /**
  * Print Counter
@@ -1597,7 +1588,7 @@
  *
  * View the current statistics with M78.
  */
-#define PRINTCOUNTER // <-- changed
+//#define PRINTCOUNTER
 
 //=============================================================================
 //============================= LCD and SD support ============================
@@ -1655,7 +1646,7 @@
  * you must uncomment the following option or it won't work.
  *
  */
-#define SDSUPPORT // <-- changed
+//#define SDSUPPORT
 
 /**
  * SD CARD: SPI SPEED
@@ -1663,9 +1654,9 @@
  * Enable one of the following items for a slower SPI transfer speed.
  * This may be required to resolve "volume init" errors.
  */
-#define SPI_SPEED SPI_SIXTEENTH_SPEED // <-- changed
-#define SPI_SPEED SPI_SIXTEENTH_SPEED // <-- changed
-#define SPI_SPEED SPI_SIXTEENTH_SPEED // <-- changed
+//#define SPI_SPEED SPI_HALF_SPEED
+//#define SPI_SPEED SPI_QUARTER_SPEED
+//#define SPI_SPEED SPI_EIGHTH_SPEED
 
 /**
  * SD CARD: ENABLE CRC
@@ -2076,7 +2067,7 @@
 // Touch UI for FTDI EVE (FT800/FT810) displays
 // See Configuration_adv.h for all configuration options.
 //
-#define TOUCH_UI_FTDI_EVE // <-- changed
+//#define TOUCH_UI_FTDI_EVE
 
 //
 // Third-party or vendor-customized controller interfaces.
@@ -2130,14 +2121,14 @@
 // Use software PWM to drive the fan, as for the heaters. This uses a very low frequency
 // which is not as annoying as with the hardware PWM. On the other hand, if this frequency
 // is too low, you should also increment SOFT_PWM_SCALE.
-#define FAN_SOFT_PWM // <-- changed
+//#define FAN_SOFT_PWM
 
 // Incrementing this by 1 will double the software PWM frequency,
 // affecting heaters, and the fan if FAN_SOFT_PWM is enabled.
 // However, control resolution will be halved for each increment;
 // at zero value, there are 128 effective control positions.
 // :[0,1,2,3,4,5,6,7]
-#define SOFT_PWM_SCALE 4 // <-- changed
+#define SOFT_PWM_SCALE 0
 
 // If SOFT_PWM_SCALE is set to a value higher than 0, dithering can
 // be used to mitigate the associated resolution loss. If enabled,
@@ -2242,7 +2233,7 @@
  * Set this manually if there are extra servos needing manual control.
  * Leave undefined or set to 0 to entirely disable the servo subsystem.
  */
-#define NUM_SERVOS 1 // <-- changed:  Servo index starts with 0 for M280 command
+//#define NUM_SERVOS 3 // Servo index starts with 0 for M280 command
 
 // (ms) Delay  before the next move will start, to give the servo time to reach its target angle.
 // 300ms is a good value but you can try less delay.
@@ -2253,33 +2244,4 @@
 //#define DEACTIVATE_SERVOS_AFTER_MOVE
 
 // Allow servo angle to be edited and saved to EEPROM
-//#define EDITABLE_SERVO_ANGLES
-
-/**
- * Extra modifications to Marlin for LulzBot printers
- */
-#define SOURCE_CODE_URL "https://github.com/marciot/drunken-octopus-marlin" // <-- changed
-#define TOOLHEAD_NAME "E3D Hermera" // <-- changed
-#define TOOLHEAD_TYPE "Hermera" // <-- changed
-//#define WIPE_SEQUENCE_COMMANDS
-#define AXIS_LEVELING_COMMANDS "" // <-- changed
-//#define PARK_AND_RELEASE_COMMANDS
-//#define CALIBRATION_COMMANDS
-//#define AO_EXP1_DEPRECATED_PINMAP
-#define DISABLE_DUE_SD_MMC // <-- changed
-//#define EXTRUDER_FAN_ON_PIN_6
-#define ACTION_ON_FILAMENT_RUNOUT "pause: filament_runout" // <-- changed
-#define ARCHIM2_SPI_FLASH_EEPROM_BACKUP_SIZE 1000 // <-- changed
-//#define END_G29_ON_BACK_LEFT_CORNER
-#define USB_DEVICE_VENDOR_ID 0x27b1 // <-- changed
-#define USB_DEVICE_PRODUCT_ID 0x0001 // <-- changed
-#define NO_PAUSE_FOR_REHEAT // <-- changed
-#define CURA_LE_RUNOUT_HANDLING_WORKAROUND // <-- changed
-//#define PRESERVE_LCD_MESSAGE_AFTER_PRINT
-//#define E_MIN_PIN
-//#define E_MIN_PIN_INVERTING
-//#define E_MAX_POS
-//#define NO_TOOLHEAD_HEATER_GCODE
-#define DEVELOPER_SCREENS // <-- changed
-//#define LULZBOT_USE_BIOPRINTER_UI
-//#define SWAP_E0_AND_E1
+//#define EDITABLE_SERVO_ANGLES