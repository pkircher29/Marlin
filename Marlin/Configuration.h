--- conflicted
+++ resolved
@@ -5,16 +5,6 @@
 
 //#define FilamentSensorStd
 //#define FilamentSensorLerdge
-<<<<<<< HEAD
-#define SKR13 // 32 bit board - assumes 2208 drivers
-#define SKR13_2209
-#define SKR_E_8825
-//#define SKR13_UART // Configure SKR board with drivers in UART mode
-
-#define DUAL_Z
-#define GRAPHICSLCD
-#define UBL
-=======
 
 #define STOCK_2208 // V2 Stock Board with TMC2208 Drivers
 //#define SKR13 // 32 bit board - assumes 2208 drivers
@@ -27,7 +17,6 @@
 #define DUAL_Z
 //#define GRAPHICSLCD
 //#define UBL
->>>>>>> 1fa264a9
 
 /**
  * Marlin 3D Printer Firmware
@@ -119,14 +108,6 @@
  * respectfully request that you retain the unmodified Marlin boot screen.
  */
 
-<<<<<<< HEAD
-#if ENABLED(GRAPHICSLCD)
-  // Enable to show the bitmap in Marlin/_Bootscreen.h on startup.
-  #define SHOW_CUSTOM_BOOTSCREEN
-
-  // Enable to show the bitmap in Marlin/_Statusscreen.h on the status screen.
-  #define CUSTOM_STATUS_SCREEN_IMAGE
-=======
 // Show the Marlin bootscreen on startup. ** ENABLE FOR PRODUCTION **
 #define SHOW_BOOTSCREEN
 
@@ -136,7 +117,6 @@
 
 // Show the bitmap in Marlin/_Statusscreen.h on the status screen.
 #define CUSTOM_STATUS_SCREEN_IMAGE
->>>>>>> 1fa264a9
 #endif
 // @section machine
 
@@ -723,30 +703,18 @@
  * :['A4988', 'A5984', 'DRV8825', 'LV8729', 'L6470', 'TB6560', 'TB6600', 'TMC2100', 'TMC2130', 'TMC2130_STANDALONE', 'TMC2160', 'TMC2160_STANDALONE', 'TMC2208', 'TMC2208_STANDALONE', 'TMC2209', 'TMC2209_STANDALONE', 'TMC26X', 'TMC26X_STANDALONE', 'TMC2660', 'TMC2660_STANDALONE', 'TMC5130', 'TMC5130_STANDALONE', 'TMC5160', 'TMC5160_STANDALONE']
  */
 
-<<<<<<< HEAD
-#if ENABLED(SKR13, SKR_E_8825)
-=======
 #if ENABLED(SKR13, E_8825)
->>>>>>> 1fa264a9
   #define E0_DRIVER_TYPE DRV8825
   #define E1_DRIVER_TYPE DRV8825
 #endif
 
-<<<<<<< HEAD
-#if ENABLED(SKR13) && DISABLED(SKR13_UART)
-=======
 #if ANY(SKR13, STOCK_2208) && DISABLED(SKR13_UART)
->>>>>>> 1fa264a9
   #if ENABLED(SKR13_2209)
     #define X_DRIVER_TYPE  TMC2209_STANDALONE
     #define Y_DRIVER_TYPE  TMC2209_STANDALONE
     #define Z_DRIVER_TYPE  TMC2209_STANDALONE
     #define Z2_DRIVER_TYPE TMC2209_STANDALONE
-<<<<<<< HEAD
-    #if DISABLED(SKR_E_8825)
-=======
     #if DISABLED(E_8825)
->>>>>>> 1fa264a9
       #define E0_DRIVER_TYPE TMC2209_STANDALONE
       #define E1_DRIVER_TYPE TMC2209_STANDALONE
     #endif
@@ -755,11 +723,7 @@
     #define Y_DRIVER_TYPE  TMC2208_STANDALONE
     #define Z_DRIVER_TYPE  TMC2208_STANDALONE
     #define Z2_DRIVER_TYPE TMC2208_STANDALONE
-<<<<<<< HEAD
-    #if DISABLED(SKR_E_8825)
-=======
     #if DISABLED(E_8825)
->>>>>>> 1fa264a9
       #define E0_DRIVER_TYPE TMC2208_STANDALONE
       #define E1_DRIVER_TYPE TMC2208_STANDALONE
     #endif
@@ -770,11 +734,7 @@
     #define Y_DRIVER_TYPE  TMC2209
     #define Z_DRIVER_TYPE  TMC2209
     #define Z2_DRIVER_TYPE TMC2209
-<<<<<<< HEAD
-    #if DISABLED(SKR_E_8825)
-=======
     #if DISABLED(E_8825)
->>>>>>> 1fa264a9
       #define E0_DRIVER_TYPE TMC2209
       #define E1_DRIVER_TYPE TMC2209
     #endif
@@ -783,11 +743,7 @@
     #define Y_DRIVER_TYPE  TMC2208
     #define Z_DRIVER_TYPE  TMC2208
     #define Z2_DRIVER_TYPE TMC2208
-<<<<<<< HEAD
-    #if DISABLED(SKR_E_8825)
-=======
     #if DISABLED(E_8825)
->>>>>>> 1fa264a9
       #define E0_DRIVER_TYPE TMC2208
       #define E1_DRIVER_TYPE TMC2208
     #endif
@@ -1082,12 +1038,6 @@
 // Feedrate (mm/m) for the "accurate" probe of each point
 #define Z_PROBE_SPEED_SLOW (Z_PROBE_SPEED_FAST / 2)
 
-<<<<<<< HEAD
-// The number of probes to perform at each point.
-//   Set to 2 for a fast/slow probe, using the second probe result.
-//   Set to 3 or more for slow probes, averaging the results.
-#define MULTIPLE_PROBING 2
-=======
 /**
  * Multiple Probing
  *
@@ -1099,7 +1049,6 @@
  */
 #define MULTIPLE_PROBING 2
 //#define EXTRA_PROBING    1
->>>>>>> 1fa264a9
 
 /**
  * Z probes require clearance when deploying, stowing, and moving between
@@ -1187,11 +1136,7 @@
 // @section extruder
 
 // For direct drive extruder v9 set to true, for geared extruder set to false.
-<<<<<<< HEAD
-#if (ENABLED(BondtechBMG) && DISABLED(SKR13)) || (DISABLED(BondtechBMG) && ENABLED(SKR13) || ENABLED(SKR_E_8825, BondtechBMG, SKR13))
-=======
 #if (ENABLED(BondtechBMG, CR10SPro_GearedExtruder) && DISABLED(SKR13)) || (DISABLED(BondtechBM, CR10SPro_GearedExtruderG) && ANY(SKR13, STOCK_2208))
->>>>>>> 1fa264a9
   #define INVERT_E0_DIR true
 #else
   #define INVERT_E0_DIR false
@@ -1397,15 +1342,11 @@
 #if EITHER(AUTO_BED_LEVELING_LINEAR, AUTO_BED_LEVELING_BILINEAR)
 
   // Set the number of grid points per dimension.
-<<<<<<< HEAD
-  #define GRID_MAX_POINTS_X 10
-=======
   #if ENABLED(SX2)
     #define GRID_MAX_POINTS_X 5
   #else
     #define GRID_MAX_POINTS_X 10
   #endif
->>>>>>> 1fa264a9
   #define GRID_MAX_POINTS_Y GRID_MAX_POINTS_X
 
   // Probe along the Y axis, advancing X after each column
@@ -1462,22 +1403,6 @@
 #endif // BED_LEVELING
 
 /**
-<<<<<<< HEAD
- * Points to probe for all 3-point Leveling procedures.
- * Override if the automatically selected points are inadequate.
- */
-#if EITHER(AUTO_BED_LEVELING_3POINT, AUTO_BED_LEVELING_UBL)
-  #define PROBE_PT_1_X 50
-  #define PROBE_PT_1_Y 350
-  #define PROBE_PT_2_X 350
-  #define PROBE_PT_2_Y 350
-  #define PROBE_PT_3_X 350
-  #define PROBE_PT_3_Y 50
-#endif
-
-/**
-=======
->>>>>>> 1fa264a9
  * Add a bed leveling sub-menu for ABL or MBL.
  * Include a guided procedure if manual probing is enabled.
  */
