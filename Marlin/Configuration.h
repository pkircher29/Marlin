--- conflicted
+++ resolved
@@ -89,8 +89,7 @@
  * We encourage you to take advantage of this new feature and we also
  * respecfully request that you retain the unmodified Marlin boot screen.
  */
-<<<<<<< HEAD
-=======
+
 //#define MeshFast
 //#define MeshStd
 #define MeshFine
@@ -126,7 +125,7 @@
 #elif(ENABLED(MachineS5))
 #define VerChar1 "5"
 #endif
->>>>>>> b120adf8
+
 
 // Enable to show the bitmap in Marlin/_Bootscreen.h on startup.
 //#define SHOW_CUSTOM_BOOTSCREEN
