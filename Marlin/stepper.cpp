/*
  stepper.c - stepper motor driver: executes motion plans using stepper motors
  Part of Grbl

  Copyright (c) 2009-2011 Simen Svale Skogsrud

  Grbl is free software: you can redistribute it and/or modify
  it under the terms of the GNU General Public License as published by
  the Free Software Foundation, either version 3 of the License, or
  (at your option) any later version.

  Grbl is distributed in the hope that it will be useful,
  but WITHOUT ANY WARRANTY; without even the implied warranty of
  MERCHANTABILITY or FITNESS FOR A PARTICULAR PURPOSE.  See the
  GNU General Public License for more details.

  You should have received a copy of the GNU General Public License
  along with Grbl.  If not, see <http://www.gnu.org/licenses/>.
*/

/* The timer calculations of this module informed by the 'RepRap cartesian firmware' by Zack Smith
   and Philipp Tiefenbacher. */

#include "Marlin.h"
#include "stepper.h"
#include "planner.h"
#include "temperature.h"
#include "ultralcd.h"
#include "language.h"
#include "speed_lookuptable.h"



//===========================================================================
//=============================public variables  ============================
//===========================================================================
block_t *current_block;  // A pointer to the block currently being traced


//===========================================================================
//=============================private variables ============================
//===========================================================================
//static makes it inpossible to be called from outside of this file by extern.!

// Variables used by The Stepper Driver Interrupt
static unsigned char out_bits;        // The next stepping-bits to be output
static long counter_x,       // Counter variables for the bresenham line tracer
            counter_y, 
            counter_z,       
            counter_e;
volatile static unsigned long step_events_completed; // The number of step events executed in the current block
#ifdef ADVANCE
  static long advance_rate, advance, final_advance = 0;
  static long old_advance = 0;
#endif
static long e_steps[3];
static long acceleration_time, deceleration_time;
//static unsigned long accelerate_until, decelerate_after, acceleration_rate, initial_rate, final_rate, nominal_rate;
static unsigned short acc_step_rate; // needed for deccelaration start point
static char step_loops;
static unsigned short OCR1A_nominal;

volatile long endstops_trigsteps[3]={0,0,0};
volatile long endstops_stepsTotal,endstops_stepsDone;
static volatile bool endstop_x_hit=false;
static volatile bool endstop_y_hit=false;
static volatile bool endstop_z_hit=false;

static bool old_x_min_endstop=false;
static bool old_x_max_endstop=false;
static bool old_y_min_endstop=false;
static bool old_y_max_endstop=false;
static bool old_z_min_endstop=false;
static bool old_z_max_endstop=false;

static bool check_endstops = true;

volatile long count_position[NUM_AXIS] = { 0, 0, 0, 0};
volatile char count_direction[NUM_AXIS] = { 1, 1, 1, 1};

//===========================================================================
//=============================functions         ============================
//===========================================================================

#define CHECK_ENDSTOPS  if(check_endstops)

// intRes = intIn1 * intIn2 >> 16
// uses:
// r26 to store 0
// r27 to store the byte 1 of the 24 bit result
#define MultiU16X8toH16(intRes, charIn1, intIn2) \
asm volatile ( \
"clr r26 \n\t" \
"mul %A1, %B2 \n\t" \
"movw %A0, r0 \n\t" \
"mul %A1, %A2 \n\t" \
"add %A0, r1 \n\t" \
"adc %B0, r26 \n\t" \
"lsr r0 \n\t" \
"adc %A0, r26 \n\t" \
"adc %B0, r26 \n\t" \
"clr r1 \n\t" \
: \
"=&r" (intRes) \
: \
"d" (charIn1), \
"d" (intIn2) \
: \
"r26" \
)

// intRes = longIn1 * longIn2 >> 24
// uses:
// r26 to store 0
// r27 to store the byte 1 of the 48bit result
#define MultiU24X24toH16(intRes, longIn1, longIn2) \
asm volatile ( \
"clr r26 \n\t" \
"mul %A1, %B2 \n\t" \
"mov r27, r1 \n\t" \
"mul %B1, %C2 \n\t" \
"movw %A0, r0 \n\t" \
"mul %C1, %C2 \n\t" \
"add %B0, r0 \n\t" \
"mul %C1, %B2 \n\t" \
"add %A0, r0 \n\t" \
"adc %B0, r1 \n\t" \
"mul %A1, %C2 \n\t" \
"add r27, r0 \n\t" \
"adc %A0, r1 \n\t" \
"adc %B0, r26 \n\t" \
"mul %B1, %B2 \n\t" \
"add r27, r0 \n\t" \
"adc %A0, r1 \n\t" \
"adc %B0, r26 \n\t" \
"mul %C1, %A2 \n\t" \
"add r27, r0 \n\t" \
"adc %A0, r1 \n\t" \
"adc %B0, r26 \n\t" \
"mul %B1, %A2 \n\t" \
"add r27, r1 \n\t" \
"adc %A0, r26 \n\t" \
"adc %B0, r26 \n\t" \
"lsr r27 \n\t" \
"adc %A0, r26 \n\t" \
"adc %B0, r26 \n\t" \
"clr r1 \n\t" \
: \
"=&r" (intRes) \
: \
"d" (longIn1), \
"d" (longIn2) \
: \
"r26" , "r27" \
)

// Some useful constants

#define ENABLE_STEPPER_DRIVER_INTERRUPT()  TIMSK1 |= (1<<OCIE1A)
#define DISABLE_STEPPER_DRIVER_INTERRUPT() TIMSK1 &= ~(1<<OCIE1A)


void checkHitEndstops()
{
 if( endstop_x_hit || endstop_y_hit || endstop_z_hit) {
   SERIAL_ECHO_START;
   SERIAL_ECHOPGM(MSG_ENDSTOPS_HIT);
   if(endstop_x_hit) {
     SERIAL_ECHOPAIR(" X:",(float)endstops_trigsteps[X_AXIS]/axis_steps_per_unit[X_AXIS]);
   }
   if(endstop_y_hit) {
     SERIAL_ECHOPAIR(" Y:",(float)endstops_trigsteps[Y_AXIS]/axis_steps_per_unit[Y_AXIS]);
   }
   if(endstop_z_hit) {
     SERIAL_ECHOPAIR(" Z:",(float)endstops_trigsteps[Z_AXIS]/axis_steps_per_unit[Z_AXIS]);
   }
   SERIAL_ECHOLN("");
   endstop_x_hit=false;
   endstop_y_hit=false;
   endstop_z_hit=false;
 }
}

void endstops_hit_on_purpose()
{
  endstop_x_hit=false;
  endstop_y_hit=false;
  endstop_z_hit=false;
}

void enable_endstops(bool check)
{
  check_endstops = check;
}

//         __________________________
//        /|                        |\     _________________         ^
//       / |                        | \   /|               |\        |
//      /  |                        |  \ / |               | \       s
//     /   |                        |   |  |               |  \      p
//    /    |                        |   |  |               |   \     e
//   +-----+------------------------+---+--+---------------+----+    e
//   |               BLOCK 1            |      BLOCK 2          |    d
//
//                           time ----->
// 
//  The trapezoid is the shape the speed curve over time. It starts at block->initial_rate, accelerates 
//  first block->accelerate_until step_events_completed, then keeps going at constant speed until 
//  step_events_completed reaches block->decelerate_after after which it decelerates until the trapezoid generator is reset.
//  The slope of acceleration is calculated with the leib ramp alghorithm.

void st_wake_up() {
  //  TCNT1 = 0;
  ENABLE_STEPPER_DRIVER_INTERRUPT();  
}

void step_wait(){
    for(int8_t i=0; i < 6; i++){
    }
}
  

FORCE_INLINE unsigned short calc_timer(unsigned short step_rate) {
  unsigned short timer;
  if(step_rate > MAX_STEP_FREQUENCY) step_rate = MAX_STEP_FREQUENCY;
  
  if(step_rate > 20000) { // If steprate > 20kHz >> step 4 times
    step_rate = (step_rate >> 2)&0x3fff;
    step_loops = 4;
  }
  else if(step_rate > 10000) { // If steprate > 10kHz >> step 2 times
    step_rate = (step_rate >> 1)&0x7fff;
    step_loops = 2;
  }
  else {
    step_loops = 1;
  } 
  
  if(step_rate < (F_CPU/500000)) step_rate = (F_CPU/500000);
  step_rate -= (F_CPU/500000); // Correct for minimal speed
  if(step_rate >= (8*256)){ // higher step rate 
    unsigned short table_address = (unsigned short)&speed_lookuptable_fast[(unsigned char)(step_rate>>8)][0];
    unsigned char tmp_step_rate = (step_rate & 0x00ff);
    unsigned short gain = (unsigned short)pgm_read_word_near(table_address+2);
    MultiU16X8toH16(timer, tmp_step_rate, gain);
    timer = (unsigned short)pgm_read_word_near(table_address) - timer;
  }
  else { // lower step rates
    unsigned short table_address = (unsigned short)&speed_lookuptable_slow[0][0];
    table_address += ((step_rate)>>1) & 0xfffc;
    timer = (unsigned short)pgm_read_word_near(table_address);
    timer -= (((unsigned short)pgm_read_word_near(table_address+2) * (unsigned char)(step_rate & 0x0007))>>3);
  }
  if(timer < 100) { timer = 100; MYSERIAL.print(MSG_STEPPER_TO_HIGH); MYSERIAL.println(step_rate); }//(20kHz this should never happen)
  return timer;
}

// Initializes the trapezoid generator from the current block. Called whenever a new 
// block begins.
FORCE_INLINE void trapezoid_generator_reset() {
  #ifdef ADVANCE
    advance = current_block->initial_advance;
    final_advance = current_block->final_advance;
    // Do E steps + advance steps
    e_steps[current_block->active_extruder] += ((advance >>8) - old_advance);
    old_advance = advance >>8;  
  #endif
  deceleration_time = 0;
  // step_rate to timer interval
  OCR1A_nominal = calc_timer(current_block->nominal_rate);
  acc_step_rate = current_block->initial_rate;
  acceleration_time = calc_timer(acc_step_rate);
  OCR1A = acceleration_time;
  
//    SERIAL_ECHO_START;
//    SERIAL_ECHOPGM("advance :");
//    SERIAL_ECHO(current_block->advance/256.0);
//    SERIAL_ECHOPGM("advance rate :");
//    SERIAL_ECHO(current_block->advance_rate/256.0);
//    SERIAL_ECHOPGM("initial advance :");
//  SERIAL_ECHO(current_block->initial_advance/256.0);
//    SERIAL_ECHOPGM("final advance :");
//    SERIAL_ECHOLN(current_block->final_advance/256.0);
    
}

// "The Stepper Driver Interrupt" - This timer interrupt is the workhorse.  
// It pops blocks from the block_buffer and executes them by pulsing the stepper pins appropriately. 
ISR(TIMER1_COMPA_vect)
{    
  // If there is no current block, attempt to pop one from the buffer
  if (current_block == NULL) {
    // Anything in the buffer?
    current_block = plan_get_current_block();
    if (current_block != NULL) {
      current_block->busy = true;
      trapezoid_generator_reset();
      counter_x = -(current_block->step_event_count >> 1);
      counter_y = counter_x;
      counter_z = counter_x;
      counter_e = counter_x;
      step_events_completed = 0; 
      
      #ifdef Z_LATE_ENABLE 
        if(current_block->steps_z > 0) {
          enable_z();
          OCR1A = 2000; //1ms wait
          return;
        }
      #endif
      
//      #ifdef ADVANCE
//      e_steps[current_block->active_extruder] = 0;
//      #endif
    } 
    else {
        OCR1A=2000; // 1kHz.
    }    
  } 

  if (current_block != NULL) {
    // Set directions TO DO This should be done once during init of trapezoid. Endstops -> interrupt
    out_bits = current_block->direction_bits;

    // Set direction en check limit switches
    if ((out_bits & (1<<X_AXIS)) != 0) {   // stepping along -X axis
      #if !defined COREXY  //NOT COREXY
        WRITE(X_DIR_PIN, INVERT_X_DIR);
      #endif
      count_direction[X_AXIS]=-1;
      CHECK_ENDSTOPS
      {
        #if X_MIN_PIN > -1
          bool x_min_endstop=(READ(X_MIN_PIN) != X_ENDSTOPS_INVERTING);
          if(x_min_endstop && old_x_min_endstop && (current_block->steps_x > 0)) {
            endstops_trigsteps[X_AXIS] = count_position[X_AXIS];
            endstop_x_hit=true;
            step_events_completed = current_block->step_event_count;
          }
          old_x_min_endstop = x_min_endstop;
        #endif
      }
    }
    else { // +direction
      #if !defined COREXY  //NOT COREXY
        WRITE(X_DIR_PIN,!INVERT_X_DIR);
      #endif
      
      count_direction[X_AXIS]=1;
      CHECK_ENDSTOPS 
      {
        #if X_MAX_PIN > -1
          bool x_max_endstop=(READ(X_MAX_PIN) != X_ENDSTOPS_INVERTING);
          if(x_max_endstop && old_x_max_endstop && (current_block->steps_x > 0)){
            endstops_trigsteps[X_AXIS] = count_position[X_AXIS];
            endstop_x_hit=true;
            step_events_completed = current_block->step_event_count;
          }
          old_x_max_endstop = x_max_endstop;
        #endif
      }
    }

    if ((out_bits & (1<<Y_AXIS)) != 0) {   // -direction
      #if !defined COREXY  //NOT COREXY
        WRITE(Y_DIR_PIN,INVERT_Y_DIR);
      #endif
      count_direction[Y_AXIS]=-1;
      CHECK_ENDSTOPS
      {
        #if Y_MIN_PIN > -1
          bool y_min_endstop=(READ(Y_MIN_PIN) != Y_ENDSTOPS_INVERTING);
          if(y_min_endstop && old_y_min_endstop && (current_block->steps_y > 0)) {
            endstops_trigsteps[Y_AXIS] = count_position[Y_AXIS];
            endstop_y_hit=true;
            step_events_completed = current_block->step_event_count;
          }
          old_y_min_endstop = y_min_endstop;
        #endif
      }
    }
    else { // +direction
      #if !defined COREXY  //NOT COREXY
        WRITE(Y_DIR_PIN,!INVERT_Y_DIR);
      #endif
      count_direction[Y_AXIS]=1;
      CHECK_ENDSTOPS
      {
        #if Y_MAX_PIN > -1
          bool y_max_endstop=(READ(Y_MAX_PIN) != Y_ENDSTOPS_INVERTING);
          if(y_max_endstop && old_y_max_endstop && (current_block->steps_y > 0)){
            endstops_trigsteps[Y_AXIS] = count_position[Y_AXIS];
            endstop_y_hit=true;
            step_events_completed = current_block->step_event_count;
          }
          old_y_max_endstop = y_max_endstop;
        #endif
      }
    }
    
    
    #ifdef COREXY  //coreXY kinematics defined
      if((current_block->steps_x >= current_block->steps_y)&&((out_bits & (1<<X_AXIS)) == 0)){  //+X is major axis
        WRITE(X_DIR_PIN, !INVERT_X_DIR);
        WRITE(Y_DIR_PIN, !INVERT_Y_DIR);
      }
      if((current_block->steps_x >= current_block->steps_y)&&((out_bits & (1<<X_AXIS)) != 0)){  //-X is major axis
        WRITE(X_DIR_PIN, INVERT_X_DIR);
        WRITE(Y_DIR_PIN, INVERT_Y_DIR);
      }      
      if((current_block->steps_y > current_block->steps_x)&&((out_bits & (1<<Y_AXIS)) == 0)){  //+Y is major axis
        WRITE(X_DIR_PIN, !INVERT_X_DIR);
        WRITE(Y_DIR_PIN, INVERT_Y_DIR);
      }        
      if((current_block->steps_y > current_block->steps_x)&&((out_bits & (1<<Y_AXIS)) != 0)){  //-Y is major axis
        WRITE(X_DIR_PIN, INVERT_X_DIR);
        WRITE(Y_DIR_PIN, !INVERT_Y_DIR);
      }  
    #endif //coreXY
    
    
    if ((out_bits & (1<<Z_AXIS)) != 0) {   // -direction
      WRITE(Z_DIR_PIN,INVERT_Z_DIR);
      count_direction[Z_AXIS]=-1;
      CHECK_ENDSTOPS
      {
        #if Z_MIN_PIN > -1
          bool z_min_endstop=(READ(Z_MIN_PIN) != Z_ENDSTOPS_INVERTING);
          if(z_min_endstop && old_z_min_endstop && (current_block->steps_z > 0)) {
            endstops_trigsteps[Z_AXIS] = count_position[Z_AXIS];
            endstop_z_hit=true;
            step_events_completed = current_block->step_event_count;
          }
          old_z_min_endstop = z_min_endstop;
        #endif
      }
    }
    else { // +direction
      WRITE(Z_DIR_PIN,!INVERT_Z_DIR);
      count_direction[Z_AXIS]=1;
      CHECK_ENDSTOPS
      {
        #if Z_MAX_PIN > -1
          bool z_max_endstop=(READ(Z_MAX_PIN) != Z_ENDSTOPS_INVERTING);
          if(z_max_endstop && old_z_max_endstop && (current_block->steps_z > 0)) {
            endstops_trigsteps[Z_AXIS] = count_position[Z_AXIS];
            endstop_z_hit=true;
            step_events_completed = current_block->step_event_count;
          }
          old_z_max_endstop = z_max_endstop;
        #endif
      }
    }

    #ifndef ADVANCE
      if ((out_bits & (1<<E_AXIS)) != 0) {  // -direction
        REV_E_DIR();
        count_direction[E_AXIS]=-1;
      }
      else { // +direction
        NORM_E_DIR();
        count_direction[E_AXIS]=1;
      }
    #endif //!ADVANCE
    

    
    for(int8_t i=0; i < step_loops; i++) { // Take multiple steps per interrupt (For high speed moves) 
      #if MOTHERBOARD != 8 // !teensylu
      MSerial.checkRx(); // Check for serial chars.
      #endif 
      
      #ifdef ADVANCE
      counter_e += current_block->steps_e;
      if (counter_e > 0) {
        counter_e -= current_block->step_event_count;
        if ((out_bits & (1<<E_AXIS)) != 0) { // - direction
          e_steps[current_block->active_extruder]--;
        }
        else {
          e_steps[current_block->active_extruder]++;
        }
      }    
      #endif //ADVANCE
<<<<<<< HEAD
=======
      
      counter_x += current_block->steps_x;
      if (counter_x > 0) {
        WRITE(X_STEP_PIN, !INVERT_X_STEP_PIN);
        counter_x -= current_block->step_event_count;
        WRITE(X_STEP_PIN, INVERT_X_STEP_PIN);
        count_position[X_AXIS]+=count_direction[X_AXIS];   
      }

      counter_y += current_block->steps_y;
      if (counter_y > 0) {
        WRITE(Y_STEP_PIN, !INVERT_Y_STEP_PIN);
        counter_y -= current_block->step_event_count;
        WRITE(Y_STEP_PIN, INVERT_Y_STEP_PIN);
        count_position[Y_AXIS]+=count_direction[Y_AXIS];
      }
>>>>>>> 12de8fff

      #if !defined COREXY      
        counter_x += current_block->steps_x;
        if (counter_x > 0) {
          WRITE(X_STEP_PIN, HIGH);
          counter_x -= current_block->step_event_count;
          count_position[X_AXIS]+=count_direction[X_AXIS];   
          WRITE(X_STEP_PIN, LOW);
        }
  
        counter_y += current_block->steps_y;
        if (counter_y > 0) {
          WRITE(Y_STEP_PIN, HIGH);
          counter_y -= current_block->step_event_count; 
          count_position[Y_AXIS]+=count_direction[Y_AXIS];         
          WRITE(Y_STEP_PIN, LOW);
        }
      #endif
  
      #ifdef COREXY
        counter_x += current_block->steps_x;        
        counter_y += current_block->steps_y;
        
        if ((counter_x > 0)&&!(counter_y>0)){  //X step only
          WRITE(X_STEP_PIN, HIGH);
          WRITE(Y_STEP_PIN, HIGH);
          counter_x -= current_block->step_event_count; 
          count_position[X_AXIS]+=count_direction[X_AXIS];         
          WRITE(X_STEP_PIN, LOW);
          WRITE(Y_STEP_PIN, LOW);
        }
        
        if (!(counter_x > 0)&&(counter_y>0)){  //Y step only
          WRITE(X_STEP_PIN, HIGH);
          WRITE(Y_STEP_PIN, HIGH);
          counter_y -= current_block->step_event_count; 
          count_position[Y_AXIS]+=count_direction[Y_AXIS];
          WRITE(X_STEP_PIN, LOW);
          WRITE(Y_STEP_PIN, LOW);
        }        
        
        if ((counter_x > 0)&&(counter_y>0)){  //step in both axes
          if (((out_bits & (1<<X_AXIS)) == 0)^((out_bits & (1<<Y_AXIS)) == 0)){  //X and Y in different directions
            WRITE(Y_STEP_PIN, HIGH);
            counter_x -= current_block->step_event_count;             
            WRITE(Y_STEP_PIN, LOW);
            step_wait();
            count_position[X_AXIS]+=count_direction[X_AXIS];
            count_position[Y_AXIS]+=count_direction[Y_AXIS];
            WRITE(Y_STEP_PIN, HIGH);
            counter_y -= current_block->step_event_count;
            WRITE(Y_STEP_PIN, LOW);
          }
          else{  //X and Y in same direction
            WRITE(X_STEP_PIN, HIGH);
            counter_x -= current_block->step_event_count;             
            WRITE(X_STEP_PIN, LOW) ;
            step_wait();
            count_position[X_AXIS]+=count_direction[X_AXIS];
            count_position[Y_AXIS]+=count_direction[Y_AXIS];
            WRITE(X_STEP_PIN, HIGH); 
            counter_y -= current_block->step_event_count;    
            WRITE(X_STEP_PIN, LOW);        
          }
        }
      #endif //corexy
      
      counter_z += current_block->steps_z;
      if (counter_z > 0) {
        WRITE(Z_STEP_PIN, !INVERT_Z_STEP_PIN);
        counter_z -= current_block->step_event_count;
<<<<<<< HEAD
=======
        WRITE(Z_STEP_PIN, INVERT_Z_STEP_PIN);
>>>>>>> 12de8fff
        count_position[Z_AXIS]+=count_direction[Z_AXIS];
        WRITE(Z_STEP_PIN, LOW);
      }

      #ifndef ADVANCE
        counter_e += current_block->steps_e;
        if (counter_e > 0) {
          WRITE_E_STEP(!INVERT_E_STEP_PIN);
          counter_e -= current_block->step_event_count;
<<<<<<< HEAD
=======
          WRITE_E_STEP(INVERT_E_STEP_PIN);
>>>>>>> 12de8fff
          count_position[E_AXIS]+=count_direction[E_AXIS];
          WRITE_E_STEP(LOW);
        }
      #endif //!ADVANCE
      step_events_completed += 1;  
      if(step_events_completed >= current_block->step_event_count) break;
    }
    // Calculare new timer value
    unsigned short timer;
    unsigned short step_rate;
    if (step_events_completed <= (unsigned long int)current_block->accelerate_until) {
      
      MultiU24X24toH16(acc_step_rate, acceleration_time, current_block->acceleration_rate);
      acc_step_rate += current_block->initial_rate;
      
      // upper limit
      if(acc_step_rate > current_block->nominal_rate)
        acc_step_rate = current_block->nominal_rate;

      // step_rate to timer interval
      timer = calc_timer(acc_step_rate);
      OCR1A = timer;
      acceleration_time += timer;
      #ifdef ADVANCE
        for(int8_t i=0; i < step_loops; i++) {
          advance += advance_rate;
        }
        //if(advance > current_block->advance) advance = current_block->advance;
        // Do E steps + advance steps
        e_steps[current_block->active_extruder] += ((advance >>8) - old_advance);
        old_advance = advance >>8;  
        
      #endif
    } 
    else if (step_events_completed > (unsigned long int)current_block->decelerate_after) {   
      MultiU24X24toH16(step_rate, deceleration_time, current_block->acceleration_rate);
      
      if(step_rate > acc_step_rate) { // Check step_rate stays positive
        step_rate = current_block->final_rate;
      }
      else {
        step_rate = acc_step_rate - step_rate; // Decelerate from aceleration end point.
      }

      // lower limit
      if(step_rate < current_block->final_rate)
        step_rate = current_block->final_rate;

      // step_rate to timer interval
      timer = calc_timer(step_rate);
      OCR1A = timer;
      deceleration_time += timer;
      #ifdef ADVANCE
        for(int8_t i=0; i < step_loops; i++) {
          advance -= advance_rate;
        }
        if(advance < final_advance) advance = final_advance;
        // Do E steps + advance steps
        e_steps[current_block->active_extruder] += ((advance >>8) - old_advance);
        old_advance = advance >>8;  
      #endif //ADVANCE
    }
    else {
      OCR1A = OCR1A_nominal;
    }

    // If current block is finished, reset pointer 
    if (step_events_completed >= current_block->step_event_count) {
      current_block = NULL;
      plan_discard_current_block();
    }   
  } 
}

#ifdef ADVANCE
  unsigned char old_OCR0A;
  // Timer interrupt for E. e_steps is set in the main routine;
  // Timer 0 is shared with millies
  ISR(TIMER0_COMPA_vect)
  {
    old_OCR0A += 52; // ~10kHz interrupt (250000 / 26 = 9615kHz)
    OCR0A = old_OCR0A;
    // Set E direction (Depends on E direction + advance)
    for(unsigned char i=0; i<4;i++) {
      if (e_steps[0] != 0) {
        WRITE(E0_STEP_PIN, LOW);
        if (e_steps[0] < 0) {
          WRITE(E0_DIR_PIN, INVERT_E0_DIR);
          e_steps[0]++;
          WRITE(E0_STEP_PIN, HIGH);
        } 
        else if (e_steps[0] > 0) {
          WRITE(E0_DIR_PIN, !INVERT_E0_DIR);
          e_steps[0]--;
          WRITE(E0_STEP_PIN, HIGH);
        }
      }
 #if EXTRUDERS > 1
      if (e_steps[1] != 0) {
        WRITE(E1_STEP_PIN, LOW);
        if (e_steps[1] < 0) {
          WRITE(E1_DIR_PIN, INVERT_E1_DIR);
          e_steps[1]++;
          WRITE(E1_STEP_PIN, HIGH);
        } 
        else if (e_steps[1] > 0) {
          WRITE(E1_DIR_PIN, !INVERT_E1_DIR);
          e_steps[1]--;
          WRITE(E1_STEP_PIN, HIGH);
        }
      }
 #endif
 #if EXTRUDERS > 2
      if (e_steps[2] != 0) {
        WRITE(E2_STEP_PIN, LOW);
        if (e_steps[2] < 0) {
          WRITE(E2_DIR_PIN, INVERT_E2_DIR);
          e_steps[2]++;
          WRITE(E2_STEP_PIN, HIGH);
        } 
        else if (e_steps[2] > 0) {
          WRITE(E2_DIR_PIN, !INVERT_E2_DIR);
          e_steps[2]--;
          WRITE(E2_STEP_PIN, HIGH);
        }
      }
 #endif
    }
  }
#endif // ADVANCE

void st_init()
{
  //Initialize Dir Pins
  #if X_DIR_PIN > -1
    SET_OUTPUT(X_DIR_PIN);
  #endif
  #if Y_DIR_PIN > -1 
    SET_OUTPUT(Y_DIR_PIN);
  #endif
  #if Z_DIR_PIN > -1 
    SET_OUTPUT(Z_DIR_PIN);
  #endif
  #if E0_DIR_PIN > -1 
    SET_OUTPUT(E0_DIR_PIN);
  #endif
  #if defined(E1_DIR_PIN) && (E1_DIR_PIN > -1)
    SET_OUTPUT(E1_DIR_PIN);
  #endif
  #if defined(E2_DIR_PIN) && (E2_DIR_PIN > -1)
    SET_OUTPUT(E2_DIR_PIN);
  #endif

  //Initialize Enable Pins - steppers default to disabled.

  #if (X_ENABLE_PIN > -1)
    SET_OUTPUT(X_ENABLE_PIN);
    if(!X_ENABLE_ON) WRITE(X_ENABLE_PIN,HIGH);
  #endif
  #if (Y_ENABLE_PIN > -1)
    SET_OUTPUT(Y_ENABLE_PIN);
    if(!Y_ENABLE_ON) WRITE(Y_ENABLE_PIN,HIGH);
  #endif
  #if (Z_ENABLE_PIN > -1)
    SET_OUTPUT(Z_ENABLE_PIN);
    if(!Z_ENABLE_ON) WRITE(Z_ENABLE_PIN,HIGH);
  #endif
  #if (E0_ENABLE_PIN > -1)
    SET_OUTPUT(E0_ENABLE_PIN);
    if(!E_ENABLE_ON) WRITE(E0_ENABLE_PIN,HIGH);
  #endif
  #if defined(E1_ENABLE_PIN) && (E1_ENABLE_PIN > -1)
    SET_OUTPUT(E1_ENABLE_PIN);
    if(!E_ENABLE_ON) WRITE(E1_ENABLE_PIN,HIGH);
  #endif
  #if defined(E2_ENABLE_PIN) && (E2_ENABLE_PIN > -1)
    SET_OUTPUT(E2_ENABLE_PIN);
    if(!E_ENABLE_ON) WRITE(E2_ENABLE_PIN,HIGH);
  #endif

  //endstops and pullups
  
  #if X_MIN_PIN > -1
    SET_INPUT(X_MIN_PIN); 
    #ifdef ENDSTOPPULLUP_XMIN
      WRITE(X_MIN_PIN,HIGH);
    #endif
  #endif
      
  #if Y_MIN_PIN > -1
    SET_INPUT(Y_MIN_PIN); 
    #ifdef ENDSTOPPULLUP_YMIN
      WRITE(Y_MIN_PIN,HIGH);
    #endif
  #endif
  
  #if Z_MIN_PIN > -1
    SET_INPUT(Z_MIN_PIN); 
    #ifdef ENDSTOPPULLUP_ZMIN
      WRITE(Z_MIN_PIN,HIGH);
    #endif
  #endif
      
  #if X_MAX_PIN > -1
    SET_INPUT(X_MAX_PIN); 
    #ifdef ENDSTOPPULLUP_XMAX
      WRITE(X_MAX_PIN,HIGH);
    #endif
  #endif
      
  #if Y_MAX_PIN > -1
    SET_INPUT(Y_MAX_PIN); 
    #ifdef ENDSTOPPULLUP_YMAX
      WRITE(Y_MAX_PIN,HIGH);
    #endif
  #endif
  
  #if Z_MAX_PIN > -1
    SET_INPUT(Z_MAX_PIN); 
    #ifdef ENDSTOPPULLUP_ZMAX
      WRITE(Z_MAX_PIN,HIGH);
    #endif
  #endif
 

  //Initialize Step Pins
  #if (X_STEP_PIN > -1) 
    SET_OUTPUT(X_STEP_PIN);
    WRITE(X_STEP_PIN,INVERT_X_STEP_PIN);
  #endif  
  #if (Y_STEP_PIN > -1) 
    SET_OUTPUT(Y_STEP_PIN);
    WRITE(Y_STEP_PIN,INVERT_Y_STEP_PIN);
  #endif  
  #if (Z_STEP_PIN > -1) 
    SET_OUTPUT(Z_STEP_PIN);
    WRITE(Z_STEP_PIN,INVERT_Z_STEP_PIN);
  #endif  
  #if (E0_STEP_PIN > -1) 
    SET_OUTPUT(E0_STEP_PIN);
    WRITE(E0_STEP_PIN,INVERT_E_STEP_PIN);
  #endif  
  #if defined(E1_STEP_PIN) && (E1_STEP_PIN > -1) 
    SET_OUTPUT(E1_STEP_PIN);
    WRITE(E1_STEP_PIN,INVERT_E_STEP_PIN);
  #endif  
  #if defined(E2_STEP_PIN) && (E2_STEP_PIN > -1) 
    SET_OUTPUT(E2_STEP_PIN);
    WRITE(E2_STEP_PIN,INVERT_E_STEP_PIN);
  #endif  

  #ifdef CONTROLLERFAN_PIN
    SET_OUTPUT(CONTROLLERFAN_PIN); //Set pin used for driver cooling fan
  #endif
  
  // waveform generation = 0100 = CTC
  TCCR1B &= ~(1<<WGM13);
  TCCR1B |=  (1<<WGM12);
  TCCR1A &= ~(1<<WGM11); 
  TCCR1A &= ~(1<<WGM10);

  // output mode = 00 (disconnected)
  TCCR1A &= ~(3<<COM1A0); 
  TCCR1A &= ~(3<<COM1B0); 
  
  // Set the timer pre-scaler
  // Generally we use a divider of 8, resulting in a 2MHz timer
  // frequency on a 16MHz MCU. If you are going to change this, be
  // sure to regenerate speed_lookuptable.h with
  // create_speed_lookuptable.py
  TCCR1B = (TCCR1B & ~(0x07<<CS10)) | (2<<CS10);

  OCR1A = 0x4000;
  TCNT1 = 0;
  ENABLE_STEPPER_DRIVER_INTERRUPT();  

  #ifdef ADVANCE
  #if defined(TCCR0A) && defined(WGM01)
    TCCR0A &= ~(1<<WGM01);
    TCCR0A &= ~(1<<WGM00);
  #endif  
    e_steps[0] = 0;
    e_steps[1] = 0;
    e_steps[2] = 0;
    TIMSK0 |= (1<<OCIE0A);
  #endif //ADVANCE
  
  enable_endstops(true); // Start with endstops active. After homing they can be disabled
  sei();
}


// Block until all buffered steps are executed
void st_synchronize()
{
    while( blocks_queued()) {
    manage_heater();
    manage_inactivity(1);
    LCD_STATUS;
  }
}

void st_set_position(const long &x, const long &y, const long &z, const long &e)
{
  CRITICAL_SECTION_START;
  count_position[X_AXIS] = x;
  count_position[Y_AXIS] = y;
  count_position[Z_AXIS] = z;
  count_position[E_AXIS] = e;
  CRITICAL_SECTION_END;
}

void st_set_e_position(const long &e)
{
  CRITICAL_SECTION_START;
  count_position[E_AXIS] = e;
  CRITICAL_SECTION_END;
}

long st_get_position(uint8_t axis)
{
  long count_pos;
  CRITICAL_SECTION_START;
  count_pos = count_position[axis];
  CRITICAL_SECTION_END;
  return count_pos;
}

void finishAndDisableSteppers()
{
  st_synchronize(); 
  LCD_MESSAGEPGM(MSG_STEPPER_RELEASED);
  disable_x(); 
  disable_y(); 
  disable_z(); 
  disable_e0(); 
  disable_e1(); 
  disable_e2(); 
}

void quickStop()
{
  DISABLE_STEPPER_DRIVER_INTERRUPT();
  while(blocks_queued())
    plan_discard_current_block();
  current_block = NULL;
  ENABLE_STEPPER_DRIVER_INTERRUPT();
}
<|MERGE_RESOLUTION|>--- conflicted
+++ resolved
@@ -482,41 +482,22 @@
         }
       }    
       #endif //ADVANCE
-<<<<<<< HEAD
-=======
-      
-      counter_x += current_block->steps_x;
-      if (counter_x > 0) {
-        WRITE(X_STEP_PIN, !INVERT_X_STEP_PIN);
-        counter_x -= current_block->step_event_count;
-        WRITE(X_STEP_PIN, INVERT_X_STEP_PIN);
-        count_position[X_AXIS]+=count_direction[X_AXIS];   
-      }
-
-      counter_y += current_block->steps_y;
-      if (counter_y > 0) {
-        WRITE(Y_STEP_PIN, !INVERT_Y_STEP_PIN);
-        counter_y -= current_block->step_event_count;
-        WRITE(Y_STEP_PIN, INVERT_Y_STEP_PIN);
-        count_position[Y_AXIS]+=count_direction[Y_AXIS];
-      }
->>>>>>> 12de8fff
 
       #if !defined COREXY      
         counter_x += current_block->steps_x;
         if (counter_x > 0) {
-          WRITE(X_STEP_PIN, HIGH);
+          WRITE(X_STEP_PIN, !INVERT_X_STEP_PIN);
           counter_x -= current_block->step_event_count;
           count_position[X_AXIS]+=count_direction[X_AXIS];   
-          WRITE(X_STEP_PIN, LOW);
+          WRITE(X_STEP_PIN, INVERT_X_STEP_PIN);
         }
   
         counter_y += current_block->steps_y;
         if (counter_y > 0) {
-          WRITE(Y_STEP_PIN, HIGH);
+          WRITE(Y_STEP_PIN, !INVERT_Y_STEP_PIN);
           counter_y -= current_block->step_event_count; 
-          count_position[Y_AXIS]+=count_direction[Y_AXIS];         
-          WRITE(Y_STEP_PIN, LOW);
+          count_position[Y_AXIS]+=count_direction[Y_AXIS]; 
+          WRITE(Y_STEP_PIN, INVERT_Y_STEP_PIN);
         }
       #endif
   
@@ -525,45 +506,45 @@
         counter_y += current_block->steps_y;
         
         if ((counter_x > 0)&&!(counter_y>0)){  //X step only
-          WRITE(X_STEP_PIN, HIGH);
-          WRITE(Y_STEP_PIN, HIGH);
+          WRITE(X_STEP_PIN, !INVERT_X_STEP_PIN);
+          WRITE(Y_STEP_PIN, !INVERT_Y_STEP_PIN);
           counter_x -= current_block->step_event_count; 
           count_position[X_AXIS]+=count_direction[X_AXIS];         
-          WRITE(X_STEP_PIN, LOW);
-          WRITE(Y_STEP_PIN, LOW);
+          WRITE(X_STEP_PIN, INVERT_X_STEP_PIN);
+          WRITE(Y_STEP_PIN, INVERT_Y_STEP_PIN);
         }
         
         if (!(counter_x > 0)&&(counter_y>0)){  //Y step only
-          WRITE(X_STEP_PIN, HIGH);
-          WRITE(Y_STEP_PIN, HIGH);
+          WRITE(X_STEP_PIN, !INVERT_X_STEP_PIN);
+          WRITE(Y_STEP_PIN, !INVERT_Y_STEP_PIN);
           counter_y -= current_block->step_event_count; 
           count_position[Y_AXIS]+=count_direction[Y_AXIS];
-          WRITE(X_STEP_PIN, LOW);
-          WRITE(Y_STEP_PIN, LOW);
+          WRITE(X_STEP_PIN, INVERT_X_STEP_PIN);
+          WRITE(Y_STEP_PIN, INVERT_Y_STEP_PIN);
         }        
         
         if ((counter_x > 0)&&(counter_y>0)){  //step in both axes
           if (((out_bits & (1<<X_AXIS)) == 0)^((out_bits & (1<<Y_AXIS)) == 0)){  //X and Y in different directions
-            WRITE(Y_STEP_PIN, HIGH);
+            WRITE(Y_STEP_PIN, !INVERT_Y_STEP_PIN);
             counter_x -= current_block->step_event_count;             
-            WRITE(Y_STEP_PIN, LOW);
+            WRITE(Y_STEP_PIN, INVERT_Y_STEP_PIN);
             step_wait();
             count_position[X_AXIS]+=count_direction[X_AXIS];
             count_position[Y_AXIS]+=count_direction[Y_AXIS];
-            WRITE(Y_STEP_PIN, HIGH);
+            WRITE(Y_STEP_PIN, !INVERT_Y_STEP_PIN);
             counter_y -= current_block->step_event_count;
-            WRITE(Y_STEP_PIN, LOW);
+            WRITE(Y_STEP_PIN, INVERT_Y_STEP_PIN);
           }
           else{  //X and Y in same direction
-            WRITE(X_STEP_PIN, HIGH);
+            WRITE(X_STEP_PIN, !INVERT_X_STEP_PIN);
             counter_x -= current_block->step_event_count;             
-            WRITE(X_STEP_PIN, LOW) ;
+            WRITE(X_STEP_PIN, INVERT_X_STEP_PIN) ;
             step_wait();
             count_position[X_AXIS]+=count_direction[X_AXIS];
             count_position[Y_AXIS]+=count_direction[Y_AXIS];
-            WRITE(X_STEP_PIN, HIGH); 
+            WRITE(X_STEP_PIN, !INVERT_X_STEP_PIN); 
             counter_y -= current_block->step_event_count;    
-            WRITE(X_STEP_PIN, LOW);        
+            WRITE(X_STEP_PIN, INVERT_X_STEP_PIN);        
           }
         }
       #endif //corexy
@@ -572,12 +553,8 @@
       if (counter_z > 0) {
         WRITE(Z_STEP_PIN, !INVERT_Z_STEP_PIN);
         counter_z -= current_block->step_event_count;
-<<<<<<< HEAD
-=======
+        count_position[Z_AXIS]+=count_direction[Z_AXIS];
         WRITE(Z_STEP_PIN, INVERT_Z_STEP_PIN);
->>>>>>> 12de8fff
-        count_position[Z_AXIS]+=count_direction[Z_AXIS];
-        WRITE(Z_STEP_PIN, LOW);
       }
 
       #ifndef ADVANCE
@@ -585,12 +562,8 @@
         if (counter_e > 0) {
           WRITE_E_STEP(!INVERT_E_STEP_PIN);
           counter_e -= current_block->step_event_count;
-<<<<<<< HEAD
-=======
-          WRITE_E_STEP(INVERT_E_STEP_PIN);
->>>>>>> 12de8fff
           count_position[E_AXIS]+=count_direction[E_AXIS];
-          WRITE_E_STEP(LOW);
+          WRITE(E_STEP_PIN, INVERT_E_STEP_PIN);
         }
       #endif //!ADVANCE
       step_events_completed += 1;  
@@ -674,45 +647,45 @@
     // Set E direction (Depends on E direction + advance)
     for(unsigned char i=0; i<4;i++) {
       if (e_steps[0] != 0) {
-        WRITE(E0_STEP_PIN, LOW);
+        WRITE(E0_STEP_PIN, INVERT_E_STEP_PIN);
         if (e_steps[0] < 0) {
           WRITE(E0_DIR_PIN, INVERT_E0_DIR);
           e_steps[0]++;
-          WRITE(E0_STEP_PIN, HIGH);
+          WRITE(E0_STEP_PIN, !INVERT_E_STEP_PIN);
         } 
         else if (e_steps[0] > 0) {
           WRITE(E0_DIR_PIN, !INVERT_E0_DIR);
           e_steps[0]--;
-          WRITE(E0_STEP_PIN, HIGH);
+          WRITE(E0_STEP_PIN, !INVERT_E_STEP_PIN);
         }
       }
  #if EXTRUDERS > 1
       if (e_steps[1] != 0) {
-        WRITE(E1_STEP_PIN, LOW);
+        WRITE(E1_STEP_PIN, INVERT_E_STEP_PIN);
         if (e_steps[1] < 0) {
           WRITE(E1_DIR_PIN, INVERT_E1_DIR);
           e_steps[1]++;
-          WRITE(E1_STEP_PIN, HIGH);
+          WRITE(E1_STEP_PIN, !INVERT_E_STEP_PIN);
         } 
         else if (e_steps[1] > 0) {
           WRITE(E1_DIR_PIN, !INVERT_E1_DIR);
           e_steps[1]--;
-          WRITE(E1_STEP_PIN, HIGH);
+          WRITE(E1_STEP_PIN, !INVERT_E_STEP_PIN);
         }
       }
  #endif
  #if EXTRUDERS > 2
       if (e_steps[2] != 0) {
-        WRITE(E2_STEP_PIN, LOW);
+        WRITE(E2_STEP_PIN, INVERT_E_STEP_PIN);
         if (e_steps[2] < 0) {
           WRITE(E2_DIR_PIN, INVERT_E2_DIR);
           e_steps[2]++;
-          WRITE(E2_STEP_PIN, HIGH);
+          WRITE(E2_STEP_PIN, !INVERT_E_STEP_PIN);
         } 
         else if (e_steps[2] > 0) {
           WRITE(E2_DIR_PIN, !INVERT_E2_DIR);
           e_steps[2]--;
-          WRITE(E2_STEP_PIN, HIGH);
+          WRITE(E2_STEP_PIN, !INVERT_E_STEP_PIN);
         }
       }
  #endif
@@ -818,26 +791,32 @@
   #if (X_STEP_PIN > -1) 
     SET_OUTPUT(X_STEP_PIN);
     WRITE(X_STEP_PIN,INVERT_X_STEP_PIN);
+    if(!X_ENABLE_ON) WRITE(X_ENABLE_PIN,HIGH);
   #endif  
   #if (Y_STEP_PIN > -1) 
     SET_OUTPUT(Y_STEP_PIN);
     WRITE(Y_STEP_PIN,INVERT_Y_STEP_PIN);
+    if(!Y_ENABLE_ON) WRITE(Y_ENABLE_PIN,HIGH);
   #endif  
   #if (Z_STEP_PIN > -1) 
     SET_OUTPUT(Z_STEP_PIN);
     WRITE(Z_STEP_PIN,INVERT_Z_STEP_PIN);
+    if(!Z_ENABLE_ON) WRITE(Z_ENABLE_PIN,HIGH);
   #endif  
   #if (E0_STEP_PIN > -1) 
     SET_OUTPUT(E0_STEP_PIN);
     WRITE(E0_STEP_PIN,INVERT_E_STEP_PIN);
+    if(!E_ENABLE_ON) WRITE(E0_ENABLE_PIN,HIGH);
   #endif  
   #if defined(E1_STEP_PIN) && (E1_STEP_PIN > -1) 
     SET_OUTPUT(E1_STEP_PIN);
     WRITE(E1_STEP_PIN,INVERT_E_STEP_PIN);
+    if(!E_ENABLE_ON) WRITE(E1_ENABLE_PIN,HIGH);
   #endif  
   #if defined(E2_STEP_PIN) && (E2_STEP_PIN > -1) 
     SET_OUTPUT(E2_STEP_PIN);
     WRITE(E2_STEP_PIN,INVERT_E_STEP_PIN);
+    if(!E_ENABLE_ON) WRITE(E2_ENABLE_PIN,HIGH);
   #endif  
 
   #ifdef CONTROLLERFAN_PIN
